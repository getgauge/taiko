// Custom Typings for Taiko - https://taiko.gauge.org/#/
// Custom type definitions for Taiko 1.0.5
//

declare module 'taiko' {
  export type BrowserEvent =
    | 'DOMContentLoaded'
    | 'loadEventFired'
    | 'networkAlmostIdle'
    | 'networkIdle'
    | 'firstPaint'
    | 'firstContentfulPaint'
    | 'firstMeaningfulPaint';

  /**
   * Options
   */

  export interface BrowserOptions {
    headless?: boolean;
    args?: string[];
    host?: string;
    port?: number;
    ignoreCertificateErrors?: boolean;
    observe?: boolean;
    observeTime?: number;
    dumpio?: boolean;
  }

  export interface EventOptions {
    waitForEvents?: BrowserEvent[];
  }

  export interface BasicNavigationOptions {
    waitForNavigation?: boolean;
    navigationTimeout?: number;
  }

  export interface NavigationOptions extends BasicNavigationOptions, EventOptions {
    headers?: Map<string, string>;
    waitForStart?: boolean;
  }

  export interface ClickOptions extends NavigationOptions {
    button?: 'left' | 'right' | 'middle';
    clickCount?: number;
    elementsToMatch?: number;
  }

  export interface GlobalConfigurationOptions extends BasicNavigationOptions {
    observeTime?: number;
    retryInterval?: number;
    retryTimeout?: number;
  }

  export interface TapOptions extends BasicNavigationOptions, EventOptions {}

  export interface KeyOptions extends NavigationOptions {
    text?: string;
    delay?: number;
  }

  export interface WriteOptions extends NavigationOptions {
    delay?: number;
    hideText?: boolean;
  }

  export interface ScreenshotOptions {
    path?: string;
    fullPage?: boolean;
    encoding?: string;
  }

  export interface ViewPortOptions {
    width: number;
    height: number;
    deviceScaleFactor?: number;
    mobile?: boolean;
    scale?: number;
    screenWidth?: number;
    screenHeight?: number;
    positionX?: number;
    positionY?: number;
    dontSetVisibleSize?: boolean;
    screenOrientation?: ViewPortScreenOrientation;
    viewport?: ViewPort;
  }

  export interface CookieOptions {
    url?: string;
    domain?: string;
    path?: string;
  }

  export interface CookieDetailOptions extends CookieOptions {
    secure?: boolean;
    httpOnly?: boolean;
    sameSite?: string;
    expires?: number;
  }

  export interface LocationOptions {
    latitude: number;
    longitude: number;
    accuracy?: number;
  }

  export interface ProximitySelectorNearOptions {
    offset: number;
  }

  export interface EvaluateElementOptions {
    [key: string]: any;
  }

  export interface SelectionOptions {
    selectHiddenElements: boolean;
  }

  export interface MatchingOptions {
    exactMatch: boolean;
  }

<<<<<<< HEAD
  export interface OpenWindowOptions extends NavigationOptions {
    name: string;
  }

=======
>>>>>>> 67a918a7
  export interface BasicResponse {
    url: string;
    status: { code: number; text: string };
  }

  export interface Response extends BasicResponse {
    redirectedResponse?: BasicResponse[];
  }

  /**
   * Elements, Selectors and Searches
   */

  export interface Element {
    nodeId: string;
    description?: string;
    runtimeHandler?: any;
    get(): string;
    text(): string;
    isVisible?(): boolean;
    create?(nodeIds: string[], runtimeHandler?: any);
    isDisabled?(): boolean;
  }

  export interface ElementWrapper {
    description: string;
    get(selector: SearchElement): ElementWrapper;
    text(): string;
    value(): string;
    select(value?: string | number): void;
    check(): void;
    uncheck(): void;
    isChecked(): boolean;
    deselect(): void;
    isSelected(): boolean;
    exists(retryInterval?: number, retryTimeout?: number): boolean;
  }

  // BasicSelector mimics isSelector
  export interface BasicSelector {
    elements: Element[] | Node[] | string[];
    exists(retryInterval?: number, retryTimeout?: number): boolean;
    [key: string]: any;
  }

  export interface MatchingNode {
    elem: Element;
    dist: number;
  }

  /**
   * a relative search element is returned by proximity methods such as near,
   */
  export interface RelativeSearchElement {
    desc: string;
    condition(element: Element, value: number): boolean;
    findProximityElementRects(): { elem: Element; result: any }; // result is wrapped in a callback
    validNodes(nodeId: Element): MatchingNode;
  }

  // isSelector also allows ElementWrapper instances
  export type Selector = BasicSelector | ElementWrapper;

  // SearchElement mimics isSelector, isString, isElement and also allows relative search elements
  export type SearchElement = string | Selector | Element | RelativeSearchElement | object;

  /**
   * Intercept
   */

  export type InterceptRedirectUrl = string;

  export interface InterceptMockData {
    [key: string]: any;
  }
  export interface InterceptRequest {
    continue(url: string);
    respond(response: InterceptMockData);
  }
  export type interceptRequestHandler = (request: InterceptRequest) => Promise<void>;

  /**
   * Viewport
   */

  export interface ViewPortScreenOrientation {
    type: 'portraitPrimary' | 'portraitSecondary' | 'landscapePrimary' | 'landscapeSecondary';
    angle: number;
  }
  export interface ViewPort {
    x: number;
    y: number;
    width: number;
    height: number;
    scale: number;
  }

  /**
   * Distances
   */

  export interface DragAndDropDistance {
    up: number;
    down: number;
    left: number;
    right: number;
  }

  /**
   * Coordinates
   */

  export interface MouseCoordinates {
    x: number;
    y: number;
  }

  /**
   * Browser Actions
   **/

  // https://docs.taiko.dev/#openbrowser
  export function openBrowser(options?: BrowserOptions): Promise<void>;
  // https://docs.taiko.dev/#closebrowser
  export function closeBrowser(): Promise<void>;
  // https://docs.taiko.dev/#client
  export function client(): any; // TODO: no TS Bindings available: https://github.com/cyrus-and/chrome-remote-interface/issues/112
  // https://docs.taiko.dev/#switchto
  export function switchTo(targetUrl: string): Promise<void>;
  // https://docs.taiko.dev/#intercept
  // https://github.com/getgauge/taiko/issues/98#issuecomment-42024186
  export function intercept(
    requestUrl: string,
    options?: InterceptMockData | interceptRequestHandler | InterceptRedirectUrl,
  ): Promise<void>;
  // https://docs.taiko.dev/#emulatenetwork
  export function emulateNetwork(
    networkType:
      | 'GPRS'
      | 'Regular2G'
      | 'Good2G'
      | 'Good3G'
      | 'Regular3G'
      | 'Regular4G'
      | 'DSL'
      | 'WiFi, Offline',
  ): Promise<void>;
  // https://docs.taiko.dev/#emulatedevice
  export function emulateDevice(deviceModel: string);
  // https://docs.taiko.dev/#setviewport
  export function setViewPort(options: ViewPortOptions): Promise<void>;
  // https://docs.taiko.dev/#emulateTimezone
  export function emulateTimezone(timezoneId: string): Promise<void>;
  // https://docs.taiko.dev/#opentab
  export function openTab(targetUrl: string, options?: NavigationOptions): Promise<void>;
  // https://docs.taiko.dev/#closetab
  export function closeTab(targetUrl?: string): Promise<void>;
  // https://docs.taiko.dev/#openincognitowindow
  export function openIncognitoWindow(
    url?: string | OpenWindowOptions,
    options?: OpenWindowOptions,
  ): Promise<void>;
  // https://docs.taiko.dev/#closeincognitowindow
  export function closeIncognitoWindow(name: string): Promise<void>;
  // https://docs.taiko.dev/#overridepermissions
  export function overridePermissions(origin: string, permissions: string[]): Promise<void>;
  // https://docs.taiko.dev/#clearpermissionoverrides
  export function clearPermissionOverrides(): Promise<void>;
  // https://docs.taiko.dev/#setcookie
  export function setCookie(
    name: string,
    value: string,
    options?: CookieDetailOptions,
  ): Promise<void>;
  // https://docs.taiko.dev/#deletecookies
  export function deleteCookies(cookieName?: string, options?: CookieOptions): Promise<void>;
  // https://docs.taiko.dev/#getcookies
  export function getCookies(options?: { urls: string[] }): Promise<Record<string, any>[]>;
  // https://docs.taiko.dev/#setlocation
  export function setLocation(options: LocationOptions): Promise<void>;

  /**
   * Page Actions
   */

  // https://docs.taiko.dev/#goto
  export function goto(url: string, options?: NavigationOptions): Promise<Response>;
  // https://docs.taiko.dev/#reload
  export function reload(url?: string, options?: NavigationOptions): Promise<void>;
  // https://docs.taiko.dev/#goback
  export function goBack(options?: NavigationOptions): Promise<void>;
  // https://docs.taiko.dev/#goforward
  export function goForward(options?: NavigationOptions): Promise<void>;
  // https://docs.taiko.dev/#title
  export function title(): Promise<string>;
  // https://docs.taiko.dev/#click
  export function click(
    selector: SearchElement | MouseCoordinates,
    options?: ClickOptions,
    ...args: RelativeSearchElement[]
  ): Promise<void>;
  // https://docs.taiko.dev/#doubleclick
  export function doubleClick(
    selector: SearchElement | MouseCoordinates,
    options?: BasicNavigationOptions,
    ...args: RelativeSearchElement[]
  ): Promise<void>;
  // https://docs.taiko.dev/#rightclick
  export function rightClick(
    selector: SearchElement | MouseCoordinates,
    options?: BasicNavigationOptions,
    ...args: RelativeSearchElement[]
  ): Promise<void>;
  // https://docs.taiko.dev/#draganddrop
  export function dragAndDrop(
    source: SearchElement,
    destination?: SearchElement,
    distance?: DragAndDropDistance,
  ): Promise<void>;
  // https://docs.taiko.dev/#hover
  export function hover(selector: SearchElement, options?: NavigationOptions): Promise<void>;
  // https://docs.taiko.dev/#focus
  export function focus(selector: SearchElement, options?: NavigationOptions): Promise<void>;
  // https://docs.taiko.dev/#write
  export function write(text: string, into?: SearchElement, options?: WriteOptions): Promise<void>;
  // https://docs.taiko.dev/#clear
  export function clear(selector: SearchElement, options?: NavigationOptions): Promise<void>;
  // https://docs.taiko.dev/#attach
  export function attach(filepath: string, to: SearchElement): Promise<void>;
  // https://docs.taiko.dev/#press
  export function press(keys: string | string[], options?: KeyOptions): Promise<void>;
  // https://docs.taiko.dev/#highlight
  export function highlight(
    selector: SearchElement,
    ...args: RelativeSearchElement[]
  ): Promise<void>;
  // https://docs.taiko.dev/#mouseaction
  export function mouseAction(
    selector: SearchElement | 'press' | 'move' | 'release',
    action?: 'press' | 'move' | 'release' | MouseCoordinates,
    coordinates?: MouseCoordinates | NavigationOptions,
    options?: NavigationOptions,
  ): Promise<void>;
  // https://docs.taiko.dev/#scrollto
  export function scrollTo(selector: SearchElement, options?: NavigationOptions): Promise<void>;
  // https://docs.taiko.dev/#scrollright
  export function scrollRight(selector?: SearchElement | number, px?: number): Promise<void>;
  // https://docs.taiko.dev/#scrollleft
  export function scrollLeft(selector?: SearchElement | number, px?: number): Promise<void>;
  // https://docs.taiko.dev/#scrollup
  export function scrollUp(selector?: SearchElement | number, px?: number): Promise<void>;
  // https://docs.taiko.dev/#scrolldown
  export function scrollDown(selector?: SearchElement | number, px?: number): Promise<void>;
  // https://docs.taiko.dev/#screenshot
  export function screenshot(
    options?: ScreenshotOptions,
    ...args: SearchElement[]
  ): Promise<Buffer>;
  // https://docs.taiko.dev/#tap
  export function tap(
    selector: SearchElement,
    options?: TapOptions,
    ...args: SearchElement[]
  ): Promise<void>;

  /**
   * Selectors
   */

  // https://docs.taiko.dev/#dollar
  export function $(selector: string, ...args: RelativeSearchElement[]): Selector;
  // https://docs.taiko.dev/#image
  export function image(
    selector: SearchElement,
    options?: SelectionOptions | RelativeSearchElement,
    ...args: RelativeSearchElement[]
  ): SearchElement;
  // https://docs.taiko.dev/#link
  export function link(
    selector: SearchElement,
    options?: SelectionOptions | RelativeSearchElement,
    ...args: SearchElement[]
  ): SearchElement;
  // https://docs.taiko.dev/#listitem
  export function listItem(
    selector: SearchElement,
    ...args: RelativeSearchElement[]
  ): SearchElement;
  // https://docs.taiko.dev/#button
  export function button(
    selector: SearchElement,
    options?: SelectionOptions | RelativeSearchElement,
    ...args: RelativeSearchElement[]
  ): SearchElement;
  // https://docs.taiko.dev/#filefield
  export function fileField(
    selector: SearchElement,
    options?: SelectionOptions | RelativeSearchElement,
    ...args: RelativeSearchElement[]
  ): ElementWrapper;
  // https://docs.taiko.dev/#textbox
  export function textBox(
    selector: SearchElement,
    ...args: RelativeSearchElement[]
  ): ElementWrapper;
  // https://docs.taiko.dev/#dropdown
  export function dropDown(
    selector: SearchElement,
    options?: SelectionOptions | RelativeSearchElement,
    ...args: RelativeSearchElement[]
  ): ElementWrapper;
  // https://docs.taiko.dev/#checkbox
  export function checkBox(
    selector: SearchElement,
    options?: SelectionOptions | RelativeSearchElement,
    ...args: RelativeSearchElement[]
  ): ElementWrapper;
  // https://docs.taiko.dev/#radiobutton
  export function radioButton(
    selector: SearchElement,
    options?: SelectionOptions | RelativeSearchElement,
    ...args: RelativeSearchElement[]
  ): ElementWrapper;
  // https://docs.taiko.dev/#text
  export function text(
    selector: string,
    options?: MatchingOptions | RelativeSearchElement,
    ...args: RelativeSearchElement[]
  ): ElementWrapper;

  /**
   * Proximity Selectors
   */

  // https://docs.taiko.dev/#toleftof
  export function toLeftOf(selector: SearchElement | ElementWrapper): RelativeSearchElement;
  // https://docs.taiko.dev/#torightof
  export function toRightOf(selector: SearchElement | ElementWrapper): RelativeSearchElement;
  // https://docs.taiko.dev/#above
  export function above(selector: SearchElement | ElementWrapper): RelativeSearchElement;
  // https://docs.taiko.dev/#below
  export function below(selector: SearchElement | ElementWrapper): RelativeSearchElement;
  // https://docs.taiko.dev/#near
  export function near(
    selector: SearchElement | ElementWrapper,
    opts?: ProximitySelectorNearOptions,
  ): RelativeSearchElement;

  /**
   * Events
   */
  // https://docs.taiko.dev/#alert
  export function alert(message: string, callback: Function): void;
  // https://docs.taiko.dev/#prompt
  export function prompt(message: string, callback: Function): void;
  // https://docs.taiko.dev/#confirm
  export function confirm(message: string, callback: Function): void;
  // https://docs.taiko.dev/#beforeunload
  export function beforeunload(message: string, callback: Function): void;

  /**
   * Helpers
   */

  // https://docs.taiko.dev/#evaluate
  export function evaluate(
    selector?: SearchElement,
    handlerCallback?: (element: HTMLElement, args?: EvaluateElementOptions) => Record<string, any>,
    options?: NavigationOptions,
  ): Promise<Record<string, any>>;
  // https://docs.taiko.dev/#intervalsecs
  export function intervalSecs(secs: number): number;
  // https://docs.taiko.dev/#timeoutsecs
  export function timeoutSecs(secs: number): number;
  // https://docs.taiko.dev/#to
  export function to(value: SearchElement): SearchElement;
  // https://docs.taiko.dev/#into
  export function into(value: SearchElement): SearchElement;
  // https://docs.taiko.dev/#accept
  export function accept(text?: string): Promise<void>;
  // https://docs.taiko.dev/#dismiss
  export function dismiss(text?: string): Promise<void>;
  // https://docs.taiko.dev/#setconfig
  export function setConfig(options: GlobalConfigurationOptions): void;
  // https://docs.taiko.dev/#currenturl
  export function currentURL(): Promise<string>;
  // https://docs.taiko.dev/#waitfor
  export function waitFor(time: number): Promise<void>;
  export function waitFor(element: SearchElement, time: number): Promise<void>;
  export function waitFor(condition: () => Promise<boolean>, time: number): Promise<void>;
  export function clearIntercept(requestUrl?: string): void;
}<|MERGE_RESOLUTION|>--- conflicted
+++ resolved
@@ -121,13 +121,10 @@
     exactMatch: boolean;
   }
 
-<<<<<<< HEAD
   export interface OpenWindowOptions extends NavigationOptions {
     name: string;
   }
 
-=======
->>>>>>> 67a918a7
   export interface BasicResponse {
     url: string;
     status: { code: number; text: string };
