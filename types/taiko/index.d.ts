--- conflicted
+++ resolved
@@ -3,7 +3,6 @@
 //
 
 declare module 'taiko' {
-<<<<<<< HEAD
   export type BrowserEvent =
     | 'DOMContentLoaded'
     | 'loadEventFired'
@@ -121,6 +120,15 @@
   export interface MatchingOptions {
     exactMatch: boolean;
   }
+  
+  export interface BasicResponse {
+    url: string,
+    status: {code :number, text: string}
+}
+
+export interface Response extends BasicResponse{
+    redirectedResponse?: BasicResponse[]
+}
 
   /**
    * Elements, Selectors and Searches
@@ -292,7 +300,7 @@
    */
 
   // https://docs.taiko.dev/#goto
-  export function goto(url: string, options?: NavigationOptions): Promise<void>;
+  export function goto(url: string, options?: NavigationOptions): Promise<Response>;
   // https://docs.taiko.dev/#reload
   export function reload(url?: string, options?: NavigationOptions): Promise<void>;
   // https://docs.taiko.dev/#goback
@@ -496,418 +504,4 @@
   export function waitFor(time: number): Promise<void>;
   export function waitFor(element: SearchElement, time: number): Promise<void>;
   export function clearIntercept(requestUrl?: string): void;
-=======
-
-    export type BrowserEvent =
-        | 'DOMContentLoaded'
-        | 'loadEventFired'
-        | 'networkAlmostIdle'
-        | 'networkIdle'
-        | 'firstPaint'
-        | 'firstContentfulPaint'
-        | 'firstMeaningfulPaint';
-
-    /**
-     * Options
-     */
-
-    export interface BrowserOptions {
-        headless?: boolean;
-        args?: string[];
-        host?: string;
-        port?: number;
-        ignoreCertificateErrors?: boolean;
-        observe?: boolean;
-        observeTime?: number;
-        dumpio?: boolean;
-    }
-
-    export interface EventOptions {
-        waitForEvents?: BrowserEvent[];
-    }
-
-    export interface BasicNavigationOptions {
-        waitForNavigation?: boolean;
-        navigationTimeout?: number;
-    }
-
-    export interface NavigationOptions extends BasicNavigationOptions, EventOptions {
-        headers?: Map<string, string>;
-        waitForStart?: boolean;
-    }
-
-    export interface ClickOptions extends NavigationOptions {
-        button?: 'left' | 'right' | 'middle';
-        clickCount?: number;
-        elementsToMatch?: number;
-    }
-
-    export interface GlobalConfigurationOptions extends BasicNavigationOptions {
-        observeTime?: number;
-        retryInterval?: number;
-        retryTimeout?: number;
-    }
-
-    export interface TapOptions extends BasicNavigationOptions, EventOptions { }
-
-    export interface KeyOptions extends NavigationOptions {
-        text?: string;
-        delay?: number;
-    }
-
-    export interface WriteOptions extends NavigationOptions {
-        delay?: number;
-        hideText?: boolean;
-    }
-
-
-    export interface ScreenshotOptions {
-        path?: string;
-        fullPage?: boolean;
-    }
-
-    export interface ViewPortOptions {
-        width: number;
-        height: number;
-        deviceScaleFactor?: number;
-        mobile?: boolean;
-        scale?: number;
-        screenWidth?: number;
-        screenHeight?: number;
-        positionX?: number;
-        positionY?: number;
-        dontSetVisibleSize?: boolean;
-        screenOrientation?: ViewPortScreenOrientation;
-        viewport?: ViewPort;
-    }
-
-    export interface CookieOptions {
-        url?: string;
-        domain?: string;
-        path?: string;
-    }
-
-    export interface CookieDetailOptions extends CookieOptions {
-        secure?: boolean;
-        httpOnly?: boolean;
-        sameSite?: string;
-        expires?: number;
-    }
-
-    export interface LocationOptions {
-        latitude: number;
-        longitude: number;
-        accuracy: number;
-    }
-
-    export interface ProximitySelectorNearOptions {
-        offset: number;
-    }
-
-    export interface EvaluateElementOptions {
-        [key: string]: any;
-    }
-
-    export interface SelectionOptions {
-        selectHiddenElements: boolean;
-    }
-
-    export interface MatchingOptions {
-        exactMatch: boolean;
-    }
-
-    export interface BasicResponse {
-        url: string,
-        status: {code :number, text: string}
-    }
-
-    export interface Response extends BasicResponse{
-        redirectedResponse?: BasicResponse[]
-    }
-
-    /**
-     * Elements, Selectors and Searches
-     */
-
-    export interface Element {
-        nodeId: string;
-        description?: string;
-        runtimeHandler?: any;
-        get(): string;
-        text(): string;
-        isVisible?(): boolean;
-        create?(nodeIds: string[], runtimeHandler?: any);
-        isDisabled?(): boolean;
-    }
-
-    export interface ElementWrapper {
-        description: string;
-        get(selector: SearchElement): ElementWrapper;
-        text(): string;
-        value(): string;
-        select(): void;
-        check(): void;
-        uncheck(): void;
-        isChecked(): boolean;
-        deselect(): void;
-        isSelected(): boolean;
-        exists(): boolean;
-    }
-
-    // BasicSelector mimics isSelector
-    export interface BasicSelector {
-        elements: Element[] | Node[] | string[];
-        exists(): boolean;
-        [key: string]: any;
-    }
-
-    export interface MatchingNode { elem: Element, dist: number }
-
-    /**
-     * a relative search element is returned by proximity methods such as near,
-     */
-    export interface RelativeSearchElement {
-        desc: string;
-        condition(element: Element, value: number): boolean;
-        findProximityElementRects(): { elem: Element, result: any }; // result is wrapped in a callback
-        validNodes(nodeId: Element): MatchingNode;
-    }
-
-    // isSelector also allows ElementWrapper instances
-    export type Selector = BasicSelector | ElementWrapper;
-
-    // SearchElement mimics isSelector, isString, isElement and also allows relative search elements
-    export type SearchElement = string | Selector | Element | RelativeSearchElement;
-
-    /**
-     * Intercept
-     */
-
-    export type InterceptRedirectUrl = string;
-
-    export interface InterceptMockData {
-        [key: string]: any;
-    }
-    export interface InterceptRequest {
-        continue(url: string);
-        respond(response: InterceptMockData);
-    }
-    export type interceptRequestHandler = (request: InterceptRequest) => Promise<void>;
-
-    /**
-     * Viewport
-     */
-
-    export interface ViewPortScreenOrientation {
-        type: 'portraitPrimary' | 'portraitSecondary' | 'landscapePrimary' | 'landscapeSecondary';
-        angle: number;
-    }
-    export interface ViewPort {
-        x: number;
-        y: number;
-        width: number;
-        height: number;
-        scale: number;
-    }
-
-    /**
-     * Distances
-     */
-
-    export interface DragAndDropDistance {
-        up: number;
-        down: number;
-        left: number;
-        right: number;
-    }
-
-    /**
-     * Coordinates
-     */
-
-    export interface MouseCoordinates {
-        x: number;
-        y: number;
-    }
-
-    /**
-     * Browser Actions
-     **/
-
-    // https://docs.taiko.dev/#openbrowser
-    export function openBrowser(options?: BrowserOptions): Promise<void>;
-    // https://docs.taiko.dev/#closebrowser
-    export function closeBrowser(): Promise<void>;
-    // https://docs.taiko.dev/#client
-    export function client(): any; // TODO: no TS Bindings available: https://github.com/cyrus-and/chrome-remote-interface/issues/112
-    // https://docs.taiko.dev/#switchto
-    export function switchTo(targetUrl: string): Promise<void>;
-    // https://docs.taiko.dev/#intercept
-    // https://github.com/getgauge/taiko/issues/98#issuecomment-42024186
-    export function intercept(requestUrl: string, options?: InterceptMockData | interceptRequestHandler | InterceptRedirectUrl): Promise<void>;
-    // https://docs.taiko.dev/#emulatenetwork
-    export function emulateNetwork(
-        networkType: 'GPRS' | 'Regular2G' | 'Good2G' | 'Good3G' | 'Regular3G' | 'Regular4G' | 'DSL' | 'WiFi, Offline'
-    ): Promise<void>;
-    // https://docs.taiko.dev/#emulatedevice
-    export function emulateDevice(deviceModel: string);
-    // https://docs.taiko.dev/#setviewport
-    export function setViewPort(options: ViewPortOptions): Promise<void>;
-    // https://docs.taiko.dev/#opentab
-    export function openTab(targetUrl: string, options?: NavigationOptions): Promise<void>;
-    // https://docs.taiko.dev/#closetab
-    export function closeTab(targetUrl: string): Promise<void>;
-    // https://docs.taiko.dev/#overridepermissions
-    export function overridePermissions(origin: string, permissions: string[]): Promise<void>;
-    // https://docs.taiko.dev/#clearpermissionoverrides
-    export function clearPermissionOverrides(): Promise<void>;
-    // https://docs.taiko.dev/#setcookie
-    export function setCookie(name: string, value: string, options?: CookieDetailOptions): Promise<void>;
-    // https://docs.taiko.dev/#deletecookies
-    export function deleteCookies(cookieName?: string, options?: CookieOptions): Promise<void>;
-    // https://docs.taiko.dev/#getcookies
-    export function getCookies(options?: { urls: string[] }): Promise<Object[]>;
-    // https://docs.taiko.dev/#setlocation
-    export function setLocation(options: LocationOptions): Promise<void>;
-
-    /**
-     * Page Actions
-     */
-
-    // https://docs.taiko.dev/#goto
-    export function goto(url: string, options?: NavigationOptions): Promise<Response>;
-    // https://docs.taiko.dev/#reload
-    export function reload(url: string, options?: NavigationOptions): Promise<void>;
-    // https://docs.taiko.dev/#goback
-    export function goBack(options?: NavigationOptions): Promise<void>;
-    // https://docs.taiko.dev/#goforward
-    export function goForward(options?: NavigationOptions): Promise<void>;
-    // https://docs.taiko.dev/#title
-    export function title(): Promise<string>;
-    // https://docs.taiko.dev/#click
-    export function click(selector: SearchElement | MouseCoordinates, options?: ClickOptions, ...args: RelativeSearchElement[]): Promise<void>;
-    // https://docs.taiko.dev/#doubleclick
-    export function doubleClick(selector: SearchElement | MouseCoordinates, options?: BasicNavigationOptions, ...args: RelativeSearchElement[]): Promise<void>;
-    // https://docs.taiko.dev/#rightclick
-    export function rightClick(selector: SearchElement | MouseCoordinates, options?: BasicNavigationOptions, ...args: RelativeSearchElement[]): Promise<void>;
-    // https://docs.taiko.dev/#draganddrop
-    export function dragAndDrop(
-        source: SearchElement,
-        destination: SearchElement,
-        distance: DragAndDropDistance
-    ): Promise<void>;
-    // https://docs.taiko.dev/#hover
-    export function hover(selector: SearchElement, options?: NavigationOptions): Promise<void>;
-    // https://docs.taiko.dev/#focus
-    export function focus(selector: SearchElement, options?: NavigationOptions): Promise<void>;
-    // https://docs.taiko.dev/#write
-    export function write(text: string, into?: SearchElement, options?: WriteOptions): Promise<void>;
-    // https://docs.taiko.dev/#clear
-    export function clear(selector: SearchElement, options?: NavigationOptions): Promise<void>;
-    // https://docs.taiko.dev/#attach
-    export function attach(filepath: string, to: SearchElement): Promise<void>;
-    // https://docs.taiko.dev/#press
-    export function press(keys: string | string[], options?: KeyOptions): Promise<void>;
-    // https://docs.taiko.dev/#highlight
-    export function highlight(selector: SearchElement, ...args: RelativeSearchElement[]): Promise<void>;
-    // https://docs.taiko.dev/#mouseaction
-    export function mouseAction(action: 'press' | 'move' | 'release', coordinates: MouseCoordinates, options?: NavigationOptions): Promise<void>;
-    // https://docs.taiko.dev/#scrollto
-    export function scrollTo(selector: SearchElement, options?: NavigationOptions): Promise<void>;
-    // https://docs.taiko.dev/#scrollright
-    export function scrollRight(selector?: SearchElement | number, px?: number): Promise<void>;
-    // https://docs.taiko.dev/#scrollleft
-    export function scrollLeft(selector?: SearchElement | number, px?: number): Promise<void>;
-    // https://docs.taiko.dev/#scrollup
-    export function scrollUp(selector?: SearchElement | number, px?: number): Promise<void>;
-    // https://docs.taiko.dev/#scrolldown
-    export function scrollDown(selector?: SearchElement | number, px?: number): Promise<void>;
-    // https://docs.taiko.dev/#screenshot
-    export function screenshot(options?: ScreenshotOptions, ...args: SearchElement[]): Promise<Buffer>;
-    // https://docs.taiko.dev/#tap
-    export function tap(selector: SearchElement, options?: TapOptions, ...args: SearchElement[]): Promise<void>;
-
-    /**
-     * Selectors
-     */
-
-    // https://docs.taiko.dev/#dollar
-    export function $(selector: string, ...args: SearchElement[]): Selector;
-    // https://docs.taiko.dev/#image
-    export function image(selector: SearchElement, options?: SelectionOptions, ...args: SearchElement[]): SearchElement;
-    // https://docs.taiko.dev/#link
-    export function link(selector: SearchElement, options?: SelectionOptions, ...args: SearchElement[]): SearchElement;
-    // https://docs.taiko.dev/#listitem
-    export function listItem(selector: SearchElement, ...args: SearchElement[]): SearchElement;
-    // https://docs.taiko.dev/#button
-    export function button(selector: SearchElement, options?: SelectionOptions, ...args: SearchElement[]): SearchElement;
-    // https://docs.taiko.dev/#filefield
-    export function fileField(selector: SearchElement, options?: SelectionOptions, ...args: SearchElement[]): ElementWrapper;
-    // https://docs.taiko.dev/#textbox
-    export function textBox(selector: SearchElement, ...args: SearchElement[]): ElementWrapper;
-    // https://docs.taiko.dev/#dropdown
-    export function dropDown(selector: SearchElement, options?: SelectionOptions, ...args: SearchElement[]): ElementWrapper;
-    // https://docs.taiko.dev/#checkbox
-    export function checkBox(selector: SearchElement, options?: SelectionOptions, ...args: SearchElement[]): ElementWrapper;
-    // https://docs.taiko.dev/#radiobutton
-    export function radioButton(selector: SearchElement, options?: SelectionOptions, ...args: SearchElement[]): ElementWrapper;
-    // https://docs.taiko.dev/#text
-    export function text(selector: string, options?: MatchingOptions, ...args: SearchElement[]): ElementWrapper;
-
-    /**
-     * Proximity Selectors
-     */
-
-    // https://docs.taiko.dev/#toleftof
-    export function toLeftOf(selector: SearchElement | ElementWrapper): RelativeSearchElement;
-    // https://docs.taiko.dev/#torightof
-    export function toRightOf(selector: SearchElement | ElementWrapper): RelativeSearchElement;
-    // https://docs.taiko.dev/#above
-    export function above(selector: SearchElement | ElementWrapper): RelativeSearchElement;
-    // https://docs.taiko.dev/#below
-    export function below(selector: SearchElement | ElementWrapper): RelativeSearchElement;
-    // https://docs.taiko.dev/#near
-    export function near(selector: SearchElement | ElementWrapper, opts?: ProximitySelectorNearOptions): RelativeSearchElement;
-
-    /**
-     * Events
-     */
-
-    // https://docs.taiko.dev/#prompt
-    export function prompt(message: string, callback: Function): void;
-    // https://docs.taiko.dev/#confirm
-    export function confirm(message: string, callback: Function): void;
-    // https://docs.taiko.dev/#beforeunload
-    export function beforeunload(message: string, callback: Function): void;
-
-    /**
-     * Helpers
-     */
-
-    // https://docs.taiko.dev/#evaluate
-    export function evaluate(
-        selector?: SearchElement,
-        handlerCallback?: (element: HTMLElement, args?: EvaluateElementOptions) => Object,
-        options?: NavigationOptions
-    ): Promise<Object>;
-    // https://docs.taiko.dev/#intervalsecs
-    export function intervalSecs(secs: number): number;
-    // https://docs.taiko.dev/#timeoutsecs
-    export function timeoutSecs(secs: number): number;
-    // https://docs.taiko.dev/#to
-    export function to(value: SearchElement): SearchElement;
-    // https://docs.taiko.dev/#into
-    export function into(value: SearchElement): SearchElement;
-    // https://docs.taiko.dev/#accept
-    export function accept(text?: string): Promise<void>;
-    // https://docs.taiko.dev/#dismiss
-    export function dismiss(text?: string): Promise<void>;
-    // https://docs.taiko.dev/#setconfig
-    export function setConfig(options: GlobalConfigurationOptions): void;
-    // https://docs.taiko.dev/#currenturl
-    export function currentURL(): Promise<string>;
-    // https://docs.taiko.dev/#waitfor
-    export function waitFor(time: number): Promise<void>;
-    export function waitFor(element: SearchElement, time: number): Promise<void>;
->>>>>>> ba7e0a02
 }