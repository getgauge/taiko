const {
<<<<<<< HEAD
    switchTo,openTab,closeTab,reload,goto, getCookies
=======
  switchTo,
  openTab,
  closeTab,
  reload,
  goto,
  overridePermissions,
  setLocation,
  evaluate,
  emulateDevice,
  goBack,
  goForward
>>>>>>> 89497b8d
} = require('../../../lib/taiko');
const assert = require('assert');
const cwd = process.cwd();

step('Switch to tab with title <title>', async function(title) {
  await switchTo(title);
});

step('Open Tab <url>', async function(url) {
  await openTab(url);
});

step('Close Tab <url>', async function(url) {
  await closeTab(url);
});

step('Open Tab <arg0> with timeout <time>', async function(url, time) {
  await openTab(url, { timeout: time });
});

step('Close Tab', async function() {
  await closeTab();
});

step('Reload the page', async function() {
  await reload();
});

<<<<<<< HEAD
step("Navigate to file with relative Path <filePath>", async function(filePath) {
	await goto("file:///"+cwd+filePath)
});

step("Assert cookies to be present", async function() {
	const cookies = await getCookies();
	assert.ok(cookies.length > 0);

});

step("Assert cookie with valid options url <arg>", async function(arg) {
	const cookies = await getCookies({urls: [arg]});
	assert.ok(cookies.length > 0);
});

step("Assert cookie with invalid options url <arg>", async function(arg) {
	const cookies = await getCookies({urls: [arg]});
	assert.ok(cookies.length === 0);
=======
step('Navigate to file with relative Path <filePath>', async function(
  filePath
) {
  await goto('file:///' + cwd + filePath);
});

step(
  'Override browser permission with <geolocation> for site <url>',
  async function(geolocation, url) {
    await overridePermissions(url, [geolocation]);
  }
);

step(
  'Setlocation with longitude as <longitude> and latitude as <latitude>',
  async function(longitude, latitude) {
    await setLocation({
      longitude: parseFloat(longitude),
      latitude: parseFloat(latitude)
    });
  }
);

step(
  'Assert location longitude as <longitude> and latitude as <latitude>',
  async function(longitude, latitude) {
    const geolocation = await evaluate(
      () =>
        new Promise(resolve =>
          navigator.geolocation.getCurrentPosition(position => {
            resolve({
              latitude: position.coords.latitude,
              longitude: position.coords.longitude
            });
          })
        )
    );
    assert.equal(geolocation.result.longitude, parseFloat(longitude));
    assert.equal(geolocation.result.latitude, parseFloat(latitude));
  }
);

step('Emulate device <deviceModel>', async function(deviceModel) {
  await emulateDevice(deviceModel);
});

step('Assert width is <width> and height is <height>', async function(
  width,
  height
) {
  const innerWidth = (await evaluate(() => window.innerWidth)).result;
  const innerHeight = (await evaluate(() => window.innerHeight)).result;
  assert.equal(innerWidth, width);
  assert.equal(innerHeight, height);
});

step('Navigate back', async function() {
  await goBack();
});

step('Navigate forward', async function() {
  await goForward();
>>>>>>> 89497b8d
});<|MERGE_RESOLUTION|>--- conflicted
+++ resolved
@@ -1,7 +1,4 @@
 const {
-<<<<<<< HEAD
-    switchTo,openTab,closeTab,reload,goto, getCookies
-=======
   switchTo,
   openTab,
   closeTab,
@@ -12,8 +9,8 @@
   evaluate,
   emulateDevice,
   goBack,
-  goForward
->>>>>>> 89497b8d
+  goForward,
+  getCookies
 } = require('../../../lib/taiko');
 const assert = require('assert');
 const cwd = process.cwd();
@@ -42,11 +39,6 @@
   await reload();
 });
 
-<<<<<<< HEAD
-step("Navigate to file with relative Path <filePath>", async function(filePath) {
-	await goto("file:///"+cwd+filePath)
-});
-
 step("Assert cookies to be present", async function() {
 	const cookies = await getCookies();
 	assert.ok(cookies.length > 0);
@@ -61,7 +53,8 @@
 step("Assert cookie with invalid options url <arg>", async function(arg) {
 	const cookies = await getCookies({urls: [arg]});
 	assert.ok(cookies.length === 0);
-=======
+});
+
 step('Navigate to file with relative Path <filePath>', async function(
   filePath
 ) {
@@ -124,5 +117,4 @@
 
 step('Navigate forward', async function() {
   await goForward();
->>>>>>> 89497b8d
 });