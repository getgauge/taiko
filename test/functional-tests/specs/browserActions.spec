#Browser Action

## Switch To
* Intercept Google Analytics
* Navigate to "https://gauge.org"
* Click link to left of

   |Type|Selector    |
   |----|------------|
   |text|Plugins     |

* Switch to tab with title "Open Source Test Automation Framework | Gauge"
* Assert Exists

   |Type|Selector    |
   |----|------------|
   |$   |.github_star|

## Open/Close Tab
* Intercept Google Analytics
* Navigate to "google.com"
* Open Tab "https://gauge.org"
* Close Tab "https://gauge.org"

## Close Tab with no parameters
* Intercept Google Analytics
* Navigate to "google.com"
<<<<<<< HEAD
* Open Tab "https://www.thoughtworks.com/contact-us" with timeout "60000"
* Click link near 

   |Type|Selector                         |
   |----|---------------------------------|
   |text|"Customers with enterprise support should use our"|
=======
* Open Tab "http://the-internet.herokuapp.com/windows" with timeout "60000"
* Click link "Click here"
* Close Tab
>>>>>>> 346ed096
* Close Tab
* Switch to tab with title "Google"

## Reload
* Navigate to "https://ahfarmer.github.io/calculator/"
* Click button "8"
* Reload the page
* assert text to be "0"
   |Type|Selector          |
   |----|------------------|
   |$   |.component-display|

## Reload should not clear local cache
* Navigate to "http://todomvc.com/examples/react/#/"
* Write "flow"
* Press "Enter"
* Reload the page
* Assert text "flow" exists on the page.


## Get all cookies
* Navigate to "https://the-internet.herokuapp.com/"
* Assert cookies to be present

## Cookie should be present for valid options urls
* Navigate to "https://the-internet.herokuapp.com/"
* Assert cookie with valid options url "https://the-internet.herokuapp.com/"

## Cookie not should be present for invalid options urls
* Navigate to "https://the-internet.herokuapp.com/"
* Assert cookie with invalid options url "https://gauge.org"

## Set mock location
* Override browser permission with "geolocation" for site "https://the-internet.herokuapp.com/geolocation"
* Setlocation with longitude as "78.040009" and latitude as "27.1752868"
* Navigate to "https://the-internet.herokuapp.com/geolocation"
* Assert location longitude as "78.040009" and latitude as "27.1752868"

## Emulate device
* Navigate to "https://the-internet.herokuapp.com/"
* Emulate device "iPhone 6"
* Assert width is "375" and height is "667"

## Browser forward and back
* Navigate to "https://the-internet.herokuapp.com/"
* Click "Checkboxes"
* Navigate back
* Assert page navigated back
* Navigate forward
* Assert page navigated forward<|MERGE_RESOLUTION|>--- conflicted
+++ resolved
@@ -25,18 +25,9 @@
 ## Close Tab with no parameters
 * Intercept Google Analytics
 * Navigate to "google.com"
-<<<<<<< HEAD
-* Open Tab "https://www.thoughtworks.com/contact-us" with timeout "60000"
-* Click link near 
-
-   |Type|Selector                         |
-   |----|---------------------------------|
-   |text|"Customers with enterprise support should use our"|
-=======
 * Open Tab "http://the-internet.herokuapp.com/windows" with timeout "60000"
 * Click link "Click here"
 * Close Tab
->>>>>>> 346ed096
 * Close Tab
 * Switch to tab with title "Google"
 
