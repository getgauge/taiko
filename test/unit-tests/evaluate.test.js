--- conflicted
+++ resolved
@@ -70,25 +70,24 @@
       expect(actual).to.match(/<\/html>$/);
     });
 
-<<<<<<< HEAD
-        it('should pass args to the callback', async () => {
-            let newText = 'Updated Item 1 with new item';
-            await evaluate((element, args) => {
-                element.innerHTML = args[0];
-            },
-            { args: [newText] }
-            );
-            let elems = await text('Item 2').elements();
-            expect(await elems[0].exists()).to.be.false;
-        });
-=======
+    it('should pass args to the callback', async () => {
+      let newText = 'Updated Item 1 with new item';
+      await evaluate(
+        (element, args) => {
+          document.body.innerHTML = args[0];
+        },
+        { args: [newText] },
+      );
+      let elems = await text('Item 2').elements();
+      expect(await elems[0].exists()).to.be.false;
+    });
+
     it('should return the result of the evaluation', async () => {
       const actual = await evaluate(() => {
         return document.title;
       });
       expect(actual).to.equal(testName);
     });
->>>>>>> d62c5df2
 
     it('should return the result of evaluation with async function', async () => {
       const actual = await evaluate(async () => {
