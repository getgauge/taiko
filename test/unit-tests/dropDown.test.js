const { descEvent } = require('../../lib/helper');

let {
  openBrowser,
  goto,
  below,
  dropDown,
  closeBrowser,
  setConfig,
<<<<<<< HEAD
} = require('../../lib/taiko');

const expect = require('chai').expect;
=======
} = taiko;
const chai = require('chai');
const chaiAsPromised = require('chai-as-promised');
chai.use(chaiAsPromised);
const expect = chai.expect;
>>>>>>> aaca8d26
let {
  createHtml,
  removeFile,
  openBrowserArgs,
} = require('./test-util');
const test_name = 'DropDown';

describe(test_name, () => {
  let filePath;

  let validateEmitterEvent = function(event, expectedText) {
    return new Promise(resolve => {
      descEvent.once(event, eventData => {
        expect(eventData).to.be.equal(expectedText);
        resolve();
      });
    });
  };

  before(async () => {
    let innerHtml =
      '<form>' +
      '<label for="select">Cars</label>' +
      '<select id="select" name="select" value="select">' +
      '<option value="volvo">Volvo</option>' +
      '<option value="saab">Saab</option>' +
      '<option value="mercedes">Mercedes</option>' +
      '<option value="audi">Audi</option>' +
      '</select>' +
      '<div name="ReasonText"> Reason: </div>' +
      '<select class="select" name="reasonselection">' +
      '<option value="-99"> Select </option>' +
      '<option value="9092">Reason1</option>' +
      '<option value="9093">Reason2</option>' +
      '</select>' +
      '<label>' +
      '<span>dropDownWithWrappedInLabel</span>' +
      '<select id="select" name="select" value="select">' +
      '<option value="volvo1">Volvo1</option>' +
      '<option value="saab1">Saab1</option>' +
      '<option value="mercedes1">Mercedes1</option>' +
      '<option value="audi1">Audi1</option>' +
      '</select>' +
      '</label>' +
      '<select id="sampleDropDown" name="select" value="select">' +
      '<option value="someValue">someValue</option>' +
      '</select>' +
      '</form>';
    filePath = createHtml(innerHtml, test_name);
    await openBrowser(openBrowserArgs);
    await goto(filePath);
    setConfig({ waitForNavigation: false });
  });

  after(async () => {
    setConfig({ waitForNavigation: true });
    await closeBrowser();
    removeFile(filePath);
  });

  describe('using label for', () => {
    it('test dropdown exists()', async () => {
      expect(await dropDown('Cars').exists()).to.be.true;
    });

    it('test dropdown get()', async () => {
      expect(await dropDown('Cars').get()).to.have.lengthOf(2);
    });

    it('test dropdown description', async () => {
      expect(dropDown('Cars').description).to.be.eql(
        'DropDown with label Cars ',
      );
    });

    it('test dropdown text()', async () => {
      expect(await dropDown('Cars').text()).to.be.eql(
        'Volvo\nSaab\nMercedes\nAudi',
      );
    });

    it('test select()', async () => {
      await dropDown('Cars').select('Audi');
      await dropDown('Cars').select('mercedes');
      expect(await dropDown('Cars').value()).to.equal('mercedes');
    });
  });

  describe('Select using index', () => {
    it('test select() using index', async () => {
      await dropDown(below('Reason')).select({ index: 1 });
      expect(await dropDown(below('Reason')).value()).to.equal(
        '9092',
      );
    });
  });

  describe('wrapped in label', () => {
    it('test exists()', async () => {
      expect(await dropDown('dropDownWithWrappedInLabel').exists()).to
        .be.true;
      expect(
        await dropDown('dropDownWithWrappedInLabel').value(),
      ).to.not.equal('mercedes');
    });

    it('test get()', async () => {
      expect(
        await dropDown('dropDownWithWrappedInLabel').get(),
      ).to.have.lengthOf(1);
    });

    it('test description', async () => {
      expect(
        dropDown('dropDownWithWrappedInLabel').description,
      ).to.be.eql('DropDown with label dropDownWithWrappedInLabel ');
    });

    it('test text()', async () => {
      expect(
        await dropDown('dropDownWithWrappedInLabel').text(),
      ).to.be.eql('Volvo1\nSaab1\nMercedes1\nAudi1');
    });
  });

  describe('test logs for dropdown', () => {
    it('should show exists', async () => {
      let validatePromise = validateEmitterEvent('success', 'Exists');
      await dropDown('Cars').exists();
      await validatePromise;
    });

    it('should show selected index', async () => {
      let validatePromise = validateEmitterEvent(
        'success',
        'Selected 1',
      );
      await dropDown(below('Reason')).select({ index: 1 });
      await validatePromise;
    });

    it('should show selected value', async () => {
      let validatePromise = validateEmitterEvent(
        'success',
        'Selected mercedes',
      );
      await dropDown('Cars').select('mercedes');
      await validatePromise;
    });
  });
<<<<<<< HEAD

  describe('elements()', () => {
    it('test get of elements', async () => {
      const elements = await dropDown({
        id: 'sampleDropDown',
      }).elements();
      expect(await elements[0].get()).to.be.a('number');
    });

    it('test exists of elements', async () => {
      let elements = await dropDown({
        id: 'sampleDropDown',
      }).elements();
      expect(await elements[0].exists()).to.be.true;
      expect(await dropDown('someFileField').exists()).to.be.false;
    });

    it('test description of elements', async () => {
      let elements = await dropDown({
        id: 'sampleDropDown',
      }).elements();
      expect(elements[0].description).to.be.eql(
        'DropDown[@id = concat(\'sampleDropDown\', "")]',
      );
    });

    it('test text of elements', async () => {
      let elements = await dropDown({
        id: 'sampleDropDown',
      }).elements();
      expect(await elements[0].text()).to.be.eql('someValue');
    });
=======
});

describe('nested drop down', () => {
  let filePath;

  before(async () => {
    let innerHtml = `<div id="one">
    <label for="select-one">One</label>
    <select id="select-one" name="select" value="select">
       <option>Select One</option> 
       <option>Hot Beverages</option>
      </select>
  </div>
  <div id="two">
    <label for="select-two">Two</label>
    <select id="select-two" name="select" value="select">
       <option>Please select from above</option>
      </select>
  </div>
  <script>
    var textTwo = document.getElementById("select-two");
  var divOne = document.getElementById("one");

  divOne.addEventListener("change", function() {
    console.log("Hello");
    textTwo.innerHTML = "<option>Tea</option><option>Cofee</option>";
  });
  </script>`;
    filePath = createHtml(innerHtml, test_name);
    await openBrowser(openBrowserArgs);
    await goto(filePath);
    setConfig({ waitForNavigation: false });
  });

  after(async () => {
    setConfig({ waitForNavigation: true });
    await closeBrowser();
    removeFile(filePath);
  });

  it('should bubble change event', async () => {
    await dropDown('One').select('Hot Beverages');
    await expect(dropDown('Two').select('Tea')).not.to.be.eventually
      .rejected;
>>>>>>> aaca8d26
  });
});<|MERGE_RESOLUTION|>--- conflicted
+++ resolved
@@ -7,17 +7,11 @@
   dropDown,
   closeBrowser,
   setConfig,
-<<<<<<< HEAD
 } = require('../../lib/taiko');
-
-const expect = require('chai').expect;
-=======
-} = taiko;
 const chai = require('chai');
 const chaiAsPromised = require('chai-as-promised');
 chai.use(chaiAsPromised);
 const expect = chai.expect;
->>>>>>> aaca8d26
 let {
   createHtml,
   removeFile,
@@ -168,7 +162,6 @@
       await validatePromise;
     });
   });
-<<<<<<< HEAD
 
   describe('elements()', () => {
     it('test get of elements', async () => {
@@ -201,7 +194,7 @@
       }).elements();
       expect(await elements[0].text()).to.be.eql('someValue');
     });
-=======
+  });
 });
 
 describe('nested drop down', () => {
@@ -246,6 +239,5 @@
     await dropDown('One').select('Hot Beverages');
     await expect(dropDown('Two').select('Tea')).not.to.be.eventually
       .rejected;
->>>>>>> aaca8d26
   });
 });