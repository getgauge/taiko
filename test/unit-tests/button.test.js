const expect = require('chai').expect;
let {
  openBrowser,
  goto,
  closeBrowser,
  button,
  setConfig,
} = require('../../lib/taiko');
let {
  createHtml,
  removeFile,
  openBrowserArgs,
} = require('./test-util');
const test_name = 'button';

describe(test_name, () => {
  let filePath;
  before(async () => {
    let innerHtml =
      '<div name="inline button text">' +
      '<button type="button">Click</button>' +
      '<input type="button" value="Input Button" />' +
      '<input type="reset" value="Input Reset" />' +
      '<input type="submit" value="Input Submit" />' +
      '<input type="image" value="Input Image" />' +
      '</div>' +
      '<div name="button in label">' +
      '<label><input type="button" value="inputButtonInLabel" /><span>InputButtonInLabel</span></label>' +
      '<label><input type="reset" /><span>ResetInLabel</span></label>' +
      '<label><input type="submit" /><span>SubmitInLabel</span></label>' +
      '<label><input type="image" /><span>ImageInLabel</span></label>' +
      '</div>' +
      '<div name="button in label for">' +
      '<label for="inputButton" >LabelForButton</label> <input type="button" id="inputButton" />' +
      '<label for="inputReset" >LabelForReset</label> <input type="reset" id="inputReset" />' +
      '<label for="inputSubmit" >LabelForSubmit</label> <input type="submit" id="inputSubmit" />' +
      '<label for="inputImage" >LabelForImage</label> <input type="image" id="inputImage" />' +
      '</div>' +
<<<<<<< HEAD
      '<button type="button">similarButton1</button>' +
      '<button type="button">similarButton2</button>' +
      '<button type="button">similarButton3</button>' +
=======
      '<div name="button with Hidden Attribute">' +
      '<button type="button" style="display:none">HiddenButton</button>' +
      '<input type="reset" style="display:none" value="Input Hidden Reset" />' +
      '<input type="submit" style="display:none" value="Input Hidden Submit" />' +
      '</div>' +
      '<div name="button with Hidden Attribute">' +
      '<button type="button" style="display:none">HiddenButton</button>' +
      '<input type="reset" style="display:none" value="Input Hidden Reset" />' +
      '<input type="submit" style="display:none" value="Input Hidden Submit" />' +
      '</div>' +
>>>>>>> aaca8d26
      //button tag with wrapped elements
      '<button><span> spanButton </span></button>' +
      '<button><strong>strongButton</strong></button>' +
      '<button><i>italicButton</i></button>' +
      '<button><b>boldButton</b>></button>' +
      '<button>' +
      '<div>childElementButton</div>' +
      '</button>';

    filePath = createHtml(innerHtml, test_name);
    await openBrowser(openBrowserArgs);
    await goto(filePath);
    setConfig({ waitForNavigation: false });
  });
  after(async () => {
    setConfig({ waitForNavigation: true });
    await closeBrowser();
    removeFile(filePath);
  });
  describe('button test', () => {
    describe('normal button', () => {
      it('button exists()', async () => {
        expect(await button('Click').exists()).to.be.true;
        expect(await button('Input Button').exists()).to.be.true;
        expect(await button('Input Reset').exists()).to.be.true;
        expect(await button('Input Submit').exists()).to.be.true;
        expect(await button('Input Image').exists()).to.be.true;
      });

      it('button get()', async () => {
        expect(await button('Click').get()).to.have.lengthOf(1);
        expect(await button('Input Button').get()).to.have.lengthOf(
          1,
        );
        expect(await button('Input Reset').get()).to.have.lengthOf(1);
        expect(await button('Input Submit').get()).to.have.lengthOf(
          1,
        );
      });

      it('button description', async () => {
        expect(button('Click').description).to.be.eql(
          'Button with label Click ',
        );
        expect(button('Input Button').description).to.be.eql(
          'Button with label Input Button ',
        );
        expect(button('Input Reset').description).to.be.eql(
          'Button with label Input Reset ',
        );
        expect(button('Input Submit').description).to.be.eql(
          'Button with label Input Submit ',
        );
        expect(button('Input Image').description).to.be.eql(
          'Button with label Input Image ',
        );
      });

      xit('button text()', async () => {
        expect(await button('Click').text()).to.be.eql('Click');
        expect(await button('Input Button').text()).to.be.eql(
          'Input Button',
        );
        expect(await button('Input Reset').text()).to.be.eql(
          'Input Reset',
        );
        expect(await button('Input Submit').text()).to.be.eql(
          'Input Submit',
        );
        expect(await button('Input Image').text()).to.be.eql(
          'Input Image',
        );
      }); // Todo: should be fixed with #815
    });
    describe('button with label', () => {
      it('exists with label()', async () => {
        expect(await button('InputButtonInLabel').exists()).to.be
          .true;
        expect(await button('ResetInLabel').exists()).to.be.true;
        expect(await button('SubmitInLabel').exists()).to.be.true;
        expect(await button('ImageInLabel').exists()).to.be.true;
      });

      it('get with label()', async () => {
        expect(
          await button('InputButtonInLabel').get(),
        ).to.have.lengthOf(1);
        expect(await button('ResetInLabel').get()).to.have.lengthOf(
          1,
        );
        expect(await button('SubmitInLabel').get()).to.have.lengthOf(
          1,
        );
      });

      it('button description', async () => {
        expect(button('InputButtonInLabel').description).to.be.eql(
          'Button with label InputButtonInLabel ',
        );
        expect(button('ResetInLabel').description).to.be.eql(
          'Button with label ResetInLabel ',
        );
        expect(button('SubmitInLabel').description).to.be.eql(
          'Button with label SubmitInLabel ',
        );
        expect(button('ImageInLabel').description).to.be.eql(
          'Button with label ImageInLabel ',
        );
      });

      xit('text with label()', async () => {
        expect(await button('InputButtonInLabel').text()).to.be.eql(
          'inputButtonInLabel',
        );
        expect(await button('ResetInLabel').text()).to.be.eql(
          'resetInLabel',
        );
        expect(await button('SubmitInLabel').text()).to.be.eql(
          'submitInLabel',
        );
        expect(await button('ImageInLabel').text()).to.be.eql(
          'imageInLabel',
        );
      }); // Todo: should be fixed with #815
    });
    describe('button with label for', () => {
      it('test exists with label for()', async () => {
        expect(await button('LabelForButton').exists()).to.be.true;
        expect(await button('LabelForReset').exists()).to.be.true;
        expect(await button('LabelForSubmit').exists()).to.be.true;
        expect(await button('LabelForImage').exists()).to.be.true;
      });

      it('test get with label for()', async () => {
        expect(await button('LabelForButton').get()).to.have.lengthOf(
          1,
        );
        expect(await button('LabelForReset').get()).to.have.lengthOf(
          1,
        );
        expect(await button('LabelForSubmit').get()).to.have.lengthOf(
          1,
        );
      });

      it('button description', async () => {
        expect(button('LabelForButton').description).to.be.eql(
          'Button with label LabelForButton ',
        );
        expect(button('LabelForReset').description).to.be.eql(
          'Button with label LabelForReset ',
        );
        expect(button('LabelForSubmit').description).to.be.eql(
          'Button with label LabelForSubmit ',
        );
        expect(button('LabelForImage').description).to.be.eql(
          'Button with label LabelForImage ',
        );
      });

      xit('test text with label for()', async () => {
        expect(await button('LabelForButton').text()).to.be.eql(
          'LabelForButton',
        );
        expect(await button('LabelForReset').text()).to.be.eql(
          'LabelForButton',
        );
        expect(await button('LabelForSubmit').text()).to.be.eql(
          'LabelForButton',
        );
        expect(await button('LabelForImage').text()).to.be.eql(
          'LabelForImage',
        );
      }); // Todo: should be fixed with #815
    });

    describe('elements()', () => {
      it('test get of elements', async () => {
        const elements = await button('similarButton').elements();
        expect(await elements[0].get()).to.be.a('number');
        expect(await elements[1].get()).to.be.a('number');
        expect(await elements[2].get()).to.be.a('number');
      });

      it('test exists of elements', async () => {
        let elements = await button('similarButton').elements();
        expect(await elements[0].exists()).to.be.true;
        expect(await elements[1].exists()).to.be.true;
        expect(await elements[2].exists()).to.be.true;
        expect(await button('someButton').exists()).to.be.false;
      });

      it('test description of elements', async () => {
        let elements = await button('similarButton').elements();
        expect(await elements[0].description).to.be.eql(
          'Button with label similarButton ',
        );
        expect(await elements[1].description).to.be.eql(
          'Button with label similarButton ',
        );
        expect(await elements[2].description).to.be.eql(
          'Button with label similarButton ',
        );
      });

      xit('test text of elements', async () => {
        let elements = await button('similarButton').elements();
        expect(await elements[0].description).to.be.eql(
          'Button with label similarButton ',
        );
        expect(await elements[1].description).to.be.eql(
          'Button with label similarButton ',
        );
        expect(await elements[2].description).to.be.eql(
          'Button with label similarButton ',
        );
      }); // Todo: should be fixed with #815
    });

    describe('button with contains match', () => {
      it('should match button with partial text', async () => {
        expect(await button('ForButton').exists()).to.be.true;
        expect(await button('ForReset').exists()).to.be.true;
        expect(await button('ForSubmit').exists()).to.be.true;
        expect(await button('ForImage').exists()).to.be.true;
      });
    });

    describe('button with wrapped element text', () => {
      it('should match button with child element text', async () => {
        expect(await button('spanButton').exists()).to.be.true;
        expect(await button('boldButton').exists()).to.be.true;
        expect(await button('italicButton').exists()).to.be.true;
        expect(await button('strongButton').exists()).to.be.true;
        expect(await button('childElementButton').exists()).to.be
          .true;
      });
    });

    describe('button with Hidden attribute', () => {
      it('Should match hidden buttons', async () => {
        expect(
          await button('HiddenButton', {
            selectHiddenElement: true,
          }).exists(),
        ).to.be.true;
        expect(
          await button('Input Hidden Reset', {
            selectHiddenElement: true,
          }).exists(),
        ).to.be.true;
        expect(
          await button('Input Hidden Submit', {
            selectHiddenElement: true,
          }).exists(),
        ).to.be.true;
      });
    });
  });
});<|MERGE_RESOLUTION|>--- conflicted
+++ resolved
@@ -36,11 +36,9 @@
       '<label for="inputSubmit" >LabelForSubmit</label> <input type="submit" id="inputSubmit" />' +
       '<label for="inputImage" >LabelForImage</label> <input type="image" id="inputImage" />' +
       '</div>' +
-<<<<<<< HEAD
       '<button type="button">similarButton1</button>' +
       '<button type="button">similarButton2</button>' +
       '<button type="button">similarButton3</button>' +
-=======
       '<div name="button with Hidden Attribute">' +
       '<button type="button" style="display:none">HiddenButton</button>' +
       '<input type="reset" style="display:none" value="Input Hidden Reset" />' +
@@ -51,7 +49,6 @@
       '<input type="reset" style="display:none" value="Input Hidden Reset" />' +
       '<input type="submit" style="display:none" value="Input Hidden Submit" />' +
       '</div>' +
->>>>>>> aaca8d26
       //button tag with wrapped elements
       '<button><span> spanButton </span></button>' +
       '<button><strong>strongButton</strong></button>' +
