const expect = require('chai').expect;
let {
  openBrowser,
  goto,
  closeBrowser,
  button,
  setConfig,
} = require('../../lib/taiko');
let {
  createHtml,
  removeFile,
  openBrowserArgs,
} = require('./test-util');
const test_name = 'button';

describe(test_name, () => {
  let filePath;
  before(async () => {
    let innerHtml =
      '<div name="inline button text">' +
      '<button type="button">Click</button>' +
      '<input type="button" value="Input Button" />' +
      '<input type="reset" value="Input Reset" />' +
      '<input type="submit" value="Input Submit" />' +
      '</div>' +
      '<div name="button in label">' +
      '<label><input type="button" value="inputButtonInLabel" /><span>InputButtonInLabel</span></label>' +
      '<label><input type="reset" /><span>ResetInLabel</span></label>' +
      '<label><input type="submit" /><span>SubmitInLabel</span></label>' +
      '</div>' +
      '<div name="button in label for">' +
      '<label for="inputButton" >LabelForButton</label> <input type="button" id="inputButton" />' +
      '<label for="inputReset" >LabelForReset</label> <input type="button" id="inputReset" />' +
      '<label for="inputSubmit" >LabelForSubmit</label> <input type="button" id="inputSubmit" />' +
      '</div>' +
<<<<<<< HEAD
      '<button type="button">similarButton1</button>' +
      '<button type="button">similarButton2</button>' +
      '<button type="button">similarButton3</button>';
=======
      //button tag with wrapped elements
      '<button><span> spanButton </span></button>' +
      '<button><strong>strongButton</strong></button>' +
      '<button><i>italicButton</i></button>' +
      '<button><b>boldButton</b>></button>' +
      '<button>' +
      '<div>childElementButton</div>' +
      '</button>';
>>>>>>> d62c5df2

    filePath = createHtml(innerHtml, test_name);
    await openBrowser(openBrowserArgs);
    await goto(filePath);
    await setConfig({ waitForNavigation: false });
  });
  after(async () => {
    await setConfig({ waitForNavigation: true });
    await closeBrowser();
    removeFile(filePath);
  });
  describe('button test', () => {
    describe('normal button', () => {
      it('button exists()', async () => {
        expect(await button('Click').exists()).to.be.true;
        expect(await button('Input Button').exists()).to.be.true;
        expect(await button('Input Reset').exists()).to.be.true;
        expect(await button('Input Submit').exists()).to.be.true;
      });

<<<<<<< HEAD
      it('button get()', async () => {
        expect(await button('Click').get()).to.have.lengthOf(1);
        expect(await button('Input Button').get()).to.have.lengthOf(1);
        expect(await button('Input Reset').get()).to.have.lengthOf(1);
        expect(await button('Input Submit').get()).to.have.lengthOf(1);
      });
=======
      xit('button get()', async () => {
        expect(
          await (await button('Click').get())[0].text(),
        ).to.be.eql('Click');
        expect(
          await (await button('Input Button').get())[0].text(),
        ).to.be.eql('Input Button');
        expect(
          await (await button('Input Reset').get())[0].text(),
        ).to.be.eql('Input Reset');
        expect(
          await (await button('Input Submit').get())[0].text(),
        ).to.be.eql('Input Submit');
      }); // Todo: should be fixed with #815
>>>>>>> d62c5df2

      it('button description', async () => {
        expect(button('Click').description).to.be.eql(
          'Button with label Click ',
        );
        expect(button('Input Button').description).to.be.eql(
          'Button with label Input Button ',
        );
        expect(button('Input Reset').description).to.be.eql(
          'Button with label Input Reset ',
        );
        expect(button('Input Submit').description).to.be.eql(
          'Button with label Input Submit ',
        );
      });

      xit('button text()', async () => {
        expect(await button('Click').text()).to.be.eql('Click');
        expect(await button('Input Button').text()).to.be.eql(
          'Input Button',
        );
        expect(await button('Input Reset').text()).to.be.eql(
          'Input Reset',
        );
        expect(await button('Input Submit').text()).to.be.eql(
          'Input Submit',
        );
      }); // Todo: should be fixed with #815
    });
    describe('button with label', () => {
      it('exists with label()', async () => {
        expect(await button('InputButtonInLabel').exists()).to.be
          .true;
        expect(await button('ResetInLabel').exists()).to.be.true;
        expect(await button('SubmitInLabel').exists()).to.be.true;
      });

<<<<<<< HEAD
      it('get with label()', async () => {
        expect(await button('InputButtonInLabel').get()).to.have.lengthOf(1);
        expect(await button('ResetInLabel').get()).to.have.lengthOf(1);
        expect(await button('SubmitInLabel').get()).to.have.lengthOf(1);
      });
=======
      xit('get with label()', async () => {
        expect(
          await (await button('InputButtonInLabel').get())[0].text(),
        ).to.be.eql('inputButtonInLabel');
        expect(
          await (await button('ResetInLabel').get())[0].text(),
        ).to.be.eql('resetInLabel');
        expect(
          await (await button('SubmitInLabel').get())[0].text(),
        ).to.be.eql('submitInLabel');
      }); // Todo: should be fixed with #815
>>>>>>> d62c5df2

      it('button description', async () => {
        expect(button('InputButtonInLabel').description).to.be.eql(
          'Button with label InputButtonInLabel ',
        );
        expect(button('ResetInLabel').description).to.be.eql(
          'Button with label ResetInLabel ',
        );
        expect(button('SubmitInLabel').description).to.be.eql(
          'Button with label SubmitInLabel ',
        );
      });

      xit('text with label()', async () => {
        expect(await button('InputButtonInLabel').text()).to.be.eql(
          'inputButtonInLabel',
        );
        expect(await button('ResetInLabel').text()).to.be.eql(
          'resetInLabel',
        );
        expect(await button('SubmitInLabel').text()).to.be.eql(
          'submitInLabel',
        );
      }); // Todo: should be fixed with #815
    });
    describe('button with label for', () => {
      it('test exists with label for()', async () => {
        expect(await button('LabelForButton').exists()).to.be.true;
        expect(await button('LabelForReset').exists()).to.be.true;
        expect(await button('LabelForSubmit').exists()).to.be.true;
      });

<<<<<<< HEAD
      it('test get with label for()', async () => {
        expect(await button('LabelForButton').get()).to.have.lengthOf(1);
        expect(await button('LabelForReset').get()).to.have.lengthOf(1);
        expect(await button('LabelForSubmit').get()).to.have.lengthOf(1);
      });
=======
      xit('test get with label for()', async () => {
        expect(
          await (await button('LabelForButton').get())[0].text(),
        ).to.be.eql('LabelForButton');
        expect(
          await (await button('LabelForReset').get())[0].text(),
        ).to.be.eql('LabelForButton');
        expect(
          await (await button('LabelForSubmit').get())[0].text(),
        ).to.be.eql('LabelForButton');
      }); // Todo: should be fixed with #815
>>>>>>> d62c5df2

      it('button description', async () => {
        expect(button('LabelForButton').description).to.be.eql(
          'Button with label LabelForButton ',
        );
        expect(button('LabelForReset').description).to.be.eql(
          'Button with label LabelForReset ',
        );
        expect(button('LabelForSubmit').description).to.be.eql(
          'Button with label LabelForSubmit ',
        );
      });

      xit('test text with label for()', async () => {
        expect(await button('LabelForButton').text()).to.be.eql(
          'LabelForButton',
        );
        expect(await button('LabelForReset').text()).to.be.eql(
          'LabelForButton',
        );
        expect(await button('LabelForSubmit').text()).to.be.eql(
          'LabelForButton',
        );
      }); // Todo: should be fixed with #815
    });

    describe('elements()', () => {
      it('test get of elements', async () => {
        const elements = await button('similarButton').elements();
        expect(await elements[0].get()).to.be.a('number');
        expect(await elements[1].get()).to.be.a('number');
        expect(await elements[2].get()).to.be.a('number');
      });

      it('test exists of elements', async () => {
        let elements = await button('similarButton').elements();
        expect(await elements[0].exists()).to.be.true;
        expect(await elements[1].exists()).to.be.true;
        expect(await elements[2].exists()).to.be.true;
        elements = await button('someButton').elements();
        expect(await elements[0].exists()).to.be.false;
      });

      it('test description of elements', async () => {
        let elements = await button('similarButton').elements();
        expect(await elements[0].description).to.be.eql('Button with label similarButton ');
        expect(await elements[1].description).to.be.eql('Button with label similarButton ');
        expect(await elements[2].description).to.be.eql('Button with label similarButton ');
      });

      xit('test text of elements', async () => {
        let elements = await button('similarButton').elements();
        expect(await elements[0].description).to.be.eql('Button with label similarButton ');
        expect(await elements[1].description).to.be.eql('Button with label similarButton ');
        expect(await elements[2].description).to.be.eql('Button with label similarButton ');
      }); // Todo: should be fixed with #815
    });

    describe('button with contains match', () => {
      it('should match button with partial text', async () => {
        expect(await button('ForButton').exists()).to.be.true;
        expect(await button('ForReset').exists()).to.be.true;
        expect(await button('ForSubmit').exists()).to.be.true;
      });
    });

    describe('button with wrapped element text', () => {
      it('should match button with child element text', async () => {
        expect(await button('spanButton').exists()).to.be.true;
        expect(await button('boldButton').exists()).to.be.true;
        expect(await button('italicButton').exists()).to.be.true;
        expect(await button('strongButton').exists()).to.be.true;
        expect(await button('childElementButton').exists()).to.be
          .true;
      });
    });
  });
});<|MERGE_RESOLUTION|>--- conflicted
+++ resolved
@@ -33,11 +33,9 @@
       '<label for="inputReset" >LabelForReset</label> <input type="button" id="inputReset" />' +
       '<label for="inputSubmit" >LabelForSubmit</label> <input type="button" id="inputSubmit" />' +
       '</div>' +
-<<<<<<< HEAD
       '<button type="button">similarButton1</button>' +
       '<button type="button">similarButton2</button>' +
-      '<button type="button">similarButton3</button>';
-=======
+      '<button type="button">similarButton3</button>' +
       //button tag with wrapped elements
       '<button><span> spanButton </span></button>' +
       '<button><strong>strongButton</strong></button>' +
@@ -46,7 +44,6 @@
       '<button>' +
       '<div>childElementButton</div>' +
       '</button>';
->>>>>>> d62c5df2
 
     filePath = createHtml(innerHtml, test_name);
     await openBrowser(openBrowserArgs);
@@ -67,29 +64,16 @@
         expect(await button('Input Submit').exists()).to.be.true;
       });
 
-<<<<<<< HEAD
       it('button get()', async () => {
         expect(await button('Click').get()).to.have.lengthOf(1);
-        expect(await button('Input Button').get()).to.have.lengthOf(1);
+        expect(await button('Input Button').get()).to.have.lengthOf(
+          1,
+        );
         expect(await button('Input Reset').get()).to.have.lengthOf(1);
-        expect(await button('Input Submit').get()).to.have.lengthOf(1);
-      });
-=======
-      xit('button get()', async () => {
-        expect(
-          await (await button('Click').get())[0].text(),
-        ).to.be.eql('Click');
-        expect(
-          await (await button('Input Button').get())[0].text(),
-        ).to.be.eql('Input Button');
-        expect(
-          await (await button('Input Reset').get())[0].text(),
-        ).to.be.eql('Input Reset');
-        expect(
-          await (await button('Input Submit').get())[0].text(),
-        ).to.be.eql('Input Submit');
-      }); // Todo: should be fixed with #815
->>>>>>> d62c5df2
+        expect(await button('Input Submit').get()).to.have.lengthOf(
+          1,
+        );
+      });
 
       it('button description', async () => {
         expect(button('Click').description).to.be.eql(
@@ -127,25 +111,17 @@
         expect(await button('SubmitInLabel').exists()).to.be.true;
       });
 
-<<<<<<< HEAD
       it('get with label()', async () => {
-        expect(await button('InputButtonInLabel').get()).to.have.lengthOf(1);
-        expect(await button('ResetInLabel').get()).to.have.lengthOf(1);
-        expect(await button('SubmitInLabel').get()).to.have.lengthOf(1);
-      });
-=======
-      xit('get with label()', async () => {
         expect(
-          await (await button('InputButtonInLabel').get())[0].text(),
-        ).to.be.eql('inputButtonInLabel');
-        expect(
-          await (await button('ResetInLabel').get())[0].text(),
-        ).to.be.eql('resetInLabel');
-        expect(
-          await (await button('SubmitInLabel').get())[0].text(),
-        ).to.be.eql('submitInLabel');
-      }); // Todo: should be fixed with #815
->>>>>>> d62c5df2
+          await button('InputButtonInLabel').get(),
+        ).to.have.lengthOf(1);
+        expect(await button('ResetInLabel').get()).to.have.lengthOf(
+          1,
+        );
+        expect(await button('SubmitInLabel').get()).to.have.lengthOf(
+          1,
+        );
+      });
 
       it('button description', async () => {
         expect(button('InputButtonInLabel').description).to.be.eql(
@@ -178,25 +154,17 @@
         expect(await button('LabelForSubmit').exists()).to.be.true;
       });
 
-<<<<<<< HEAD
       it('test get with label for()', async () => {
-        expect(await button('LabelForButton').get()).to.have.lengthOf(1);
-        expect(await button('LabelForReset').get()).to.have.lengthOf(1);
-        expect(await button('LabelForSubmit').get()).to.have.lengthOf(1);
-      });
-=======
-      xit('test get with label for()', async () => {
-        expect(
-          await (await button('LabelForButton').get())[0].text(),
-        ).to.be.eql('LabelForButton');
-        expect(
-          await (await button('LabelForReset').get())[0].text(),
-        ).to.be.eql('LabelForButton');
-        expect(
-          await (await button('LabelForSubmit').get())[0].text(),
-        ).to.be.eql('LabelForButton');
-      }); // Todo: should be fixed with #815
->>>>>>> d62c5df2
+        expect(await button('LabelForButton').get()).to.have.lengthOf(
+          1,
+        );
+        expect(await button('LabelForReset').get()).to.have.lengthOf(
+          1,
+        );
+        expect(await button('LabelForSubmit').get()).to.have.lengthOf(
+          1,
+        );
+      });
 
       it('button description', async () => {
         expect(button('LabelForButton').description).to.be.eql(
@@ -242,16 +210,28 @@
 
       it('test description of elements', async () => {
         let elements = await button('similarButton').elements();
-        expect(await elements[0].description).to.be.eql('Button with label similarButton ');
-        expect(await elements[1].description).to.be.eql('Button with label similarButton ');
-        expect(await elements[2].description).to.be.eql('Button with label similarButton ');
+        expect(await elements[0].description).to.be.eql(
+          'Button with label similarButton ',
+        );
+        expect(await elements[1].description).to.be.eql(
+          'Button with label similarButton ',
+        );
+        expect(await elements[2].description).to.be.eql(
+          'Button with label similarButton ',
+        );
       });
 
       xit('test text of elements', async () => {
         let elements = await button('similarButton').elements();
-        expect(await elements[0].description).to.be.eql('Button with label similarButton ');
-        expect(await elements[1].description).to.be.eql('Button with label similarButton ');
-        expect(await elements[2].description).to.be.eql('Button with label similarButton ');
+        expect(await elements[0].description).to.be.eql(
+          'Button with label similarButton ',
+        );
+        expect(await elements[1].description).to.be.eql(
+          'Button with label similarButton ',
+        );
+        expect(await elements[2].description).to.be.eql(
+          'Button with label similarButton ',
+        );
       }); // Todo: should be fixed with #815
     });
 
