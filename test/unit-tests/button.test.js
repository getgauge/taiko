--- conflicted
+++ resolved
@@ -68,7 +68,6 @@
         expect(await button('Input Image').exists()).to.be.true;
       });
 
-<<<<<<< HEAD
       it('button get()', async () => {
         expect(await button('Click').get()).to.have.lengthOf(1);
         expect(await button('Input Button').get()).to.have.lengthOf(
@@ -79,25 +78,6 @@
           1,
         );
       });
-=======
-      xit('button get()', async () => {
-        expect(
-          await (await button('Click').get())[0].text(),
-        ).to.be.eql('Click');
-        expect(
-          await (await button('Input Button').get())[0].text(),
-        ).to.be.eql('Input Button');
-        expect(
-          await (await button('Input Reset').get())[0].text(),
-        ).to.be.eql('Input Reset');
-        expect(
-          await (await button('Input Submit').get())[0].text(),
-        ).to.be.eql('Input Submit');
-        expect(
-          await (await button('Input Image').get())[0].text(),
-        ).to.be.eql('Input Image');
-      }); // Todo: should be fixed with #815
->>>>>>> afd215c9
 
       it('button description', async () => {
         expect(button('Click').description).to.be.eql(
@@ -144,7 +124,6 @@
 
       it('get with label()', async () => {
         expect(
-<<<<<<< HEAD
           await button('InputButtonInLabel').get(),
         ).to.have.lengthOf(1);
         expect(await button('ResetInLabel').get()).to.have.lengthOf(
@@ -154,14 +133,6 @@
           1,
         );
       });
-=======
-          await (await button('SubmitInLabel').get())[0].text(),
-        ).to.be.eql('submitInLabel');
-        expect(
-          await (await button('ImageInLabel').get())[0].text(),
-        ).to.be.eql('imageInLabel');
-      }); // Todo: should be fixed with #815
->>>>>>> afd215c9
 
       it('button description', async () => {
         expect(button('InputButtonInLabel').description).to.be.eql(
@@ -201,7 +172,6 @@
         expect(await button('LabelForImage').exists()).to.be.true;
       });
 
-<<<<<<< HEAD
       it('test get with label for()', async () => {
         expect(await button('LabelForButton').get()).to.have.lengthOf(
           1,
@@ -213,22 +183,6 @@
           1,
         );
       });
-=======
-      xit('test get with label for()', async () => {
-        expect(
-          await (await button('LabelForButton').get())[0].text(),
-        ).to.be.eql('LabelForButton');
-        expect(
-          await (await button('LabelForReset').get())[0].text(),
-        ).to.be.eql('LabelForButton');
-        expect(
-          await (await button('LabelForSubmit').get())[0].text(),
-        ).to.be.eql('LabelForButton');
-        expect(
-          await (await button('LabelForImage').get())[0].text(),
-        ).to.be.eql('LabelForButton');
-      }); // Todo: should be fixed with #815
->>>>>>> afd215c9
 
       it('button description', async () => {
         expect(button('LabelForButton').description).to.be.eql(
