<<<<<<< HEAD
let { openBrowser,closeBrowser, client } = require('../../lib/taiko');
=======
let { openBrowser,closeBrowser } = require('../../lib/taiko');
let { openBrowserArgs } = require('./test-util');
>>>>>>> ef48f7b5

describe(' opens browser successfully',()=>{
    test('openBrowser should return \'Browser Opened\' message',  ()=>{

        expect(process.env.TAIKO_EMULATE_DEVICE).not.toBeDefined();

        return openBrowser(openBrowserArgs).then(data => {

            expect(data).toEqual({'description': 'Browser opened'});
        });
    });


    test('openBrowser should initiate the CRI client object',  ()=>{

        return openBrowser().then(() => {
            expect(client).not.toBeNull();
        });
    });


    test('openBrowser should initiate the CRI client object with Browser domain',  ()=>{

        return openBrowser().then(() => {
            expect(client.Browser).not.toBeNull();
        });
    });


    afterEach(async() => await closeBrowser(),10000);

});<|MERGE_RESOLUTION|>--- conflicted
+++ resolved
@@ -1,9 +1,5 @@
-<<<<<<< HEAD
 let { openBrowser,closeBrowser, client } = require('../../lib/taiko');
-=======
-let { openBrowser,closeBrowser } = require('../../lib/taiko');
 let { openBrowserArgs } = require('./test-util');
->>>>>>> ef48f7b5
 
 describe(' opens browser successfully',()=>{
     test('openBrowser should return \'Browser Opened\' message',  ()=>{
