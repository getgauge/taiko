--- conflicted
+++ resolved
@@ -142,19 +142,11 @@
     ('</div>');
     readonlyFilePath = createHtml(innerHtml, test_name);
     await openBrowser(openBrowserArgs);
-<<<<<<< HEAD
-=======
-    setConfig({ waitForNavigation: false });
->>>>>>> 142b35cd
     await goto(readonlyFilePath);
   });
 
   after(async () => {
     removeFile(readonlyFilePath);
-<<<<<<< HEAD
-=======
-    setConfig({ waitForNavigation: true });
->>>>>>> 142b35cd
     await closeBrowser();
   });
 
