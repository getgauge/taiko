--- conflicted
+++ resolved
@@ -74,11 +74,7 @@
     "chai": "^4.2.0",
     "chai-as-promised": "^7.1.1",
     "cssnano": "^4.1.10",
-<<<<<<< HEAD
-    "devtools-protocol": "0.0.813281",
-=======
     "devtools-protocol": "0.0.815575",
->>>>>>> 3db69dca
     "documentation": "^13.0.2",
     "dtslint": "^4.0.0",
     "eleventy-plugin-toc": "^1.0.1",
