--- conflicted
+++ resolved
@@ -76,13 +76,8 @@
     "lint-staged": "^10.0.8",
     "marked": "^0.8.0",
     "mocha": "^7.0.0",
-<<<<<<< HEAD
-    "prettier": "^1.15.3",
-    "rewire": "^5.0.0",
     "sinon": "^9.0.1"
-=======
     "prettier": "^2.0.1",
     "rewire": "^5.0.0"
->>>>>>> c993eb74
   }
 }