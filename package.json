{
	"name": "taiko",
	"version": "0.7.0",
	"description": "An easy to use wrapper over Chrome Remote Interface.",
	"main": "bin/taiko.js",
	"bin": {
		"taiko": "bin/taiko.js"
	},
	"scripts": {
		"format": "js-beautify lib/*.js test/*.js -r -b collapse,preserve-inline && npm run lint",
		"lint": "eslint bin/*.js lib/*.js test/*/*.js",
		"doc-new": "documentation build lib/taiko.js -f md --shallow -o docs/index.md --markdown-toc=false && node docs/setup.js --new",
		"doc": "documentation build lib/taiko.js -f md --shallow -o docs/index.md --markdown-toc=false && node docs/setup.js",
		"test": "node test/unit-tests/taiko-test.js && npm run lint",
		"test-functional": "cd test/functional-tests && npm install && npm test",
		"install": "node lib/install.js",
		"update-json-doc": "node build/updateJsonDoc.js"
	},
	"pre-commit": [
		"test",
		"update-json-doc"
	],
	"repository": {
		"type": "git",
		"url": "https://github.com/getgauge/taiko"
	},
	"keywords": [
		"headless",
		"headless-chrome",
		"headless-testing",
		"headless-browser"
	],
	"taiko": {
		"chromium_revision": "637110",
		"chromium_version": "74.0.3723.0"
	},
	"author": "getgauge",
	"license": "MIT",
	"dependencies": {
		"babylon": "^6.18.0",
<<<<<<< HEAD
		"chrome-remote-interface": "^0.27.0",
		"commander": "^2.19.0",
		"debug": "^4.1.1",
=======
		"chrome-remote-interface": "^0.27.1",
>>>>>>> 42ee97f6
		"extract-zip": "^1.6.6",
		"fs-extra": "^7.0.1",
		"https-proxy-agent": "^2.2.1",
		"progress": "^2.0.3",
		"proxy-from-env": "^1.0.0",
		"recast": "^0.17.2",
		"repl.history": "^0.1.4",
		"rimraf": "^2.6.1"
	},
	"devDependencies": {
		"documentation": "^9.1.1",
		"eslint": "^5.12.1",
		"js-beautify": "^1.8.9",
		"markdown-styles": "^3.1.10",
		"marked": "^0.6.0",
		"pre-commit": "^1.2.2"
	}
}<|MERGE_RESOLUTION|>--- conflicted
+++ resolved
@@ -38,13 +38,9 @@
 	"license": "MIT",
 	"dependencies": {
 		"babylon": "^6.18.0",
-<<<<<<< HEAD
-		"chrome-remote-interface": "^0.27.0",
+		"chrome-remote-interface": "^0.27.1",
 		"commander": "^2.19.0",
 		"debug": "^4.1.1",
-=======
-		"chrome-remote-interface": "^0.27.1",
->>>>>>> 42ee97f6
 		"extract-zip": "^1.6.6",
 		"fs-extra": "^7.0.1",
 		"https-proxy-agent": "^2.2.1",
