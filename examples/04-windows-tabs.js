--- conflicted
+++ resolved
@@ -6,20 +6,13 @@
 (async () => {
   try {
     const url = 'http://localhost:3000/windows';
-<<<<<<< HEAD
-    await openBrowserAndStartScreencast(
-      path.join('captures', 'windows', 'windows.gif'),
-    );
+    await openBrowserAndStartScreencast(path.join('captures', 'windows', 'windows.gif'));
     let options = {
       navigationTimeout: 40000,
       waitForNavigation: true,
       waitForEvents: ['firstMeaningfulPaint', 'DOMContentLoaded'],
     };
     await goto(url, options);
-=======
-    await openBrowserAndStartScreencast(path.join('captures', 'windows', 'windows.gif'));
-    await goto(url);
->>>>>>> d451ff1c
     await click('click here');
     expect(await title()).to.eq('The Internet Express');
     await closeTab();
