--- conflicted
+++ resolved
@@ -200,7 +200,9 @@
   }
 
   if (chromeProcess && !chromeProcess.killed) {
-    throw new Error('OpenBrowser cannot be called again as there is a chromium instance open.');
+    throw new Error(
+      'OpenBrowser cannot be called again as there is a chromium instance open.',
+    );
   }
 
   if (options.host && options.port) {
@@ -923,11 +925,11 @@
       window.getComputedStyle(elem).getPropertyValue('opacity') < 0.1
     );
   }
-
+  const nodeId = await e.get();
   const res = await runtimeHandler.runtimeCallFunctionOn(
     isElementAtPointOrChild,
     null,
-    { nodeId: e },
+    { nodeId: nodeId },
   );
   return res.result.value;
 };
@@ -1006,23 +1008,11 @@
     await scrollTo(nodeId);
     let { x, y } = await domHandler.boundingBoxCenter(nodeId);
     (X = x), (Y = y);
-<<<<<<< HEAD
-    if (options.skipCoverCheck == true) {
-      isElemAtPoint = true;
-    } else {
-      isElemAtPoint = await checkIfElementIsCovered(
-        nodeId,
-        elems,
-        isElemAtPoint,
-      );
-    }
-=======
     isElemAtPoint = await checkIfElementIsCovered(
       elem,
       elems,
       isElemAtPoint,
     );
->>>>>>> d62c5df2
     if (isElemAtPoint) {
       const type = (await evaluate(nodeId, function getType() {
         return this.type;
@@ -2006,20 +1996,32 @@
   const description = `Custom selector $(${selector})`;
 
   return {
-    get: async (tag, retryInterval, retryTimeout) =>{
-      console.warn("DEPRECATED use .elements()");
-      return await getIfExists(get, description, descEvent)(tag, retryInterval, retryTimeout);
+    get: async (tag, retryInterval, retryTimeout) => {
+      console.warn('DEPRECATED use .elements()');
+      return await getIfExists(get, description, descEvent)(
+        tag,
+        retryInterval,
+        retryTimeout,
+      );
     },
     exists: async (tag, retryInterval, retryTimeout) => {
-      const elems = await getIfExists(get, description, descEvent)(tag, retryInterval, retryTimeout);
+      const elems = await getIfExists(get, description, descEvent)(
+        tag,
+        retryInterval,
+        retryTimeout,
+      );
       return elems[0].exists();
     },
     description,
     text: async (tag, retryInterval, retryTimeout) => {
-      const elems = await getIfExists(get, description, descEvent)(tag, retryInterval, retryTimeout);
+      const elems = await getIfExists(get, description, descEvent)(
+        tag,
+        retryInterval,
+        retryTimeout,
+      );
       return await elems[0].text();
     },
-    elements: getIfExists(get, description, descEvent)
+    elements: getIfExists(get, description, descEvent),
   };
 };
 
@@ -2055,15 +2057,27 @@
   return {
     get: async (tag, retryInterval, retryTimeout) => {
       console.warn('DEPRECATED use .elements()');
-      return await getIfExists(get, description, descEvent)(tag, retryInterval, retryTimeout);
+      return await getIfExists(get, description, descEvent)(
+        tag,
+        retryInterval,
+        retryTimeout,
+      );
     },
     exists: async (tag, retryInterval, retryTimeout) => {
-      const elems = await getIfExists(get, description, descEvent)(tag, retryInterval, retryTimeout);
+      const elems = await getIfExists(get, description, descEvent)(
+        tag,
+        retryInterval,
+        retryTimeout,
+      );
       return elems[0].exists();
     },
     description,
     text: async (tag, retryInterval, retryTimeout) => {
-      const elems = await getIfExists(get, description, descEvent)(tag, retryInterval, retryTimeout);
+      const elems = await getIfExists(get, description, descEvent)(
+        tag,
+        retryInterval,
+        retryTimeout,
+      );
       return await elems[0].text();
     },
     elements: getIfExists(get, description, descEvent),
@@ -2090,7 +2104,8 @@
   const { selector } = prepareParameters(attrValuePairs, ...args);
   const get = getElementGetter(
     selector,
-    async () => await match(selector.label, descEvent).elements('a', 0, 0),
+    async () =>
+      await match(selector.label, descEvent).elements('a', 0, 0),
     '//a',
   );
   const description = desc(selector, 'text', 'link');
@@ -2098,15 +2113,27 @@
   return {
     get: async (tag, retryInterval, retryTimeout) => {
       console.warn('DEPRECATED use .elements()');
-      return await getIfExists(get, description, descEvent)(tag, retryInterval, retryTimeout);
+      return await getIfExists(get, description, descEvent)(
+        tag,
+        retryInterval,
+        retryTimeout,
+      );
     },
     exists: async (tag, retryInterval, retryTimeout) => {
-      const elems = await getIfExists(get, description, descEvent)(tag, retryInterval, retryTimeout);
+      const elems = await getIfExists(get, description, descEvent)(
+        tag,
+        retryInterval,
+        retryTimeout,
+      );
       return elems[0].exists();
     },
     description,
     text: async (tag, retryInterval, retryTimeout) => {
-      const elems = await getIfExists(get, description, descEvent)(tag, retryInterval, retryTimeout);
+      const elems = await getIfExists(get, description, descEvent)(
+        tag,
+        retryInterval,
+        retryTimeout,
+      );
       return await elems[0].text();
     },
     elements: getIfExists(get, description, descEvent),
@@ -2139,20 +2166,32 @@
   const description = desc(selector, 'label', 'list Item');
 
   return {
-    get: async (tag, retryInterval, retryTimeout) =>{
-      console.warn("DEPRECATED use .elements()");
-      return await getIfExists(get, description, descEvent)(tag, retryInterval, retryTimeout);
+    get: async (tag, retryInterval, retryTimeout) => {
+      console.warn('DEPRECATED use .elements()');
+      return await getIfExists(get, description, descEvent)(
+        tag,
+        retryInterval,
+        retryTimeout,
+      );
     },
     exists: async (tag, retryInterval, retryTimeout) => {
-      const elems = await getIfExists(get, description, descEvent)(tag, retryInterval, retryTimeout);
+      const elems = await getIfExists(get, description, descEvent)(
+        tag,
+        retryInterval,
+        retryTimeout,
+      );
       return elems[0].exists();
     },
     description,
     text: async (tag, retryInterval, retryTimeout) => {
-      const elems = await getIfExists(get, description, descEvent)(tag, retryInterval, retryTimeout);
+      const elems = await getIfExists(get, description, descEvent)(
+        tag,
+        retryInterval,
+        retryTimeout,
+      );
       return await elems[0].text();
     },
-    elements: getIfExists(get, description, descEvent)
+    elements: getIfExists(get, description, descEvent),
   };
 };
 
@@ -2187,7 +2226,8 @@
   else {
     const getByButton = getElementGetter(
       selector,
-      async () => match(selector.label, descEvent).elements('button', 0, 0), //Todo: Create a bug for this
+      async () =>
+        match(selector.label, descEvent).elements('button', 0, 0), //Todo: Create a bug for this
       '//button',
     );
 
@@ -2215,20 +2255,32 @@
   const description = desc(selector, 'label', 'Button');
 
   return {
-    get: async (tag, retryInterval, retryTimeout) =>{
-      console.warn("DEPRECATED use .elements()");
-      return await getIfExists(get, description, descEvent)(tag, retryInterval, retryTimeout);
-    },
-    exists: async(tag, retryInterval, retryTimeout)=>{
-      const elems = await getIfExists(get, description, descEvent)(tag, retryInterval, retryTimeout);
+    get: async (tag, retryInterval, retryTimeout) => {
+      console.warn('DEPRECATED use .elements()');
+      return await getIfExists(get, description, descEvent)(
+        tag,
+        retryInterval,
+        retryTimeout,
+      );
+    },
+    exists: async (tag, retryInterval, retryTimeout) => {
+      const elems = await getIfExists(get, description, descEvent)(
+        tag,
+        retryInterval,
+        retryTimeout,
+      );
       return elems[0].exists();
     },
     description,
-    text: async(tag, retryInterval, retryTimeout)=>{
-      const elems = await getIfExists(get, description, descEvent)(tag, retryInterval, retryTimeout);
+    text: async (tag, retryInterval, retryTimeout) => {
+      const elems = await getIfExists(get, description, descEvent)(
+        tag,
+        retryInterval,
+        retryTimeout,
+      );
       return await elems[0].text();
     },
-    elements: getIfExists(get, description, descEvent)
+    elements: getIfExists(get, description, descEvent),
   };
 };
 /**
@@ -2332,17 +2384,29 @@
   const description = desc(selector, 'label', 'File field');
 
   return {
-    get: async (tag, retryInterval, retryTimeout) =>{
-      console.warn("DEPRECATED use .elements()");
-      return await getIfExists(get, description, descEvent)(tag, retryInterval, retryTimeout);
+    get: async (tag, retryInterval, retryTimeout) => {
+      console.warn('DEPRECATED use .elements()');
+      return await getIfExists(get, description, descEvent)(
+        tag,
+        retryInterval,
+        retryTimeout,
+      );
     },
     exists: async (tag, retryInterval, retryTimeout) => {
-      const elems = await getIfExists(get, description, descEvent)(tag, retryInterval, retryTimeout);
+      const elems = await getIfExists(get, description, descEvent)(
+        tag,
+        retryInterval,
+        retryTimeout,
+      );
       return elems[0].exists();
     },
     description,
     value: async (tag, retryInterval, retryTimeout) => {
-      const elems = await getIfExists(get, description, descEvent)(tag, retryInterval, retryTimeout);
+      const elems = await getIfExists(get, description, descEvent)(
+        tag,
+        retryInterval,
+        retryTimeout,
+      );
       const nodeId = await elems[0].get();
       if (!nodeId)
         throw `${desc(selector, 'label', 'File field')} not found`;
@@ -2351,10 +2415,14 @@
       })).value;
     },
     text: async (tag, retryInterval, retryTimeout) => {
-      const elems = await getIfExists(get, description, descEvent)(tag, retryInterval, retryTimeout);
+      const elems = await getIfExists(get, description, descEvent)(
+        tag,
+        retryInterval,
+        retryTimeout,
+      );
       return await elems[0].text();
     },
-    elements: getIfExists(get, description, descEvent)
+    elements: getIfExists(get, description, descEvent),
   };
 }
 
@@ -2448,17 +2516,29 @@
   const description = desc(selector, 'label', 'Text field');
 
   return {
-    get: async (tag, retryInterval, retryTimeout) =>{
-      console.warn("DEPRECATED use .elements()");
-      return await getIfExists(get, description, descEvent)(tag, retryInterval, retryTimeout);
+    get: async (tag, retryInterval, retryTimeout) => {
+      console.warn('DEPRECATED use .elements()');
+      return await getIfExists(get, description, descEvent)(
+        tag,
+        retryInterval,
+        retryTimeout,
+      );
     },
     exists: async (tag, retryInterval, retryTimeout) => {
-      const elems = await getIfExists(get, description, descEvent)(tag, retryInterval, retryTimeout);
+      const elems = await getIfExists(get, description, descEvent)(
+        tag,
+        retryInterval,
+        retryTimeout,
+      );
       return elems[0].exists();
     },
     description,
     value: async (tag, retryInterval, retryTimeout) => {
-      const elems = await getIfExists(get, description, descEvent)(tag, retryInterval, retryTimeout);
+      const elems = await getIfExists(get, description, descEvent)(
+        tag,
+        retryInterval,
+        retryTimeout,
+      );
       const nodeId = await elems[0].get();
       if (!nodeId)
         throw `${desc(selector, 'label', 'Text field')} not found`;
@@ -2468,10 +2548,14 @@
       })).value;
     },
     text: async (tag, retryInterval, retryTimeout) => {
-      const elems = await getIfExists(get, description, descEvent)(tag, retryInterval, retryTimeout);
+      const elems = await getIfExists(get, description, descEvent)(
+        tag,
+        retryInterval,
+        retryTimeout,
+      );
       return await elems[0].text();
     },
-    elements: getIfExists(get, description, descEvent)
+    elements: getIfExists(get, description, descEvent),
   };
 }
 
@@ -2573,28 +2657,6 @@
 
 function dropDown(attrValuePairs, ...args) {
   validate();
-<<<<<<< HEAD
-  const {selector} = prepareParameters(attrValuePairs, ...args);
-  const get = getElementGetter(selector,
-    async () => await $$xpath(`//select[@id=(//label[contains(string(), ${xpath(selector.label)})]/@for)] | //label[contains(string(), ${xpath(selector.label)})]/select`),
-    '//select');
-  const description = desc(selector, 'label', 'DropDown');
-
-  return {
-    get: async (tag, retryInterval, retryTimeout) =>{
-      console.warn("DEPRECATED use .elements()");
-      return await getIfExists(get, description, descEvent)(tag, retryInterval, retryTimeout);
-    },
-    exists: async (tag, retryInterval, retryTimeout) => {
-      const elems = await getIfExists(get, description, descEvent)(tag, retryInterval, retryTimeout);
-      return elems[0].exists();
-    },
-    description,
-    select: async (value, tag, retryInterval, retryTimeout) => {
-      const elems = await getIfExists(get, description, descEvent)(tag, retryInterval, retryTimeout);
-      const nodeId = await elems[0].get();
-      if (!nodeId) throw `${desc(selector, 'label', 'DropDown')} not found`;
-=======
   const { selector } = prepareParameters(attrValuePairs, ...args);
   const get = getElementGetter(
     selector,
@@ -2608,29 +2670,39 @@
       ),
     '//select',
   );
+  const description = desc(selector, 'label', 'DropDown');
+
   return {
-    get: getIfExists(get),
-    exists: exists(getIfExists(get), descEvent),
-    description: desc(selector, 'label', 'Dropdown'),
-    select: async value => {
-      const nodeId = (await getIfExists(get)())[0];
+    get: async (tag, retryInterval, retryTimeout) => {
+      console.warn('DEPRECATED use .elements()');
+      return await getIfExists(get, description, descEvent)(
+        tag,
+        retryInterval,
+        retryTimeout,
+      );
+    },
+    exists: async (tag, retryInterval, retryTimeout) => {
+      const elems = await getIfExists(get, description, descEvent)(
+        tag,
+        retryInterval,
+        retryTimeout,
+      );
+      return elems[0].exists();
+    },
+    description,
+    select: async (value, tag, retryInterval, retryTimeout) => {
+      const elems = await getIfExists(get, description, descEvent)(
+        tag,
+        retryInterval,
+        retryTimeout,
+      );
+      const nodeId = await elems[0].get();
       if (!nodeId)
         throw `${desc(selector, 'label', 'DropDown')} not found`;
->>>>>>> d62c5df2
       if (defaultConfig.headful) await highlightElemOnAction(nodeId);
 
       function selectBox(value) {
         let found_value = false;
-<<<<<<< HEAD
-        if(this.options.length > value.index){
-          this.selectedIndex = value.index;
-          found_value = true;
-          let event = new Event('change');
-          try{
-            this.dispatchEvent(event);
-          }catch(e){
-            return {'error': 'Error occured while dispatching event','stack': e.stack};
-=======
         if (this.options.length > value.index) {
           this.selectedIndex = value.index;
           found_value = true;
@@ -2642,21 +2714,10 @@
               error: 'Error occured while dispatching event',
               stack: e.stack,
             };
->>>>>>> d62c5df2
           }
           return found_value;
         }
         for (var i = 0; i < this.options.length; i++) {
-<<<<<<< HEAD
-          if (this.options[i].text === value || this.options[i].value === value) {
-            this.selectedIndex = i;
-            found_value = true;
-            let event = new Event('change');
-            try{
-              this.dispatchEvent(event);
-            }catch(e){
-              return {'error': 'Error occured while dispatching event','stack': e.stack};
-=======
           if (
             this.options[i].text === value ||
             this.options[i].value === value
@@ -2671,7 +2732,6 @@
                 error: 'Error occured while dispatching event',
                 stack: e.stack,
               };
->>>>>>> d62c5df2
             }
             break;
           }
@@ -2680,32 +2740,6 @@
       }
       const options = setNavigationOptions({});
       await doActionAwaitingNavigation(options, async () => {
-<<<<<<< HEAD
-        const result = await runtimeHandler.runtimeCallFunctionOn(selectBox, null, { nodeId: nodeId, arg: value, returnByValue:true });
-        if(result.result.value.stack) {
-          const error = result.result.value.error + '\n' + result.result.value.stack;
-          throw new Error(error);
-        }
-        if (!result.result.value) throw new Error('Option not available in drop down');
-      });
-      descEvent.emit('success', 'Selected ' + (value.index || value));
-    },
-    value: async (tag, retryInterval, retryTimeout) => {
-      const elems = await getIfExists(get, description, descEvent)(tag, retryInterval, retryTimeout)
-      const nodeId = await elems[0].get();
-      if (!nodeId)
-        throw `${desc(selector, 'label', 'Text field')} not found`;
-      return (await evaluate(nodeId, function getValue() {
-        if (this.value) return this.value;
-        return this.innerText;
-      })).value;
-    },
-    text: async (tag, retryInterval, retryTimeout) => {
-      const elems = await getIfExists(get, description, descEvent)(tag, retryInterval, retryTimeout);
-      return await elems[0].text();
-    },
-    elements: getIfExists(get, description, descEvent)
-=======
         const result = await runtimeHandler.runtimeCallFunctionOn(
           selectBox,
           null,
@@ -2723,16 +2757,29 @@
       });
       descEvent.emit('success', 'Selected ' + (value.index || value));
     },
-    value: async () => {
-      const nodeId = (await getIfExists(get)())[0];
+    value: async (tag, retryInterval, retryTimeout) => {
+      const elems = await getIfExists(get, description, descEvent)(
+        tag,
+        retryInterval,
+        retryTimeout,
+      );
+      const nodeId = await elems[0].get();
       if (!nodeId)
-        throw `${desc(selector, 'label', 'Dropdown')} not found`;
-      return (await evaluate(nodeId, function getvalue() {
-        return this.value;
+        throw `${desc(selector, 'label', 'Text field')} not found`;
+      return (await evaluate(nodeId, function getValue() {
+        if (this.value) return this.value;
+        return this.innerText;
       })).value;
     },
-    text: selectorText(get),
->>>>>>> d62c5df2
+    text: async (tag, retryInterval, retryTimeout) => {
+      const elems = await getIfExists(get, description, descEvent)(
+        tag,
+        retryInterval,
+        retryTimeout,
+      );
+      return await elems[0].text();
+    },
+    elements: getIfExists(get, description, descEvent),
   };
 }
 
@@ -2777,19 +2824,31 @@
   );
 
   const description = desc(selector, 'label', 'Checkbox');
-  
+
   return {
-    get: async (tag, retryInterval, retryTimeout) =>{
-      console.warn("DEPRECATED use .elements()");
-      return await getIfExists(get, description, descEvent)(tag, retryInterval, retryTimeout);
+    get: async (tag, retryInterval, retryTimeout) => {
+      console.warn('DEPRECATED use .elements()');
+      return await getIfExists(get, description, descEvent)(
+        tag,
+        retryInterval,
+        retryTimeout,
+      );
     },
     exists: async (retryInterval, retryTimeout) => {
-      const elems = await getIfExists(get, description, descEvent)(null, retryInterval, retryTimeout);
+      const elems = await getIfExists(get, description, descEvent)(
+        null,
+        retryInterval,
+        retryTimeout,
+      );
       return elems[0].exists();
     },
     description,
     text: async (tag, retryInterval, retryTimeout) => {
-      const elems = await getIfExists(get, description, descEvent)(tag, retryInterval, retryTimeout);
+      const elems = await getIfExists(get, description, descEvent)(
+        tag,
+        retryInterval,
+        retryTimeout,
+      );
       return await elems[0].text();
     },
     isChecked: async () => {
@@ -2809,7 +2868,11 @@
     check: async () => {
       const options = setNavigationOptions({});
       await doActionAwaitingNavigation(options, async () => {
-        const elems = await getIfExists(get, description, descEvent)();
+        const elems = await getIfExists(
+          get,
+          description,
+          descEvent,
+        )();
         const nodeId = await elems[0].get();
         if (!nodeId)
           throw `${desc(selector, 'label', 'Checkbox')} not found`;
@@ -2828,7 +2891,11 @@
     uncheck: async () => {
       const options = setNavigationOptions({});
       await doActionAwaitingNavigation(options, async () => {
-        const elems = await getIfExists(get, description, descEvent)();
+        const elems = await getIfExists(
+          get,
+          description,
+          descEvent,
+        )();
         const nodeId = await elems[0].get();
         if (!nodeId)
           throw `${desc(selector, 'label', 'Checkbox')} not found`;
@@ -2844,7 +2911,7 @@
         );
       });
     },
-    elements: getIfExists(get, description, descEvent)
+    elements: getIfExists(get, description, descEvent),
   };
 };
 
@@ -2881,21 +2948,33 @@
       ),
     '//input[@type="radio"]',
   );
-  
+
   const description = desc(selector, 'label', 'Radio button');
-  
+
   return {
-    get: async (tag, retryInterval, retryTimeout) =>{
-      console.warn("DEPRECATED use .elements()");
-      return await getIfExists(get, description, descEvent)(tag, retryInterval, retryTimeout);
+    get: async (tag, retryInterval, retryTimeout) => {
+      console.warn('DEPRECATED use .elements()');
+      return await getIfExists(get, description, descEvent)(
+        tag,
+        retryInterval,
+        retryTimeout,
+      );
     },
     exists: async (retryInterval, retryTimeout) => {
-      const elems = await getIfExists(get, description, descEvent)(null, retryInterval, retryTimeout);
+      const elems = await getIfExists(get, description, descEvent)(
+        null,
+        retryInterval,
+        retryTimeout,
+      );
       return elems[0].exists();
     },
     description,
     text: async (tag, retryInterval, retryTimeout) => {
-      const elems = await getIfExists(get, description, descEvent)(tag, retryInterval, retryTimeout);
+      const elems = await getIfExists(get, description, descEvent)(
+        tag,
+        retryInterval,
+        retryTimeout,
+      );
       return await elems[0].text();
     },
     isSelected: async () => {
@@ -2908,17 +2987,26 @@
       })).value;
       var description = val
         ? desc(selector, 'label', 'Radio button') + 'is selected.'
-        : desc(selector, 'label', 'Radio button') + 'is not selected.';
+        : desc(selector, 'label', 'Radio button') +
+          'is not selected.';
       descEvent.emit('success', description);
       return val;
     },
     select: async () => {
       const options = setNavigationOptions({});
       await doActionAwaitingNavigation(options, async () => {
-        const elems = await getIfExists(get, description, descEvent)();
+        const elems = await getIfExists(
+          get,
+          description,
+          descEvent,
+        )();
         const nodeId = await elems[0].get();
         if (!nodeId)
-          throw `${desc(selector, 'label', 'Radio button')} not found`;
+          throw `${desc(
+            selector,
+            'label',
+            'Radio button',
+          )} not found`;
         if (defaultConfig.headful)
           await highlightElemOnAction(nodeId);
         await runtimeHandler.runtimeCallFunctionOn(setChecked, null, {
@@ -2934,10 +3022,18 @@
     deselect: async () => {
       const options = setNavigationOptions({});
       await doActionAwaitingNavigation(options, async () => {
-        const elems = await getIfExists(get, description, descEvent)();
+        const elems = await getIfExists(
+          get,
+          description,
+          descEvent,
+        )();
         const nodeId = await elems[0].get();
         if (!nodeId)
-          throw `${desc(selector, 'label', 'Radio button')} not found`;
+          throw `${desc(
+            selector,
+            'label',
+            'Radio button',
+          )} not found`;
         if (defaultConfig.headful)
           await highlightElemOnAction(nodeId);
         await runtimeHandler.runtimeCallFunctionOn(setChecked, null, {
@@ -2950,7 +3046,7 @@
         );
       });
     },
-    elements: getIfExists(get, description, descEvent)
+    elements: getIfExists(get, description, descEvent),
   };
 };
 
@@ -2977,20 +3073,32 @@
   const description = `Element with text "${text}"`;
 
   return {
-    get: async (tag, retryInterval, retryTimeout) =>{
-      console.warn("DEPRECATED use .elements()");
-      return await getIfExists(get, description, descEvent)(tag, retryInterval, retryTimeout);
+    get: async (tag, retryInterval, retryTimeout) => {
+      console.warn('DEPRECATED use .elements()');
+      return await getIfExists(get, description, descEvent)(
+        tag,
+        retryInterval,
+        retryTimeout,
+      );
     },
     exists: async (tag, retryInterval, retryTimeout) => {
-      const elems = await getIfExists(get, description, descEvent)(tag, retryInterval, retryTimeout);
+      const elems = await getIfExists(get, description, descEvent)(
+        tag,
+        retryInterval,
+        retryTimeout,
+      );
       return elems[0].exists();
     },
     description,
     text: async (tag, retryInterval, retryTimeout) => {
-      const elems = await getIfExists(get, description, descEvent)(tag, retryInterval, retryTimeout);
+      const elems = await getIfExists(get, description, descEvent)(
+        tag,
+        retryInterval,
+        retryTimeout,
+      );
       return await elems[0].text();
     },
-    elements: getIfExists(get, description, descEvent)
+    elements: getIfExists(get, description, descEvent),
   };
 }
 
@@ -3356,7 +3464,7 @@
       defaultConfig.retryInterval,
       timeout,
     );
-    if (foundElements.length==1 && !foundElements[0]['get'])
+    if (foundElements.length == 1 && !foundElements[0]['get'])
       throw new Error(
         `Waiting Failed: Element '${element}' not found within ${timeout} ms`,
       );
@@ -3710,7 +3818,7 @@
   const elems = await elements(selector);
   let results = [];
   for (const e of elems) {
-    if(e.get){
+    if (e.get) {
       const nodeId = await e.get();
       const r = await domHandler.getBoundingClientRect(nodeId);
       results.push({ elem: nodeId, result: callback(r) });
