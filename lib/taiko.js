--- conflicted
+++ resolved
@@ -1038,11 +1038,7 @@
       isElemAtPoint,
     );
     let isDisabled = (
-<<<<<<< HEAD
       await evaluate(nodeId, function() {
-=======
-      await evaluate(elem, function() {
->>>>>>> aa29668c
         return this.hasAttribute('disabled') ? this.disabled : false;
       })
     ).value;
@@ -1051,11 +1047,7 @@
     }
     if (isElemAtPoint) {
       const type = (
-<<<<<<< HEAD
         await evaluate(nodeId, function getType() {
-=======
-        await evaluate(elem, function getType() {
->>>>>>> aa29668c
           return this.type;
         })
       ).value;
@@ -2315,7 +2307,6 @@
     '//input[@type="file"]',
     options.selectHiddenElement,
   );
-<<<<<<< HEAD
 
   const description = desc(selector, 'label', 'File field');
 
@@ -2328,23 +2319,6 @@
         return this.value;
       })
     ).value;
-=======
-  return {
-    get: getIfExists(get),
-    exists: exists(getIfExists(get), descEvent),
-    value: async () => {
-      const nodeId = (await getIfExists(get)())[0];
-      if (!nodeId)
-        throw `${desc(selector, 'label', 'File field')} not found`;
-      return (
-        await evaluate(nodeId, function getvalue() {
-          return this.value;
-        })
-      ).value;
-    },
-    description: desc(selector, 'label', 'File field'),
-    text: selectorText(get),
->>>>>>> aa29668c
   };
 
   const basicElementWrapper = generateElementWrapper(
@@ -2456,7 +2430,6 @@
       return elems;
     };
   }
-<<<<<<< HEAD
   const description = desc(selector, 'label', 'Text field');
 
   const value = async function() {
@@ -2469,24 +2442,6 @@
         return this.innerText;
       })
     ).value;
-=======
-  return {
-    get: getIfExists(get),
-    exists: exists(getIfExists(get), descEvent),
-    description: desc(selector, 'label', 'Text field'),
-    value: async () => {
-      const nodeId = (await getIfExists(get)())[0];
-      if (!nodeId)
-        throw `${desc(selector, 'label', 'Text field')} not found`;
-      return (
-        await evaluate(nodeId, function getValue() {
-          if (this.value) return this.value;
-          return this.innerText;
-        })
-      ).value;
-    },
-    text: selectorText(get),
->>>>>>> aa29668c
   };
 
   const basicElementWrapper = generateElementWrapper(
@@ -2696,7 +2651,6 @@
       select: select,
       value: value,
     },
-<<<<<<< HEAD
   );
   const elemWrapper = Object.assign(basicElementWrapper, {
     select: async function(value, tag, retryInterval, retryTimeout) {
@@ -2708,17 +2662,7 @@
       if (!elems || elems.length < 1)
         throw new Error(`${this.description} not found`);
       return elems[0].select(value);
-=======
-    value: async () => {
-      const nodeId = (await getIfExists(get)())[0];
-      if (!nodeId)
-        throw `${desc(selector, 'label', 'Dropdown')} not found`;
-      return (
-        await evaluate(nodeId, function getvalue() {
-          return this.value;
-        })
-      ).value;
->>>>>>> aa29668c
+
     },
     value: async function(tag, retryInterval, retryTimeout) {
       const elems = await this.elements(
@@ -2804,40 +2748,10 @@
       const nodeId = this.get();
       if (!nodeId)
         throw `${desc(selector, 'label', 'Checkbox')} not found`;
-<<<<<<< HEAD
       if (defaultConfig.headful) await highlightElemOnAction(nodeId);
       await runtimeHandler.runtimeCallFunctionOn(setChecked, null, {
         nodeId: nodeId,
         arg: true,
-=======
-      var val = (
-        await evaluate(nodeId, function getvalue() {
-          return this.checked;
-        })
-      ).value;
-      var description = val
-        ? desc(selector, 'label', 'Checkbox') + 'is checked'
-        : desc(selector, 'label', 'Checkbox') + 'is not checked';
-      descEvent.emit('success', description);
-      return val;
-    },
-    check: async () => {
-      const options = setNavigationOptions({});
-      await doActionAwaitingNavigation(options, async () => {
-        const nodeId = (await getIfExists(get)())[0];
-        if (!nodeId)
-          throw `${desc(selector, 'label', 'Checkbox')} not found`;
-        if (defaultConfig.headful)
-          await highlightElemOnAction(nodeId);
-        await runtimeHandler.runtimeCallFunctionOn(setChecked, null, {
-          nodeId: nodeId,
-          arg: true,
-        });
-        descEvent.emit(
-          'success',
-          desc(selector, 'label', 'Checkbox') + 'is checked',
-        );
->>>>>>> aa29668c
       });
       descEvent.emit(
         'success',
@@ -2962,45 +2876,10 @@
       const nodeId = this.get();
       if (!nodeId)
         throw `${desc(selector, 'label', 'Radio button')} not found`;
-<<<<<<< HEAD
       if (defaultConfig.headful) await highlightElemOnAction(nodeId);
       await runtimeHandler.runtimeCallFunctionOn(setChecked, null, {
         nodeId: nodeId,
         arg: true,
-=======
-      var val = (
-        await evaluate(nodeId, function getvalue() {
-          return this.checked;
-        })
-      ).value;
-      var description = val
-        ? desc(selector, 'label', 'Radio button') + 'is selected.'
-        : desc(selector, 'label', 'Radio button') +
-          'is not selected.';
-      descEvent.emit('success', description);
-      return val;
-    },
-    select: async () => {
-      const options = setNavigationOptions({});
-      await doActionAwaitingNavigation(options, async () => {
-        const nodeId = (await getIfExists(get)())[0];
-        if (!nodeId)
-          throw `${desc(
-            selector,
-            'label',
-            'Radio button',
-          )} not found`;
-        if (defaultConfig.headful)
-          await highlightElemOnAction(nodeId);
-        await runtimeHandler.runtimeCallFunctionOn(setChecked, null, {
-          nodeId: nodeId,
-          arg: true,
-        });
-        descEvent.emit(
-          'success',
-          desc(selector, 'label', 'Radio button') + 'is selected',
-        );
->>>>>>> aa29668c
       });
       descEvent.emit(
         'success',
@@ -3790,26 +3669,6 @@
     );
 };
 
-<<<<<<< HEAD
-=======
-const selectorText = get => {
-  return async () => {
-    const texts = [];
-    const elems = await getIfExists(get)();
-    for (const elem of elems) {
-      texts.push(
-        (
-          await evaluate(elem, function getText() {
-            return this.innerText;
-          })
-        ).value,
-      );
-    }
-    return texts;
-  };
-};
-
->>>>>>> aa29668c
 const rectangle = async (selector, callback) => {
   const elems = await elements(selector);
   let results = [];
