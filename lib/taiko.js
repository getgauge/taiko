const cri = require('chrome-remote-interface');
const childProcess = require('child_process');
const {
  helper,
  wait,
  isString,
  isStrictObject,
  isFunction,
  getIfExists,
  waitUntil,
  exists,
  xpath,
  waitForNavigation,
  timeouts,
  assertType,
} = require('./helper');
const { createJsDialogEventName } = require('./util');
const inputHandler = require('./handlers/inputHandler');
const domHandler = require('./handlers/domHandler');
const networkHandler = require('./handlers/networkHandler');
const pageHandler = require('./handlers/pageHandler');
const targetHandler = require('./handlers/targetHandler');
const runtimeHandler = require('./handlers/runtimeHandler');
const browserHandler = require('./handlers/browserHandler');
const emulationHandler = require('./handlers/emulationHandler');
const logEvent = require('./logger');
const {
  match,
  $$,
  $$xpath,
  isSelector,
  elements,
  element,
  isElementVisible,
} = require('./elementSearch');
const {
  handleRelativeSearch,
  RelativeSearchElement,
} = require('./proximityElementSearch');
const {
  prepareParameters,
  getElementGetter,
  desc,
} = require('./elementWrapperUtils');
const {
  setConfig,
  defaultConfig,
  setNavigationOptions,
  setClickOptions,
  setBrowserOptions,
} = require('./config');
const fs = require('fs-extra');
const path = require('path');
const eventHandler = require('./eventBus');
const EventEmitter = require('events');
const descEvent = new EventEmitter();

let chromeProcess,
  temporaryUserDataDir,
  page,
  network,
  runtime,
  input,
  _client,
  dom,
  overlay,
  currentPort,
  currentHost,
  security,
  device,
  eventHandlerProxy,
  clientProxy,
  localProtocol = false;

module.exports.emitter = descEvent;

const connect_to_cri = async target => {
  if (process.env.LOCAL_PROTOCOL) {
    localProtocol = true;
  }
  if (_client) {
    await network.setRequestInterception({ patterns: [] });
    _client.removeAllListeners();
  }
  return new Promise(async function connect(resolve) {
    try {
      if (!target) {
        const browserTargets = await cri.List({
          host: currentHost,
          port: currentPort,
        });
        if (!browserTargets.length)
          throw new Error('No targets created yet!');
        target = browserTargets.filter(
          target => target.type === 'page',
        )[0];
        if (!target.length)
          throw new Error('No targets created yet!');
      }
      await cri({ target, local: localProtocol }, async c => {
        _client = c;
        clientProxy = getEventProxy(_client);
        page = c.Page;
        network = c.Network;
        runtime = c.Runtime;
        input = c.Input;
        dom = c.DOM;
        overlay = c.Overlay;
        security = c.Security;
        await Promise.all([
          runtime.enable(),
          network.enable(),
          page.enable(),
          dom.enable(),
          overlay.enable(),
          security.enable(),
        ]);
        if (defaultConfig.ignoreSSLErrors)
          security.setIgnoreCertificateErrors({ ignore: true });
        _client.on('disconnect', reconnect);
        device = process.env.TAIKO_EMULATE_DEVICE;
        if (device) emulateDevice(device);
        eventHandler.emit('createdSession', _client);
        resolve();
      });
    } catch (e) {
      const timeoutId = setTimeout(() => {
        connect(resolve);
      }, 100);
      timeouts.push(timeoutId);
    }
  });
};

async function reconnect() {
  try {
    eventHandler.emit('reconnecting');
    _client.removeAllListeners();
    _client = null;
    const browserTargets = await cri.List({
      host: currentHost,
      port: currentPort,
    });
    const pages = browserTargets.filter(target => {
      return target.type === 'page';
    });
    await connect_to_cri(pages[0]);
    await dom.getDocument();
    eventHandler.emit('reconnected');
  } catch (e) {
    console.log(e);
  }
}

eventHandler.addListener('targetCreated', async newTarget => {
  const browserTargets = await cri.List({
    host: currentHost,
    port: currentPort,
  });
  const pages = browserTargets.filter(target => {
    return target.targetId === newTarget.targetId;
  });
  await connect_to_cri(pages[0]).then(() =>
    eventHandler.emit('targetNavigated'),
  );
});

/**
 * Launches a browser with a tab. The browser will be closed when the parent node.js process is closed.<br>
 * Note : `openBrowser` launches the browser in headless mode by default, but when `openBrowser` is called from {@link repl} it launches the browser in headful mode.
 * @example
 * await openBrowser({headless: false})
 * await openBrowser()
 * await openBrowser({args:['--window-size=1440,900']})
 * await openBrowser({args: [
 *      '--disable-gpu',
 *       '--disable-dev-shm-usage',
 *       '--disable-setuid-sandbox',
 *       '--no-first-run',
 *       '--no-sandbox',
 *       '--no-zygote']}) # These are recommended args that has to be passed when running in docker
 *
 * @param {Object} [options={headless:true}] eg. {headless: true|false, args:['--window-size=1440,900']}
 * @param {boolean} [options.headless=true] - Option to open browser in headless/headful mode.
 * @param {Array<string>} [options.args=[]] - Args to open chromium. Refer https://peter.sh/experiments/chromium-command-line-switches/ for values.
 * @param {string} [options.host='127.0.0.1'] - Remote host to connect to.
 * @param {number} [options.port=0] - Remote debugging port, if not given connects to any open port.
 * @param {boolean} [options.ignoreCertificateErrors=false] - Option to ignore certificate errors.
 * @param {boolean} [options.observe=false] - Option to run each command after a delay. Useful to observe what is happening in the browser.
 * @param {number} [options.observeTime=3000] - Option to modify delay time for observe mode. Accepts value in milliseconds.
 * @param {boolean} [options.dumpio=false] - Option to dump IO from browser.
 *
 * @returns {Promise}
 */
module.exports.openBrowser = async (options = { headless: true }) => {
  if (!isStrictObject(options)) {
    throw new TypeError(
      'Invalid option parameter. Refer https://taiko.gauge.org/#parameters for the correct format.',
    );
  }

  if (chromeProcess && !chromeProcess.killed) {
    throw new Error(
      'OpenBrowser cannot be called again as there is a chromium instance open.',
    );
  }

  if (options.host && options.port) {
    currentHost = options.host;
    currentPort = options.port;
  } else {
    const BrowserFetcher = require('./browserFetcher');
    const browserFetcher = new BrowserFetcher();
    const chromeExecutable = browserFetcher.getExecutablePath();
    options = setBrowserOptions(options);
    let args = [
      `--remote-debugging-port=${options.port}`,
      '--disable-features=site-per-process,TranslateUI',
      '--enable-features=NetworkService,NetworkServiceInProcess',
      '--disable-renderer-backgrounding',
      '--disable-backgrounding-occluded-windows',
      '--disable-background-timer-throttling',
      '--disable-background-networking',
      '--disable-breakpad',
      '--disable-default-apps',
      '--disable-hang-monitor',
      '--disable-prompt-on-repost',
      '--disable-sync',
      '--force-color-profile=srgb',
      '--safebrowsing-disable-auto-update',
      '--password-store=basic',
      '--use-mock-keychain',
      '--enable-automation',
      '--disable-notifications',
      'about:blank',
    ];
    if (options.args) args = args.concat(options.args);
    if (!args.some(arg => arg.startsWith('--user-data-dir'))) {
      const os = require('os');
      const CHROME_PROFILE_PATH = path.join(
        os.tmpdir(),
        'taiko_dev_profile-',
      );
      const mkdtempAsync = helper.promisify(fs.mkdtemp);
      temporaryUserDataDir = await mkdtempAsync(CHROME_PROFILE_PATH);
      args.push(`--user-data-dir=${temporaryUserDataDir}`);
    }
    if (options.headless)
      args = args.concat(['--headless', '--window-size=1440,900']);
    chromeProcess = await childProcess.spawn(chromeExecutable, args);
    if (options.dumpio) {
      chromeProcess.stderr.pipe(process.stderr);
      chromeProcess.stdout.pipe(process.stdout);
    }
    const endpoint = await browserFetcher.waitForWSEndpoint(
      chromeProcess,
      defaultConfig.navigationTimeout,
    );
    currentHost = endpoint.host;
    currentPort = endpoint.port;
  }
  await connect_to_cri();
  var description = device
    ? `Browser opened with viewport ${device}`
    : 'Browser opened';
  descEvent.emit('success', description);
  if (process.env.TAIKO_EMULATE_NETWORK)
    await module.exports.emulateNetwork(
      process.env.TAIKO_EMULATE_NETWORK,
    );
};

/**
 * Closes the browser and along with all of its tabs.
 *
 * @example
 * await closeBrowser()
 *
 * @returns {Promise}
 */
module.exports.closeBrowser = async () => {
  validate();
  timeouts.forEach(timeout => {
    if (timeout) clearTimeout(timeout);
  });
  await _closeBrowser();
  networkHandler.resetInterceptors();
  descEvent.emit('success', 'Browser closed');
};

const _closeBrowser = async () => {
  if (_client) {
    await _client.removeAllListeners();
    await page.close();
    await _client.close();
    _client = null;
  }
  if (chromeProcess) {
    chromeProcess.kill('SIGTERM');
    const waitForChromeToClose = new Promise(fulfill => {
      chromeProcess.once('exit', () => {
        fulfill();
      });
    });
    await waitForChromeToClose;
    if (temporaryUserDataDir) {
      try {
        fs.removeSync(temporaryUserDataDir);
      } catch (e) {}
    }
  }
};

function getEventProxy(target) {
  let unsupportedClientMethods = [
    'removeListener',
    'emit',
    'removeAllListeners',
    'setMaxListeners',
    'off',
  ];
  const handler = {
    get: (target, name) => {
      if (unsupportedClientMethods.includes(name))
        throw new Error(`Unsupported action ${name} on client`);
      return target[name];
    },
  };
  return new Proxy(target, handler);
}

/**
 * Gives CRI client object (a wrapper around Chrome DevTools Protocol). Refer https://github.com/cyrus-and/chrome-remote-interface
 * This is useful while writing plugins or if use some API of [Chrome DevTools Protocol](https://chromedevtools.github.io/devtools-protocol/).
 *
 * @returns {Object}
 */
module.exports.client = () => clientProxy;

/**
 * Allows switching between tabs using URL or page title.
 *
 * @example
 * await switchTo('https://taiko.gauge.org/') # switch using URL
 * await switchTo('Taiko') # switch using Title
 *
 * @param {string} targetUrl - URL/Page title of the tab to switch.
 *
 * @returns {Promise}
 */
module.exports.switchTo = async targetUrl => {
  validate();
  let t = typeof targetUrl;
  if (t !== "string") {
    throw new TypeError('The "targetUrl" argument must be of type string. Received type ' + t);
  }
  const targets = await targetHandler.getCriTargets(
    targetUrl,
    currentHost,
    currentPort,
  );
  if (targets.matching.length === 0) {
    throw new Error('No target with given URL/Title found.');
  }
  await connect_to_cri(targets.matching[0]);
  await dom.getDocument();
  descEvent.emit('success', 'Switched to tab with URL ' + targetUrl);
};

/**
 * Add interceptor for the network call. Helps in overriding request or to mock response of a network call.
 *
 * @example
 * # case 1: block URL :
 * await intercept(url)
 * # case 2: mockResponse :
 * await intercept(url, {mockObject})
 * # case 3: override request :
 * await intercept(url, (request) => {request.continue({overrideObject})})
 * # case 4: redirect always :
 * await intercept(url, redirectUrl)
 * # case 5: mockResponse based on request :
 * await intercept(url, (request) => { request.respond({mockResponseObject}) })
 * # case 6: block URL twice:
 * await intercept(url, undefined, 2)
 * # case 7: mockResponse only 3 times :
 * await intercept(url, {mockObject}, 3)
 *
 * @param {string} requestUrl request URL to intercept
 * @param {function|Object} option action to be done after interception. For more examples refer to https://github.com/getgauge/taiko/issues/98#issuecomment-42024186
 * @param {number} count number of times the request has to be intercepted . Optional parameter
 * 
 * @returns {Promise}
 */
module.exports.intercept = async (requestUrl, option, count) => {
  await networkHandler.addInterceptor({
    requestUrl: requestUrl,
    action: option,
    count
  });
  descEvent.emit('success', 'Interceptor added for ' + requestUrl);
};

/**
 * Activates emulation of network conditions.
 *
 * @example
 * await emulateNetwork("Offline")
 * await emulateNetwork("Good2G")
 *
 * @param {string} networkType - 'GPRS','Regular2G','Good2G','Good3G','Regular3G','Regular4G','DSL','WiFi, Offline'
 *
 * @returns {Promise}
 */

module.exports.emulateNetwork = async networkType => {
  validate();
  await networkHandler.setNetworkEmulation(networkType);
  descEvent.emit(
    'success',
    'Set network emulation with values ' +
      JSON.stringify(networkType),
  );
};

/**
 * Overrides the values of device screen dimensions according to a predefined list of devices. To provide custom device dimensions, use setViewPort API.
 *
 * @example
 * await emulateDevice('iPhone 6')
 *
 * @param {string} deviceModel - See [device model](https://github.com/getgauge/taiko/blob/master/lib/data/devices.js) for a list of all device models.
 *
 * @returns {Promise}
 */

module.exports.emulateDevice = emulateDevice;
async function emulateDevice(deviceModel) {
  validate();
  const devices = require('./data/devices').default;
  const deviceEmulate = devices[deviceModel];
  let deviceNames = Object.keys(devices);
  if (deviceEmulate == undefined)
    throw new Error(
      `Please set one of the given device models \n${deviceNames.join(
        '\n',
      )}`,
    );
  await Promise.all([
    emulationHandler.setViewport(deviceEmulate.viewport),
    network.setUserAgentOverride({
      userAgent: deviceEmulate.userAgent,
    }),
  ]);
  descEvent.emit('success', 'Device emulation set to ' + deviceModel);
}

/**
 * Overrides the values of device screen dimensions
 *
 * @example
 * await setViewPort({width:600, height:800})
 *
 * @param {Object} options - See [chrome devtools setDeviceMetricsOverride](https://chromedevtools.github.io/devtools-protocol/tot/Emulation#method-setDeviceMetricsOverride) for a list of options
 *
 * @returns {Promise}
 */
module.exports.setViewPort = async options => {
  validate();
  await emulationHandler.setViewport(options);
  descEvent.emit(
    'success',
    'ViewPort is set to width ' +
      options.width +
      ' and height ' +
      options.height,
  );
};

/**
 * Launches a new tab. If url is provided, the new tab is opened with the url loaded.
 * @example
 * await openTab('https://taiko.gauge.org/')
 * await openTab() # opens a blank tab.
 *
 * @param {string} [targetUrl=undefined] - Url of page to open in newly created tab.
 * @param {Object} options
 * @param {boolean} [options.waitForNavigation=true] - Wait for navigation after the reload. Default navigation timeout is 5000 milliseconds, to override pass `{ navigationTimeout: 10000 }` in `options` parameter.
 * @param {number} [options.timeout=5000] - DEPRECATED timeout option, use navigationTimeout instead.
 * @param {number} [options.navigationTimeout=5000] - Navigation timeout value in milliseconds for navigation after click. Accepts value in milliseconds.
 * @param {number} [options.waitForStart=100] - time to wait to check for occurrence of page load events. Accepts value in milliseconds.
 * @param {string[]} [options.waitForEvents = ['firstMeaningfulPaint']] - Page load events to implicitly wait for. Events available to wait for ['DOMContentLoaded', 'loadEventFired', 'networkAlmostIdle', 'networkIdle', 'firstPaint', 'firstContentfulPaint', 'firstMeaningfulPaint']]
 *
 * @returns {Promise}
 */
module.exports.openTab = async (
  targetUrl,
  options = { navigationTimeout: defaultConfig.navigationTimeout },
) => {
  validate();
  if (!targetUrl) {
    _client.removeAllListeners();
    let target = await cri.New({
      host: currentHost,
      port: currentPort,
    });
    await connect_to_cri(target);
    descEvent.emit('success', 'Opened a new tab');
    return;
  }
  if (!/^https?:\/\//i.test(targetUrl) && !/^file/i.test(targetUrl))
    targetUrl = 'http://' + targetUrl;
  options = setNavigationOptions(options);
  options.isPageNavigationAction = true;
  await doActionAwaitingNavigation(options, async () => {
    _client.removeAllListeners();
    let target = await cri.New({
      host: currentHost,
      port: currentPort,
      url: targetUrl,
    });
    await connect_to_cri(target);
  });
  descEvent.emit('success', 'Opened tab with URL ' + targetUrl);
};

/**
 * Closes the given tab with given URL or closes current tab.
 *
 * @example
 * # Closes the current tab.
 * await closeTab()
 * # Closes all the tabs with Title 'Open Source Test Automation Framework | Gauge'.
 * await closeTab('Open Source Test Automation Framework | Gauge')
 * # Closes all the tabs with URL 'https://gauge.org'.
 * await closeTab('https://gauge.org')
 *
 * @param {string} [targetUrl=undefined] - URL/Page title of the tab to close.
 *
 * @returns {Promise}
 */
module.exports.closeTab = async targetUrl => {
  validate();
  const { matching, others } = await targetHandler.getCriTargets(
    targetUrl,
    currentHost,
    currentPort,
  );
  if (!others.length) {
    await _closeBrowser();
    descEvent.emit('success', 'Closing last target and browser.');
    return;
  }
  if (!matching.length) {
    throw new Error('No target with given URL/Title found.');
  }
  let currentUrl = await currentURL();
  let closedTabUrl;
  for (let target of matching) {
    closedTabUrl = target.url;
    await cri.Close({
      host: currentHost,
      port: currentPort,
      id: target.id,
    });
  }
  if (!targetHandler.isMatchingUrl(others[0], currentUrl)) {
    _client.removeAllListeners();
    _client = null;
    await connect_to_cri(others[0]);
    await dom.getDocument();
  }
  let message = targetUrl
    ? `Closed all tabs with URL ${targetUrl}`
    : `Closed current tab with URL ${closedTabUrl}`;
  descEvent.emit('success', message);
};

/**
 * Override specific permissions to the given origin
 *
 * @example
 * await overridePermissions('http://maps.google.com',['geolocation']);
 *
 * @param {string} origin - url origin to override permissions
 * @param {Array<string>} permissions - See [chrome devtools permission types](https://chromedevtools.github.io/devtools-protocol/tot/Browser/#type-PermissionType) for a list of permission types.
 *
 * @returns {Promise}
 */
module.exports.overridePermissions = async (origin, permissions) => {
  validate();
  await browserHandler.overridePermissions(origin, permissions);
  descEvent.emit(
    'success',
    'Override permissions with ' + permissions,
  );
};

/**
 * Clears all permission overrides for all origins.
 *
 * @example
 * await clearPermissionOverrides()
 *
 * @returns {Promise}
 */
module.exports.clearPermissionOverrides = async () => {
  validate();
  await browserHandler.clearPermissionOverrides();
  descEvent.emit('success', 'Cleared permission overrides');
};

/**
 * Sets a cookie with the given cookie data. It may overwrite equivalent cookie if it already exists.
 *
 * @example
 * await setCookie("CSRFToken","csrfToken", {url: "http://the-internet.herokuapp.com"})
 * await setCookie("CSRFToken","csrfToken", {domain: "herokuapp.com"})
 *
 * @param {string} name - Cookie name.
 * @param {string} value - Cookie value.
 * @param {Object} options
 * @param {string} [options.url=undefined] - sets cookie with the URL.
 * @param {string} [options.domain=undefined] - sets cookie with the exact domain.
 * @param {string} [options.path=undefined] - sets cookie with the exact path.
 * @param {boolean} [options.secure=undefined] - True if cookie to be set is secure.
 * @param {boolean} [options.httpOnly=undefined] - True if cookie to be set is http-only.
 * @param {string} [options.sameSite=undefined] - Represents the cookie's 'SameSite' status: Refer https://tools.ietf.org/html/draft-west-first-party-cookies.
 * @param {number} [options.expires=undefined] - UTC time in seconds, counted from January 1, 1970. eg: 2019-02-16T16:55:45.529Z
 *
 * @returns {Promise}
 */
module.exports.setCookie = async (name, value, options = {}) => {
  validate();
  if (options.url === undefined && options.domain === undefined)
    throw new Error(
      'At least URL or domain needs to be specified for setting cookies',
    );
  options.name = name;
  options.value = value;
  let res = await network.setCookie(options);
  if (!res.success)
    throw new Error('Unable to set ' + name + ' cookie');
  descEvent.emit('success', name + ' cookie set successfully');
};

/**
 * Clears browser cookies.
 *
 * @deprecated use deleteCookies api to clear browser cookies.
 *
 * @example
 * await clearBrowserCookies()
 *
 * @returns {Promise}
 */
module.exports.clearBrowserCookies = async () => {
  validate();
  console.warn(
    'DEPRECATION WARNING: clearBrowserCookies is deprecated. use deleteCookies instead',
  );
  await network.clearBrowserCookies();
  descEvent.emit('success', 'Browser cookies deleted successfully');
};

/**
 * Deletes browser cookies with matching name and URL or domain/path pair. If cookie name is not given or empty, all browser cookies are deleted.
 *
 * @example
 * await deleteCookies() # clears all browser cookies
 * await deleteCookies("CSRFToken", {url: "http://the-internet.herokuapp.com"})
 * await deleteCookies("CSRFToken", {domain: "herokuapp.com"})
 *
 * @param {string} [cookieName=undefined] - Cookie name.
 * @param {Object} options
 * @param {string} [options.url=undefined] - deletes all the cookies with the given name where domain and path match provided URL. eg: https://google.com
 * @param {string} [options.domain=undefined] - deletes only cookies with the exact domain. eg: google.com
 * @param {string} [options.path=undefined] - deletes only cookies with the exact path. eg: Google/Chrome/Default/Cookies/..
 *
 * @returns {Promise}
 */
module.exports.deleteCookies = async (cookieName, options = {}) => {
  validate();
  if (!cookieName || !cookieName.trim()) {
    await network.clearBrowserCookies();
    descEvent.emit('success', 'Browser cookies deleted successfully');
  } else {
    if (options.url === undefined && options.domain === undefined)
      throw new Error(
        'At least URL or domain needs to be specified for deleting cookies',
      );
    options.name = cookieName;
    await network.deleteCookies(options);
    descEvent.emit(
      'success',
      `"${cookieName}" cookie deleted successfully`,
    );
  }
};

/**
 * Get browser cookies
 *
 * @example
 * await getCookies()
 * await getCookies({urls:['https://the-internet.herokuapp.com']})
 *
 * @param {Object} options
 * @param {Array} [options.urls=undefined] - The list of URLs for which applicable cookies will be fetched
 *
 * @returns {Promise<Object[]>} - Array of cookie objects
 */
module.exports.getCookies = async (options = {}) => {
  validate();
  return (await network.getCookies(options)).cookies;
};

/**
 * Overrides the Geolocation Position
 *
 * @example
 * await setLocation({ latitude: 27.1752868, longitude: 78.040009, accuracy:20 })
 *
 * @param {Object} options Latitue, logitude and accuracy to set the location.
 * @param {number} options.latitude - Mock latitude
 * @param {number} options.longitude - Mock longitude
 * @param {number} options.accuracy - Mock accuracy
 *
 * @returns {Promise}
 */
module.exports.setLocation = async options => {
  validate();
  await emulationHandler.setLocation(options);
  descEvent.emit('success', 'Geolocation set');
};

/**
 * Opens the specified URL in the browser's tab. Adds `http` protocol to the URL if not present.
 * @example
 * await goto('https://google.com')
 * await goto('google.com')
 * await goto({ navigationTimeout:10000, headers:{'Authorization':'Basic cG9zdG1hbjpwYXNzd29y2A=='}})
 *
 * @param {string} url - URL to navigate page to.
 * @param {Object} options
 * @param {boolean} [options.waitForNavigation=true] - Wait for navigation after the goto. Default navigationTimeout is 30 seconds to override pass `{ navigationTimeout: 10000 }` in `options` parameter.
 * @param {string[]} [options.waitForEvents = ['firstMeaningfulPaint']] - Events available to wait for ['DOMContentLoaded', 'loadEventFired', 'networkAlmostIdle', 'networkIdle', 'firstPaint', 'firstContentfulPaint', 'firstMeaningfulPaint']
 * @param {number} [options.timeout=30000] - DEPRECATED timeout option, use navigationTimeout instead.
 * @param {number} [options.navigationTimeout=30000] - Navigation timeout value in milliseconds for navigation after click.
 * @param {Object} options.headers - Map with extra HTTP headers.
 * @param {number} [options.waitForStart = 100] - time to wait for navigation to start. Accepts value in milliseconds.
 *
 * @returns {Promise}
 */
module.exports.goto = async (
  url,
  options = { navigationTimeout: defaultConfig.navigationTimeout },
) => {
  validate();
  if (!/^https?:\/\//i.test(url) && !/^file/i.test(url))
    url = 'http://' + url;
  if (options.headers)
    await network.setExtraHTTPHeaders({ headers: options.headers });
  options = setNavigationOptions(options);
  options.isPageNavigationAction = true;
  await doActionAwaitingNavigation(options, async () => {
    await pageHandler.handleNavigation(url);
  });
  descEvent.emit('success', 'Navigated to URL ' + url);
};

/**
 * Reloads the page.
 * @example
 * await reload('https://google.com')
 * await reload('https://google.com', { navigationTimeout: 10000 })
 *
 * @param {string} url - DEPRECATED URL to reload
 * @param {Object} options
 * @param {boolean} [options.waitForNavigation=true] - Wait for navigation after the reload. Default navigation timeout is 30 seconds, to override pass `{ navigationTimeout: 10000 }` in `options` parameter.
 * @param {string[]} [options.waitForEvents = ['firstMeaningfulPaint']] - Events available to wait for ['DOMContentLoaded', 'loadEventFired', 'networkAlmostIdle', 'networkIdle', 'firstPaint', 'firstContentfulPaint', 'firstMeaningfulPaint']
 * @param {number} [options.timeout=30000] - DEPRECATED timeout option, use navigationTimeout instead.
 * @param {number} [options.navigationTimeout=30000] - Navigation timeout value in milliseconds for navigation after click.
 * @param {number} [options.waitForStart = 100] - time to wait for navigation to start. Accepts value in milliseconds.
 * @param {boolean} [options.ignoreCache = false] - Ignore Cache on reload - Default to false
 *
 * @returns {Promise}
 */
module.exports.reload = async (
  url,
  options = { navigationTimeout: defaultConfig.navigationTimeout },
) => {
  if (isString(url)) {
    console.warn('DEPRECATION WARNING: url is deprecated on reload');
  }
  if (typeof url === 'object') options = Object.assign(url, options);
  validate();
  options = setNavigationOptions(options);
  options.isPageNavigationAction = true;
  await doActionAwaitingNavigation(options, async () => {
    const value = options.ignoreCache || false;
    await page.reload({ ignoreCache: value });
  });
  let windowLocation = (await runtimeHandler.runtimeEvaluate(
    'window.location.toString()',
  )).result.value;
  descEvent.emit('success', windowLocation + 'reloaded');
};

/**
 * Mimics browser back button click functionality.
 * @example
 * await goBack()
 *
 * @param {Object} options
 * @param {boolean} [options.waitForNavigation=true] - Wait for navigation after the goBack. Default navigation timeout is 30 seconds, to override pass `{ navigationTimeout: 10000 }` in `options` parameter.
 * @param {string[]} [options.waitForEvents = ['firstMeaningfulPaint']] - Events available to wait for ['DOMContentLoaded', 'loadEventFired', 'networkAlmostIdle', 'networkIdle', 'firstPaint', 'firstContentfulPaint', 'firstMeaningfulPaint']
 * @param {number} [options.timeout=30000] - DEPRECATED timeout option, use navigationTimeout instead.
 * @param {number} [options.navigationTimeout=30000] - Navigation timeout value in milliseconds for navigation after click.
 * @param {number} [options.waitForStart = 100] - time to wait for navigation to start. Accepts value in milliseconds.
 *
 * @returns {Promise}
 */
module.exports.goBack = async (
  options = { navigationTimeout: defaultConfig.navigationTimeout },
) => {
  validate();
  await _go(-1, options);
  descEvent.emit(
    'success',
    'Performed clicking on browser back button',
  );
};

/**
 * Mimics browser forward button click functionality.
 * @example
 * await goForward()
 *
 * @param {Object} options
 * @param {boolean} [options.waitForNavigation=true] - Wait for navigation after the goForward. Default navigation timeout is 30 seconds, to override pass `{ navigationTimeout: 10000 }` in `options` parameter.
 * @param {string[]} [options.waitForEvents = ['firstMeaningfulPaint']] - Events available to wait for ['DOMContentLoaded', 'loadEventFired', 'networkAlmostIdle', 'networkIdle', 'firstPaint', 'firstContentfulPaint', 'firstMeaningfulPaint']
 * @param {number} [options.timeout=30000] - DEPRECATED timeout option, use navigationTimeout instead.
 * @param {number} [options.navigationTimeout=30000] - Navigation timeout value in milliseconds for navigation after click.
 * @param {number} [options.waitForStart = 100] - time to wait for navigation to start. Accepts value in milliseconds.
 *
 * @returns {Promise}
 */
module.exports.goForward = async (
  options = { navigationTimeout: defaultConfig.navigationTimeout },
) => {
  validate();
  await _go(+1, options);
  descEvent.emit(
    'success',
    'Performed clicking on browser forward button',
  );
};

const _go = async (delta, options) => {
  const history = await page.getNavigationHistory();
  const entry = history.entries[history.currentIndex + delta];
  if (!entry) return null;
  options = setNavigationOptions(options);
  await doActionAwaitingNavigation(options, async () => {
    await page.navigateToHistoryEntry({ entryId: entry.id });
  });
};

/**
 * Returns window's current URL.
 * @example
 * await openBrowser();
 * await goto("www.google.com");
 * await currentURL(); # returns "https://www.google.com/?gws_rd=ssl"
 *
 * @returns {Promise<string>} - The URL of the current window.
 */
const currentURL = async () => {
  validate();
  const locationObj = await runtimeHandler.runtimeEvaluate(
    'window.location.toString()',
  );
  return locationObj.result.value;
};
module.exports.currentURL = currentURL;

/**
 * Returns page's title.
 * @example
 * await openBrowser();
 * await goto("www.google.com");
 * await title(); # returns "Google"
 *
 * @returns {Promise<string>} - The title of the current page.
 */
module.exports.title = async () => {
  validate();
  const result = await runtimeHandler.runtimeEvaluate(
    'document.querySelector("title").textContent',
  );
  return result.result.value;
};

const checkIfElementAtPointOrChild = async e => {
  function isElementAtPointOrChild() {
    function getDirectParent(nodes, elem) {
      return nodes.find(node => node.contains(elem));
    }

    let value,
      elem = this;
    if (elem.nodeType === Node.TEXT_NODE) {
      let range = document.createRange();
      range.selectNodeContents(elem);
      value = range.getClientRects()[0];
      elem = elem.parentElement;
    } else value = elem.getBoundingClientRect();
    const y = (value.top + value.bottom) / 2;
    const x = (value.left + value.right) / 2;

    const nodes = document.elementsFromPoint(x, y);
    const isElementCoveredByAnotherElement = nodes[0] !== elem;
    let node = null;
    if (isElementCoveredByAnotherElement) {
      node = document.elementFromPoint(x, y);
    } else {
      node = getDirectParent(nodes, elem);
    }
    return (
      elem.contains(node) ||
      node.contains(elem) ||
      window.getComputedStyle(node).getPropertyValue('opacity') <
        0.1 ||
      window.getComputedStyle(elem).getPropertyValue('opacity') < 0.1
    );
  }
  const nodeId = await e.get();
  const res = await runtimeHandler.runtimeCallFunctionOn(
    isElementAtPointOrChild,
    null,
    { nodeId: nodeId },
  );
  return res.result.value;
};

const getChildNodes = async element => {
  function getChild() {
    return this.childNodes;
  }
  const res = await evaluate(element, getChild);
  const childNodes = await runtimeHandler.getNodeIdsFromResult({
    result: res,
  });
  return childNodes;
};

const checkIfChildOfOtherMatches = async (elem, elements) => {
  function getElementFromPoint() {
    function getDirectParent(nodes, elem) {
      return nodes.find(node => node.contains(elem));
    }
    let value,
      elem = this;
    if (elem.nodeType === Node.TEXT_NODE) {
      let range = document.createRange();
      range.selectNodeContents(elem);
      value = range.getClientRects()[0];
    } else value = elem.getBoundingClientRect();
    const y = (value.top + value.bottom) / 2;
    const x = (value.left + value.right) / 2;
    return document.elementFromPoint(x, y);
  }
  const result = await runtimeHandler.runtimeCallFunctionOn(
    getElementFromPoint,
    null,
    { nodeId: elem },
  );
  if (result.result.value === null) return false;
  const { nodeId } = await dom.requestNode({
    objectId: result.result.objectId,
  });
  if (elements.includes(nodeId)) return true;
  for (const element of elements) {
    const childNodes = await getChildNodes(element);
    if (childNodes.includes(nodeId)) return true;
  }
  const childOfNodeAtPoint = await getChildNodes(nodeId);
  if (childOfNodeAtPoint.some(val => elements.includes(val)))
    return true;
  return false;
};

const checkIfElementIsCovered = async (
  elem,
  elems,
  isElemAtPoint,
) => {
  isElemAtPoint = await checkIfElementAtPointOrChild(elem);
  return isElemAtPoint;
};

async function _click(selector, options, ...args) {
  const elems = Number.isInteger(selector)
    ? [selector]
    : await handleRelativeSearch(await elements(selector), args);
  let elemsLength = elems.length;
  let isElemAtPoint;
  let X;
  let Y;
  options = setClickOptions(options);
  if (elemsLength > options.elementsToMatch) {
    elems.splice(options.elementsToMatch, elems.length);
  }
  for (let elem of elems) {
    const nodeId = await elem.get();
    isElemAtPoint = false;
    await scrollTo(nodeId);
    let { x, y } = await domHandler.boundingBoxCenter(nodeId);
    (X = x), (Y = y);
    isElemAtPoint = await checkIfElementIsCovered(
      elem,
      elems,
      isElemAtPoint,
    );
    let isDisabled = (await evaluate(elem, function() {
      return this.hasAttribute('disabled')? this.disabled : false;
    })).value;
    if(isDisabled){
      throw Error(
        description(selector) + 'is disabled'
      );
    }
    if (isElemAtPoint) {
      const type = (await evaluate(nodeId, function getType() {
        return this.type;
      })).value;
      assertType(
        nodeId,
        () => type !== 'file',
        'Unsupported operation, use `attach` on file input field',
      );
      if (defaultConfig.headful) await highlightElemOnAction(nodeId);
      break;
    }
  }
  if (!isElemAtPoint && elemsLength != elems.length)
    throw Error(
      'Please provide a more specific selector, too many matches.',
    );
  if (!isElemAtPoint)
    throw Error(
      description(selector) + ' is covered by other element',
    );
  (options.x = X), (options.y = Y);
  options.noOfClicks = options.noOfClicks || 1;
  for (let count = 0; count < options.noOfClicks; count++) {
    await waitForMouseActions(options);
  }
}

/**
 * Fetches an element with the given selector, scrolls it into view if needed, and then clicks in the center of the element. If there's no element matching selector, the method throws an error.
 * @example
 * await click('Get Started')
 * await click(link('Get Started'))
 * await click({x : 170, y : 567})
 *
 * @param {selector|string|Object} selector - A selector to search for element to click / coordinates of the elemets to click on. If there are multiple elements satisfying the selector, the first will be clicked.
 * @param {Object} options
 * @param {boolean} [options.waitForNavigation=true] - Wait for navigation after the click. Default navigation timeout is 30 seconds, to override pass `{ navigationTimeout: 10000 }` in `options` parameter.
 * @param {number} [options.timeout=30000] - DEPRECATED timeout option, use navigationTimeout instead.
 * @param {number} [options.navigationTimeout=30000] - Navigation timeout value in milliseconds for navigation after click.
 * @param {string} [options.button='left'] - `left`, `right`, or `middle`.
 * @param {number} [options.clickCount=1] - Number of times to click on the element.
 * @param {number} [options.elementsToMatch=10] - Number of elements to loop through to match the element with given selector.
 * @param {string[]} [options.waitForEvents = ['firstMeaningfulPaint']] - Events available to wait for ['DOMContentLoaded', 'loadEventFired', 'networkAlmostIdle', 'networkIdle', 'firstPaint', 'firstContentfulPaint', 'firstMeaningfulPaint']
 * @param {number} [options.waitForStart=100] - time to wait for navigation to start. Accepts time in milliseconds.
 * @param {relativeSelector[]} args
 *
 * @returns {Promise}
 */
module.exports.click = click;

async function click(selector, options = {}, ...args) {
  validate();
  if (options instanceof RelativeSearchElement) {
    args = [options].concat(args);
    options = {};
  }
  if (
    isSelector(selector) ||
    isString(selector) ||
    Number.isInteger(selector)
  ) {
    options.noOfClicks = options.clickCount || 1;
    await _click(selector, options, ...args);
    descEvent.emit(
      'success',
      'Clicked ' +
        description(selector, true) +
        ' ' +
        options.noOfClicks +
        ' times',
    );
  } else {
    options = setClickOptions(options, selector.x, selector.y);
    options.noOfClicks = options.clickCount || 1;
    for (let count = 0; count < options.noOfClicks; count++) {
      await waitForMouseActions(options);
    }
    descEvent.emit(
      'success',
      'Clicked ' +
        options.noOfClicks +
        ' times on coordinates x : ' +
        selector.x +
        ' and y : ' +
        selector.y,
    );
  }
}

/**
 * Fetches an element with the given selector, scrolls it into view if needed, and then double clicks the element. If there's no element matching selector, the method throws an error.
 *
 * @example
 * await doubleClick('Get Started')
 * await doubleClick(button('Get Started'))
 *
 * @param {selector|string} selector - A selector to search for element to click. If there are multiple elements satisfying the selector, the first will be double clicked.
 * @param {Object} options
 * @param {boolean} [options.waitForNavigation=true] - Wait for navigation after the click. Default navigation timout is 30 seconds, to override pass `{ navigationTimeout: 10000 }` in `options` parameter.
 * @param {relativeSelector[]} args
 *
 * @returns {Promise}
 */
module.exports.doubleClick = async (
  selector,
  options = {},
  ...args
) => {
  validate();
  if (options instanceof RelativeSearchElement) {
    args = [options].concat(args);
    options = {};
  }
  options = {
    waitForNavigation: options.waitForNavigation,
    clickCount: 2,
  };
  await _click(selector, options, ...args);
  descEvent.emit(
    'success',
    'Double clicked ' + description(selector, true),
  );
};

/**
 * Fetches an element with the given selector, scrolls it into view if needed, and then right clicks the element. If there's no element matching selector, the method throws an error.
 *
 * @example
 * await rightClick('Get Started')
 * await rightClick(text('Get Started'))
 *
 * @param {selector|string} selector - A selector to search for element to right click. If there are multiple elements satisfying the selector, the first will be clicked.
 * @param {Object} options - Click options.
 * @param {boolean} [options.waitForNavigation=true] - Wait for navigation after the click. Default navigation timout is 30 seconds, to override pass `{ navigationTimeout: 10000 }` in `options` parameter.
 *
 * @returns {Promise}
 */
module.exports.rightClick = async (
  selector,
  options = {},
  ...args
) => {
  validate();
  if (options instanceof RelativeSearchElement) {
    args = [options].concat(args);
    options = {};
  }
  options = {
    waitForNavigation: options.waitForNavigation,
    button: 'right',
  };
  await _click(selector, options, ...args);
  descEvent.emit(
    'success',
    'Right clicked ' + description(selector, true),
  );
};

/**
 * Fetches the source element with given selector and moves it to given destination selector or moves for given distance. If there's no element matching selector, the method throws an error.
 *Drag and drop of HTML5 draggable does not work as expected. Issue tracked here https://github.com/getgauge/taiko/issues/279
 *
 * @example
 * await dragAndDrop($("work"),into($('work done')))
 * await dragAndDrop($("work"),{up:10,down:10,left:10,right:10})
 *
 * @param {selector|string} source - Element to be Dragged
 * @param {selector|string} destination - Element for dropping the dragged element
 * @param {Object} distance - Distance to be moved from position of source element
 *
 * @returns {Promise}
 */
module.exports.dragAndDrop = async (source, destination) => {
  validate();
  let sourceElem = await element(source);
  let destElem =
    isSelector(destination) || isString(destination)
      ? await element(destination)
      : destination;
  let options = setClickOptions({});
  await doActionAwaitingNavigation(options, async () => {
    if (defaultConfig.headful) {
      await highlightElemOnAction(sourceElem);
      if (!isNaN(destElem)) await highlightElemOnAction(destElem);
    }
    await dragAndDrop(options, sourceElem, destElem);
  });
  const desc = !isNaN(destElem)
    ? `Dragged and dropped ${description(
        source,
        true,
      )} to ${description(destination, true)}}`
    : `Dragged and dropped ${description(
        source,
        true,
      )} at ${JSON.stringify(destination)}`;
  descEvent.emit('success', desc);
};

const dragAndDrop = async (options, sourceElem, destElem) => {
  let sourcePosition = await domHandler.boundingBoxCenter(sourceElem);
  await scrollTo(sourceElem);
  options.x = sourcePosition.x;
  options.y = sourcePosition.y;
  options.type = 'mouseMoved';
  await input.dispatchMouseEvent(options);
  options.type = 'mousePressed';
  await input.dispatchMouseEvent(options);
  let destPosition = await calculateDestPosition(
    sourceElem,
    destElem,
  );
  await inputHandler.mouse_move(sourcePosition, destPosition);
  options.x = destPosition.x;
  options.y = destPosition.y;
  options.type = 'mouseReleased';
  await input.dispatchMouseEvent(options);
};

const calculateDestPosition = async (sourceElem, destElem) => {
  if (!isNaN(destElem)) {
    await scrollTo(destElem);
    return await domHandler.boundingBoxCenter(destElem);
  }
  const destPosition = await domHandler.calculateNewCenter(
    sourceElem,
    destElem,
  );
  const newBoundary = destPosition.newBoundary;
  if (defaultConfig.headful) {
    await overlay.highlightQuad({
      quad: [
        newBoundary.right,
        newBoundary.top,
        newBoundary.right,
        newBoundary.bottom,
        newBoundary.left,
        newBoundary.bottom,
        newBoundary.left,
        newBoundary.top,
      ],
      outlineColor: { r: 255, g: 0, b: 0 },
    });
    await waitFor(1000);
    await overlay.hideHighlight();
  }
  return destPosition;
};

/**
 * Fetches an element with the given selector, scrolls it into view if needed, and then hovers over the center of the element. If there's no element matching selector, the method throws an error.
 *
 * @example
 * await hover('Get Started')
 * await hover(link('Get Started'))
 *
 * @param {selector|string} selector - A selector to search for element to right click. If there are multiple elements satisfying the selector, the first will be hovered.
 * @param {Object} options
 * @param {string[]} [options.waitForEvents = ['firstMeaningfulPaint']] - Events available to wait for ['DOMContentLoaded', 'loadEventFired', 'networkAlmostIdle', 'networkIdle', 'firstPaint', 'firstContentfulPaint', 'firstMeaningfulPaint']
 */
module.exports.hover = async (selector, options = {}) => {
  validate();
  options = setNavigationOptions(options);
  const e = await element(selector);
  await scrollTo(e);
  if (defaultConfig.headful) await highlightElemOnAction(e);
  const { x, y } = await domHandler.boundingBoxCenter(e);
  const option = {
    x: x,
    y: y,
  };
  await doActionAwaitingNavigation(options, async () => {
    Promise.resolve()
      .then(() => {
        option.type = 'mouseMoved';
        return input.dispatchMouseEvent(option);
      })
      .catch(err => {
        throw new Error(err);
      });
  });
  descEvent.emit(
    'success',
    'Hovered over the ' + description(selector, true),
  );
};

/**
 * Fetches an element with the given selector and focuses it. If there's no element matching selector, the method throws an error.
 *
 * @example
 * await focus(textField('Username:'))
 *
 * @param {selector|string} selector - A selector of an element to focus. If there are multiple elements satisfying the selector, the first will be focused.
 * @param {Object} options
 * @param {string[]} [options.waitForEvents = ['firstMeaningfulPaint']] - Events available to wait for ['DOMContentLoaded', 'loadEventFired', 'networkAlmostIdle', 'networkIdle', 'firstPaint', 'firstContentfulPaint', 'firstMeaningfulPaint']
 */
module.exports.focus = async (selector, options = {}) => {
  validate();
  options = setNavigationOptions(options);
  await doActionAwaitingNavigation(options, async () => {
    if (defaultConfig.headful)
      await highlightElemOnAction(await element(selector));
    await _focus(selector);
  });
  descEvent.emit(
    'success',
    'Focussed on the ' + description(selector, true),
  );
};

/**
 * Types the given text into the focused or given element.
 * @example
 * await write('admin', into('Username:'))
 * await write('admin', 'Username:')
 * await write('admin')
 *
 * @param {string} text - Text to type into the element.
 * @param {selector|string} into - A selector of an element to write into.
 * @param {Object} options
 * @param {number} [options.delay = 10] - Time to wait between key presses in milliseconds.
 * @param {boolean} [options.waitForNavigation=true] - Wait for navigation after the click. Default navigation timeout is 15 seconds, to override pass `{ navigationTimeout: 10000 }` in `options` parameter.
 * @param {number} [options.waitForStart=100] - wait for navigation to start. Accepts time in milliseconds.
 * @param {number} [options.timeout=30000] - DEPRECATED timeout option, use navigationTimeout instead.
 * @param {number} [options.navigationTimeout=30000] - Navigation timeout value in milliseconds for navigation after click.
 * @param {boolean} [options.hideText=false] - Prevent given text from being written to log output.
 * @param {string[]} [options.waitForEvents = ['firstMeaningfulPaint']] - Events available to wait for ['DOMContentLoaded', 'loadEventFired', 'networkAlmostIdle', 'networkIdle', 'firstPaint', 'firstContentfulPaint', 'firstMeaningfulPaint']
 *
 * @returns {Promise}
 */
module.exports.write = async (
  text,
  into,
  options = { delay: 10 },
) => {
  if (text == null || text == undefined) {
    console.warn(
      `Invalid text value ${text}, setting value to empty ''`,
    );
    text = '';
  } else {
    if (!isString(text)) text = text.toString();
  }
  validate();
  let desc;
  if (into && !isSelector(into)) {
    if (!into.delay) into.delay = options.delay;
    options = into;
    into = undefined;
  }
  options = setNavigationOptions(options);
  await doActionAwaitingNavigation(options, async () => {
    if (into) {
      const selector = isString(into) ? textField(into) : into,
        elems = await handleRelativeSearch(
          await elements(selector),
          [],
        );
      await waitUntil(
        async () => {
          for (let elem of elems) {
            try {
              await _focus(elem);
              let activeElement = await runtimeHandler.activeElement();
              if (activeElement.notWritable) continue;
              return true;
            } catch (e) {}
          }
          return false;
        },
        100,
        1000,
      ).catch(() => {
        throw new Error('Element focused is not writable');
      });
      const textDesc = await _write(text, options);
      const d = description(selector, true);
      desc = `Wrote ${textDesc} into the ${
        d === '' ? 'focused element' : d
      }`;
    } else {
      const textDesc = await _write(text, options);
      desc = `Wrote ${textDesc} into the focused element.`;
    }
  });
  descEvent.emit('success', desc);
};

const _write = async (text, options) => {
  let activeElement = await runtimeHandler.activeElement();
  if (activeElement.notWritable) {
    await waitUntil(
      async () => !(await runtimeHandler.activeElement()).notWritable,
      100,
      10000,
    ).catch(() => {
      throw new Error('Element focused is not writable');
    });
    activeElement = await runtimeHandler.activeElement();
  }
  const showOrMaskText =
    activeElement.isPassword || options.hideText ? '*****' : text;
  if (defaultConfig.headful)
    await highlightElemOnAction(activeElement.nodeId);
  for (const char of text) {
    await input.dispatchKeyEvent({ type: 'keyDown', text: char });
    await input.dispatchKeyEvent({ type: 'keyUp', text: char });
    await new Promise(resolve => {
      const timeoutId = setTimeout(resolve, options.delay);
      timeouts.push(timeoutId);
    });
  }
  return showOrMaskText;
};

/**
 * Clears the value of given selector. If no selector is given clears the current active element.
 *
 * @example
 * await clear()
 * await clear(textBox({placeholder:'Email'}))
 *
 * @param {selector} selector - A selector to search for element to clear. If there are multiple elements satisfying the selector, the first will be cleared.
 * @param {Object} options - Click options.
 * @param {boolean} [options.waitForNavigation=true] - Wait for navigation after clear. Default navigation timeout is 30 seconds, to override pass `{ navigationTimeout: 10000 }` in `options` parameter.
 * @param {number} [options.waitForStart=100] - wait for navigation to start. Accepts time in milliseconds.
 * @param {number} [options.timeout=30000] - DEPRECATED timeout option, use navigationTimeout instead.
 * @param {number} [options.navigationTimeout=30000] - Navigation timeout value in milliseconds for navigation after click.
 * @param {string[]} [options.waitForEvents = ['firstMeaningfulPaint']] - Events available to wait for ['DOMContentLoaded', 'loadEventFired', 'networkAlmostIdle', 'networkIdle', 'firstPaint', 'firstContentfulPaint', 'firstMeaningfulPaint']
 *
 * @returns {Promise}
 */
module.exports.clear = async (selector, options = {}) => {
  validate();
  if (selector && !isSelector(selector)) {
    options = selector;
    selector = undefined;
  }
  options = setNavigationOptions(options);
  let activeElement = await runtimeHandler.activeElement();
  if (activeElement.notWritable || selector) {
    await waitUntil(
      async () => {
        try {
          if (selector) await _focus(selector);
        } catch (_) {}
        return !(await runtimeHandler.activeElement()).notWritable;
      },
      100,
      10000,
    ).catch(() => {
      throw new Error('Element cannot be cleared');
    });
    activeElement = await runtimeHandler.activeElement();
  }
  if (activeElement.notWritable)
    throw new Error('Element cannot be cleared');
  const desc = !selector
    ? 'Cleared element on focus'
    : 'Cleared ' + description(selector, true);
  await doActionAwaitingNavigation(options, async () => {
    await _clear(activeElement.nodeId);
    if (defaultConfig.headful)
      await highlightElemOnAction(activeElement.nodeId);
  });
  descEvent.emit('success', desc);
};

const _clear = async elem => {
  await runtimeHandler.runtimeCallFunctionOn(
    function() {
      document.execCommand('selectall', false, null);
    },
    null,
    { nodeId: elem },
  );
  await inputHandler.down('Backspace');
  await inputHandler.up('Backspace');
};

/**
 * Attaches a file to a file input element.
 *
 * @example
 * await attach('c:/abc.txt', to('Please select a file:'))
 * await attach('c:/abc.txt', 'Please select a file:')
 *
 * @param {string} filepath - The path of the file to be attached.
 * @param {selector|string} to - The file input element to which to attach the file.
 */
module.exports.attach = async (filepath, to) => {
  validate();
  let resolvedPath = filepath
    ? path.resolve(process.cwd(), filepath)
    : path.resolve(process.cwd());
  fs.open(resolvedPath, 'r', err => {
    if (err && err.code === 'ENOENT') {
      throw new Error(`File ${resolvedPath} does not exist.`);
    }
  });
  if (isString(to)) to = fileField(to);
  else if (!isSelector(to))
    throw Error('Invalid element passed as parameter');
  const nodeId = await element(to);
  if (defaultConfig.headful) await highlightElemOnAction(nodeId);
  await dom.setFileInputFiles({
    nodeId: nodeId,
    files: [resolvedPath],
  });
  descEvent.emit(
    'success',
    'Attached ' + resolvedPath + ' to the ' + description(to, true),
  );
};

/**
 * Presses the given keys.
 *
 * @example
 * await press('Enter')
 * await press('a')
 * await press(['Shift', 'ArrowLeft', 'ArrowLeft'])
 *
 * @param {string | Array<string> } keys - Name of keys to press. See [USKeyboardLayout](https://github.com/getgauge/taiko/blob/master/lib/USKeyboardLayout.js) for a list of all key names.
 * @param {Object} options
 * @param {string} [options.text = ""] - If specified, generates an input event with this text.
 * @param {number} [options.delay=0] - Time to wait between keydown and keyup in milliseconds.
 * @param {boolean} [options.waitForNavigation=true] - Wait for navigation after the click. Default navigation timeout is 30 seconds, to override pass `{ navigationTimeout: 10000 }` in `options` parameter.
 * @param {number} [options.waitForStart=100] - wait for navigation to start.
 * @param {number} [options.timeout=30000] - DEPRECATED timeout option, use navigationTimeout instead.
 * @param {number} [options.navigationTimeout=30000] - Navigation timeout value in milliseconds for navigation after click.
 * @param {string[]} [options.waitForEvents = ['firstMeaningfulPaint']] - Events available to wait for ['DOMContentLoaded', 'loadEventFired', 'networkAlmostIdle', 'networkIdle', 'firstPaint', 'firstContentfulPaint', 'firstMeaningfulPaint']
 *
 * @returns {Promise}
 */
module.exports.press = async (keys, options = {}) => {
  validate();
  options = setNavigationOptions(options);
  return await _press([].concat(keys), options);
};

async function _press(keys, options) {
  await doActionAwaitingNavigation(options, async () => {
    for (let i = 0; i < keys.length; i++)
      await inputHandler.down(keys[i], options);
    if (options && options.delay)
      await new Promise(f => {
        const timeoutId = setTimeout(f, options.delay);
        timeouts.push(timeoutId);
      });
    keys = keys.reverse();
    for (let i = 0; i < keys.length; i++)
      await inputHandler.up(keys[i]);
  });
  descEvent.emit(
    'success',
    'Pressed the ' + keys.reverse().join(' + ') + ' key',
  );
}

/**
 * Highlights the given element on the page by drawing a red rectangle around it. This is useful for debugging purposes.
 *
 * @example
 * await highlight('Get Started')
 * await highlight(link('Get Started'))
 *
 * @param {selector|string} selector - A selector of an element to highlight. If there are multiple elements satisfying the selector, the first will be highlighted.
 * @param {relativeSelector[]} args - Proximity selectors
 *
 * @returns {Promise}
 */
module.exports.highlight = highlight;

async function highlight(selector, ...args) {
  validate();

  function highlightNode() {
    if (this.nodeType === Node.TEXT_NODE) {
      this.parentElement.style.outline = '0.5em solid red';
      return;
    }
    this.style.outline = '0.5em solid red';
  }
  let elems = await handleRelativeSearch(
    await elements(selector),
    args,
  );
  await evaluate(elems[0], highlightNode);
  descEvent.emit(
    'success',
    'Highlighted the ' + description(selector, true),
  );
}

/**
 * Performs the given mouse action on the given coordinates. This is useful in performing actions on canvas.
 *
 * @example
 * await mouseAction('press', {x:0,y:0})
 * await mouseAction('move', {x:9,y:9})
 * await mouseAction('release', {x:9,y:9})
 *
 * @param {string} action - Action to be performed on the canvas
 * @param {Object} coordinates - Coordinates of a point on canvas to perform the action.
 * @param {Object} options
 * @param {boolean} [options.waitForNavigation=true] - Wait for navigation after the click. Default navigation timeout is 30 seconds, to override pass `{ navigationTimeout: 10000 }` in `options` parameter.
 * @param {number} [options.timeout=30000] - DEPRECATED timeout option, use navigationTimeout instead.
 * @param {number} [options.navigationTimeout=30000] - Navigation timeout value in milliseconds for navigation after click.
 * @param {string[]} [options.waitForEvents = ['firstMeaningfulPaint']] - Events available to wait for ['DOMContentLoaded', 'loadEventFired', 'networkAlmostIdle', 'networkIdle', 'firstPaint', 'firstContentfulPaint', 'firstMeaningfulPaint']
 * @param {number} [options.waitForStart=100] - time to wait for navigation to start. Accepts time in milliseconds.
 */
module.exports.mouseAction = mouseAction;

async function mouseAction(action, coordinates, options = {}) {
  validate();
  options = setNavigationOptions(options);
  if (defaultConfig.headful)
    await overlay.highlightRect({
      x: coordinates.x,
      y: coordinates.y,
      width: 1,
      height: 1,
      outlineColor: { r: 255, g: 0, b: 0 },
    });
  options = setClickOptions(options, coordinates.x, coordinates.y);
  await doActionAwaitingNavigation(options, async () => {
    if (action === 'press') options.type = 'mousePressed';
    else if (action === 'move') options.type = 'mouseMoved';
    else if (action === 'release') options.type = 'mouseReleased';
    await input.dispatchMouseEvent(options);
  });
  descEvent.emit(
    'success',
    'Performed mouse ' +
      action +
      'action at {' +
      coordinates.x +
      ', ' +
      coordinates.y +
      '}',
  );
}

/**
 * Scrolls the page to the given element.
 *
 * @example
 * await scrollTo('Get Started')
 * await scrollTo(link('Get Started'))
 *
 * @param {selector|string} selector - A selector of an element to scroll to.
 * @param {Object} options
 * @param {string[]} [options.waitForEvents = ['firstMeaningfulPaint']] - Events available to wait for ['DOMContentLoaded', 'loadEventFired', 'networkAlmostIdle', 'networkIdle', 'firstPaint', 'firstContentfulPaint', 'firstMeaningfulPaint']
 *
 * @returns {Promise}
 */
module.exports.scrollTo = async (selector, options = {}) => {
  validate();
  options = setNavigationOptions(options);
  await doActionAwaitingNavigation(options, async () => {
    await scrollTo(selector);
  });
  if (defaultConfig.headful)
    await highlightElemOnAction(await element(selector));
  descEvent.emit(
    'success',
    'Scrolled to the ' + description(selector, true),
  );
};

async function scrollTo(selector) {
  validate();

  function scrollToNode() {
    const element =
      this.nodeType === Node.TEXT_NODE ? this.parentElement : this;
    element.scrollIntoViewIfNeeded();
    return 'result';
  }
  await evaluate(selector, scrollToNode);
}

const scroll = async (
  e,
  px,
  scrollPage,
  scrollElement,
  direction,
) => {
  e = e || 100;
  if (Number.isInteger(e)) {
    const res = await runtimeHandler.runtimeEvaluate(
      `(${scrollPage}).apply(null, ${JSON.stringify([e])})`,
    );
    if (res.result.subtype == 'error')
      throw new Error(res.result.description);
    return {
      description: `Scrolled ${direction} the page by ${e} pixels`,
    };
  }

  const nodeId = await element(e);
  if (defaultConfig.headful) await highlightElemOnAction(nodeId);
  //TODO: Allow user to set options for scroll
  const options = setNavigationOptions({});
  await doActionAwaitingNavigation(options, async () => {
    const res = await runtimeHandler.runtimeCallFunctionOn(
      scrollElement,
      null,
      { nodeId: nodeId, arg: px },
    );
    if (res.result.subtype == 'error')
      throw new Error(res.result.description);
  });
  descEvent.emit(
    'success',
    'Scrolled ' +
      direction +
      description(e, true) +
      'by ' +
      px +
      ' pixels',
  );
};

/**
 * Scrolls the page/element to the right.
 *
 * @example
 * await scrollRight()
 * await scrollRight(1000)
 * await scrollRight('Element containing text')
 * await scrollRight('Element containing text', 1000)
 *
 * @param {selector|string|number} [e='Window']
 * @param {number} px - Accept px in pixels
 *
 * @returns {Promise}
 */
module.exports.scrollRight = async (e, px = 100) => {
  validate();
  return await scroll(
    e,
    px,
    px => window.scrollBy(px, 0),
    function sr(px) {
      if (this.tagName === 'IFRAME') {
        this.contentWindow.scroll(
          this.contentWindow.scrollX + px,
          this.contentWindow.scrollY,
        );
        return true;
      }
      this.scrollLeft += px;
      return true;
    },
    'right',
  );
};

/**
 * Scrolls the page/element to the left.
 *
 * @example
 * await scrollLeft()
 * await scrollLeft(1000)
 * await scrollLeft('Element containing text')
 * await scrollLeft('Element containing text', 1000)
 *
 * @param {selector|string|number} [e='Window']
 * @param {number} px - Accept px in pixels
 *
 * @returns {Promise}
 */
module.exports.scrollLeft = async (e, px = 100) => {
  validate();
  return await scroll(
    e,
    px,
    px => window.scrollBy(px * -1, 0),
    function sl(px) {
      if (this.tagName === 'IFRAME') {
        this.contentWindow.scroll(
          this.contentWindow.scrollX - px,
          this.contentWindow.scrollY,
        );
        return true;
      }
      this.scrollLeft -= px;
      return true;
    },
    'left',
  );
};

/**
 * Scrolls up the page/element.
 *
 * @example
 * await scrollUp()
 * await scrollUp(1000)
 * await scrollUp('Element containing text')
 * await scrollUp('Element containing text', 1000)
 *
 * @param {selector|string|number} [e='Window']
 * @param {number} px - Accept px in pixels
 *
 * @returns {Promise}
 */
module.exports.scrollUp = async (e, px = 100) => {
  validate();
  return await scroll(
    e,
    px,
    px => window.scrollBy(0, px * -1),
    function su(px) {
      if (this.tagName === 'IFRAME') {
        this.contentWindow.scroll(
          this.contentWindow.scrollX,
          this.contentWindow.scrollY - px,
        );
        return true;
      }
      this.scrollTop -= px;
      return true;
    },
    'up',
  );
};

/**
 * Scrolls down the page/element.
 *
 * @example
 * await scrollDown()
 * await scrollDown(1000)
 * await scrollDown('Element containing text')
 * await scrollDown('Element containing text', 1000)
 *
 * @param {selector|string|number} [e='Window']
 * @param {number} px - Accept px in pixels
 *
 * @returns {Promise}
 */
module.exports.scrollDown = async (e, px = 100) => {
  validate();
  return await scroll(
    e,
    px,
    px => window.scrollBy(0, px),
    function sd(px) {
      if (this.tagName === 'IFRAME') {
        this.contentWindow.scroll(
          this.contentWindow.scrollX,
          this.contentWindow.scrollY + px,
        );
        return true;
      }
      this.scrollTop += px;
      return true;
    },
    'down',
  );
};

/**
 * Captures a screenshot of the page. Appends timeStamp to filename if no filepath given.
 *
 * @example
 * await screenshot()
 * await screenshot({path : 'screenshot.png'})
 * await screenshot({fullPage:true})
 * await screenshot(text('Images', toRightOf('gmail')))
 *
 * @param {selector|string} selector
 * @param {Object} options
 *
 * @returns {Promise<Buffer>} - Promise which resolves to buffer with captured screenshot if {encoding:'base64'} given.
 */
module.exports.screenshot = async (selector, options = {}) => {
  validate();
  if (selector && !isSelector(selector)) options = selector;
  options.path = options.path || `Screenshot-${Date.now()}.png`;
  let screenShot = await pageHandler.captureScreenshot(
    domHandler,
    selector,
    options,
  );
  if (options.encoding === 'base64') return screenShot.data;
  fs.writeFileSync(
    options.path,
    Buffer.from(screenShot.data, 'base64'),
  );
  const e =
    options.encoding !== undefined ? options.encoding : options.path;
  descEvent.emit('success', 'Screenshot is created at ' + e);
};

/**
 * Fetches an element with the given selector, scrolls it into view if needed, and then taps on the element. If there's no element matching selector, the method throws an error.
 * @example
 * await tap('Gmail')
 * await tap(link('Gmail'))
 *
 * @param {selector} selector
 * @param {Object} options
 * @param {boolean} [options.waitForNavigation = true] - - Wait for navigation after the click. Default navigation timeout is 15 seconds, to override pass `{ navigationTimeout: 10000 }` in `options` parameter.
 * @param {string[]} [options.waitForEvents = ['firstMeaningfulPaint']] - Events available to wait for ['DOMContentLoaded', 'loadEventFired', 'networkAlmostIdle', 'networkIdle', 'firstPaint', 'firstContentfulPaint', 'firstMeaningfulPaint']
 * @param {relativeSelector[]} args - Proximity selectors
 *
 * @returns {Promise}
 */
module.exports.tap = async (selector, options = {}, ...args) => {
  validate();
  let elems = await handleRelativeSearch(
    await elements(selector),
    args,
  );
  let elemsLength = elems.length;
  let isElemAtPoint;
  for (let elem of elems) {
    isElemAtPoint = false;
    await scrollTo(elem);
    isElemAtPoint = await checkIfElementIsCovered(
      elem,
      elems,
      isElemAtPoint,
    );
    if (isElemAtPoint) {
      const type = (await evaluate(elem, function getType() {
        return this.type;
      })).value;
      assertType(
        elem,
        () => type !== 'file',
        'Unsupported operation, use `attach` on file input field',
      );
      const nodeId = await elem.get();
      if (defaultConfig.headful) await highlightElemOnAction(nodeId);
      const { x, y } = await domHandler.boundingBoxCenter(nodeId);
      options = setNavigationOptions(options);
      await doActionAwaitingNavigation(options, async () => {
        await inputHandler.tap(x, y);
      });
      break;
    }
  }
  if (!isElemAtPoint && elemsLength != elems.length)
    throw Error(
      'Please provide a more specific selector, too many matches.',
    );
  if (!isElemAtPoint)
    throw Error(
      description(selector) + ' is covered by other element',
    );
  descEvent.emit('success', 'Tap has been performed');
};

/**
 * This {@link selector} lets you identify elements on the web page via XPath or CSS selector and proximity selectors.
 * @example
 * await highlight($(`//*[text()='text']`))
 * await $(`//*[text()='text']`).exists()
 * $(`#id`,near('username'),below('login'))
 *
 * @param {string} selector - XPath or CSS selector.
 * @param {...relativeSelector} args - Proximity selectors
 * @returns {ElementWrapper}
 */
module.exports.$ = (selector, ...args) => {
  validate();
  const get = async () =>
    await handleRelativeSearch(
      await (selector.startsWith('//') || selector.startsWith('(')
        ? $$xpath(selector)
        : $$(selector)),
      args,
    );
  const description = `Custom selector $(${selector})`;

  return {
    get: async (tag, retryInterval, retryTimeout) => {
      console.warn('DEPRECATED use .elements()');
      return await getIfExists(get, description, descEvent)(
        tag,
        retryInterval,
        retryTimeout,
      );
    },
    exists: async (tag, retryInterval, retryTimeout) => {
      const elems = await getIfExists(get, description, descEvent)(
        tag,
        retryInterval,
        retryTimeout,
      );
      return elems[0].exists();
    },
    description,
    text: async (tag, retryInterval, retryTimeout) => {
      const elems = await getIfExists(get, description, descEvent)(
        tag,
        retryInterval,
        retryTimeout,
      );
      return await elems[0].text();
    },
    elements: getIfExists(get, description, descEvent),
  };
};

/**
 * This {@link selector} lets you identify an image on a web page. This is done via the image's alt text or attribute and value pairs
 * and proximity selectors.
 *
 * @example
 * await click(image('alt'))
 * await image('alt').exists()
 * await image({id:'imageId'}).exists()
 * await image({id:'imageId'},below('text')).exists()
 * await image(below('text')).exists()
 *
 * @param {string} alt - The image's alt text.
 * @param {Object} attrValuePairs - Pairs of attribute and value like {"id":"name","class":"class-name"}
 * @param {...relativeSelector} args - Proximity selectors
 * @returns {ElementWrapper}
 */
module.exports.image = (attrValuePairs, ...args) => {
  validate();
  const { selector } = prepareParameters(attrValuePairs, ...args);
  const get = getElementGetter(
    selector,
    async () =>
      await $$xpath(
        `//img[contains(@alt, ${xpath(selector.label)})]`,
      ),
    '//img|//*[contains(@style, "background-image")]',
  );
  const description = desc(selector, 'alt', 'image');

  return {
    get: async (tag, retryInterval, retryTimeout) => {
      console.warn('DEPRECATED use .elements()');
      return await getIfExists(get, description, descEvent)(
        tag,
        retryInterval,
        retryTimeout,
      );
    },
    exists: async (tag, retryInterval, retryTimeout) => {
      const elems = await getIfExists(get, description, descEvent)(
        tag,
        retryInterval,
        retryTimeout,
      );
      return elems[0].exists();
    },
    description,
    text: async (tag, retryInterval, retryTimeout) => {
      const elems = await getIfExists(get, description, descEvent)(
        tag,
        retryInterval,
        retryTimeout,
      );
      return await elems[0].text();
    },
    elements: getIfExists(get, description, descEvent),
  };
};

/**
 * This {@link selector} lets you identify a link on a web page with text or attribute and value pairs and proximity selectors.
 *
 * @example
 * await click(link('Get Started'))
 * await link('Get Started').exists()
 * await link({id:'linkId'}).exists()
 * await link({id:'linkId'},below('text')).exists()
 * await link(below('text')).exists()
 *
 * @param {string} text - The link text.
 * @param {Object} attrValuePairs - Pairs of attribute and value like {"id":"name","class":"class-name"}
 * @param {...relativeSelector} args - Proximity selectors
 * @returns {ElementWrapper}
 */
module.exports.link = (attrValuePairs, _options = {}, ...args) => {
  validate();
  const { selector, options } = prepareParameters(
    attrValuePairs,
    _options,
    ...args,
  );
  const get = getElementGetter(
    selector,
    async () =>
<<<<<<< HEAD
      await match(selector.label, descEvent).elements('a', 0, 0),
=======
      await match(selector.label, options.selectHiddenElement).get(
        'a',
        0,
        0,
      ),
>>>>>>> 142b35cd
    '//a',
    options.selectHiddenElement,
  );
  const description = desc(selector, 'text', 'link');

  return {
    get: async (tag, retryInterval, retryTimeout) => {
      console.warn('DEPRECATED use .elements()');
      return await getIfExists(get, description, descEvent)(
        tag,
        retryInterval,
        retryTimeout,
      );
    },
    exists: async (tag, retryInterval, retryTimeout) => {
      const elems = await getIfExists(get, description, descEvent)(
        tag,
        retryInterval,
        retryTimeout,
      );
      return elems[0].exists();
    },
    description,
    text: async (tag, retryInterval, retryTimeout) => {
      const elems = await getIfExists(get, description, descEvent)(
        tag,
        retryInterval,
        retryTimeout,
      );
      return await elems[0].text();
    },
    elements: getIfExists(get, description, descEvent),
  };
};

/**
 * This {@link selector} lets you identify a list item (HTML `<li>` element) on a web page with label or attribute and value pairs and proximity selectors.
 *
 * @example
 * await highlight(listItem('Get Started'))
 * await listItem('Get Started').exists()
 * await listItem({id:'listId'}).exists()
 * await listItem({id:'listItemId'},below('text')).exists()
 * await listItem(below('text')).exists()
 *
 * @param {string} label - The label of the list item.
 * @param {Object} attrValuePairs - Pairs of attribute and value like {"id":"name","class":"class-name"}
 * @param {...relativeSelector} args - Proximity selectors
 * @returns {ElementWrapper}
 */
module.exports.listItem = (attrValuePairs, ...args) => {
  validate();
  const { selector } = prepareParameters(attrValuePairs, ...args);
  const get = getElementGetter(
    selector,
    async () => await match(selector.label).elements('li', 0, 0),
    '//li',
  );
  const description = desc(selector, 'label', 'list Item');

  return {
    get: async (tag, retryInterval, retryTimeout) => {
      console.warn('DEPRECATED use .elements()');
      return await getIfExists(get, description, descEvent)(
        tag,
        retryInterval,
        retryTimeout,
      );
    },
    exists: async (tag, retryInterval, retryTimeout) => {
      const elems = await getIfExists(get, description, descEvent)(
        tag,
        retryInterval,
        retryTimeout,
      );
      return elems[0].exists();
    },
    description,
    text: async (tag, retryInterval, retryTimeout) => {
      const elems = await getIfExists(get, description, descEvent)(
        tag,
        retryInterval,
        retryTimeout,
      );
      return await elems[0].text();
    },
    elements: getIfExists(get, description, descEvent),
  };
};

/**
 * This {@link selector} lets you identify a button on a web page with label or attribute and value pairs and proximity selectors.
 * Tags button and input with type submit, reset and button are identified using this selector
 *
 * @example
 * await highlight(button('Get Started'))
 * await button('Get Started').exists()
 * await button({id:'buttonId'}).exists()
 * await button({id:'buttonId'},below('text')).exists()
 * await button(below('text')).exists()
 *
 * @param {string} label - The button label.
 * @param {Object} attrValuePairs - Pairs of attribute and value like {"id":"name","class":"class-name"}
 * @param {...relativeSelector} args - Proximity selectors
 * @returns {ElementWrapper}
 */
module.exports.button = (attrValuePairs, ...args) => {
  validate();
  let get;
  const { selector } = prepareParameters(attrValuePairs, ...args);
  if (!selector.attrValuePairs && !selector.label)
    get = async () =>
      await handleRelativeSearch(
        await $$xpath(
          '//input[@type="submit" or @type="reset" or @type="button"] | //button',
        ),
        selector.args,
      );
  else {
    const getByButton = getElementGetter(
      selector,
      async () =>
        match(selector.label, descEvent).elements('button', 0, 0), //Todo: Create a bug for this
      '//button',
    );

    const getByInput = getElementGetter(
      selector,
      async () =>
        await $$xpath(
          `//input[@type='submit' or @type='reset' or @type='button'][@id=(//label[contains(string(), ${xpath(
            selector.label,
          )})]/@for)] | //label[contains(string(), ${xpath(
            selector.label,
          )})]/input[@type='submit' or @type='reset' or @type='button'] | //input[contains(@value, ${xpath(
            selector.label,
          )})]`,
        ),
      '//input[@type="submit" or @type="reset" or @type="button"]',
    );
    get = async () => {
      const input = await getByInput();
      if (input.length) return input;
      return getByButton();
    };
  }

  const description = desc(selector, 'label', 'Button');

  return {
    get: async (tag, retryInterval, retryTimeout) => {
      console.warn('DEPRECATED use .elements()');
      return await getIfExists(get, description, descEvent)(
        tag,
        retryInterval,
        retryTimeout,
      );
    },
    exists: async (tag, retryInterval, retryTimeout) => {
      const elems = await getIfExists(get, description, descEvent)(
        tag,
        retryInterval,
        retryTimeout,
      );
      return elems[0].exists();
    },
    description,
    text: async (tag, retryInterval, retryTimeout) => {
      const elems = await getIfExists(get, description, descEvent)(
        tag,
        retryInterval,
        retryTimeout,
      );
      return await elems[0].text();
    },
    elements: getIfExists(get, description, descEvent),
  };
};
/**
 * This {@link selector} lets you identify an input field on a web page with label or attribute and value pairs and proximity selectors.
 *
 * @deprecated use textBox for input with type text and password, textarea and contenteditable fields.
 * @example
 * await focus(inputField({'id':'name'})
 * await inputField({'id': 'name'}).exists()
 * await inputField({id:'inputFieldId'},below('text')).exists()
 * await inputField(below('text')).exists()
 *
 * @param {Object} attrValuePairs - Pairs of attribute and value like {"id":"name","class":"class-name"}
 * @param {...relativeSelector} args - Proximity selectors
 * @returns {ElementWrapper}
 */
module.exports.inputField = (attrValuePairs, ...args) => {
  console.warn(
    'DEPRECATION WARNING: inputField is deprecated, use textBox api instead',
  );
  validate();
  const { selector } = prepareParameters(attrValuePairs, ...args);
  const getInputField = getElementGetter(
    selector,
    async () =>
      await $$xpath(
        `//input[@id=(//label[contains(string(), ${xpath(
          selector.label,
        )})]/@for)] | //label[contains(string(), ${xpath(
          selector.label,
        )})]/input`,
      ),
    '//input',
  );
  const getContentEditable = getElementGetter(
    selector,
    async () => await $$xpath('//*[@contenteditable]'),
    '//*[@contenteditable]',
  );
  let get = async () => {
    const elems = await getInputField();
    if (elems.length) return elems;
    return await getContentEditable();
  };

  return {
    get: getIfExists(get),
    exists: exists(getIfExists(get), descEvent),
    description: desc(selector, 'label', 'Input field'),
    value: async () => {
      const nodeId = (await getIfExists(get)())[0];
      if (!nodeId)
        throw `${desc(selector, 'label', 'Input field')} not found`;
      return (await evaluate(nodeId, function getvalue() {
        return this.value;
      })).value;
    },
    text: selectorText(get),
  };
};

/**
 * This {@link selector} lets you identify a file input field on a web page either with label or with attribute and value pairs and proximity selectors.
 *
 * @example
 * await attach('file.txt', to(fileField('Please select a file:')))
 * await fileField('Please select a file:').exists()
 * await fileField({'id':'file'}).exists()
 * await fileField({id:'fileFieldId'},below('text')).exists()
 * await fileField(below('text')).exists()
 *
 * @param {string} label - The label (human-visible name) of the file input field.
 * @param {Object} attrValuePairs - Pairs of attribute and value like {"id":"name","class":"class-name"}
 * @param {...relativeSelector} args - Proximity selectors
 * @returns {ElementWrapper}
 */
module.exports.fileField = fileField;

function fileField(attrValuePairs, _options = {}, ...args) {
  validate();
  const { selector, options } = prepareParameters(
    attrValuePairs,
    _options,
    ...args,
  );
  const get = getElementGetter(
    selector,
    async () =>
      await $$xpath(
        `//input[@type='file'][@id=(//label[contains(string(), ${xpath(
          selector.label,
        )})]/@for)] | //label[contains(string(), ${xpath(
          selector.label,
        )})]/input[@type='file']`,
        options.selectHiddenElement,
      ),
    '//input[@type="file"]',
    options.selectHiddenElement,
  );

  const description = desc(selector, 'label', 'File field');

  return {
    get: async (tag, retryInterval, retryTimeout) => {
      console.warn('DEPRECATED use .elements()');
      return await getIfExists(get, description, descEvent)(
        tag,
        retryInterval,
        retryTimeout,
      );
    },
    exists: async (tag, retryInterval, retryTimeout) => {
      const elems = await getIfExists(get, description, descEvent)(
        tag,
        retryInterval,
        retryTimeout,
      );
      return elems[0].exists();
    },
    description,
    value: async (tag, retryInterval, retryTimeout) => {
      const elems = await getIfExists(get, description, descEvent)(
        tag,
        retryInterval,
        retryTimeout,
      );
      const nodeId = await elems[0].get();
      if (!nodeId)
        throw `${desc(selector, 'label', 'File field')} not found`;
      return (await evaluate(nodeId, function getvalue() {
        return this.value;
      })).value;
    },
    text: async (tag, retryInterval, retryTimeout) => {
      const elems = await getIfExists(get, description, descEvent)(
        tag,
        retryInterval,
        retryTimeout,
      );
      return await elems[0].text();
    },
    elements: getIfExists(get, description, descEvent),
  };
}

/**
 * This {@link selector} lets you identify a text field(input (with type text, password, url, search, number, email, tel), textarea and contenteditable fields)
 * on a web page either with label or with attribute and value pairs and proximity selectors.
 *
 * @example
 * await focus(textBox('Username:'))
 * await textBox('Username:').exists()
 * await textBox({id:'textBoxId'},below('text')).exists()
 * await textBox(below('text')).exists()
 *
 * @param {Object} attrValuePairs - Pairs of attribute and value like {"id":"name","class":"class-name"}
 * @param {string} label - The label (human-visible name) of the text field.
 * @param {...relativeSelector} args - Proximity selectors
 * @returns {ElementWrapper}
 */
module.exports.textBox = textBox;

function textBox(attrValuePairs, ...args) {
  validate();
  const { selector } = prepareParameters(attrValuePairs, ...args);
  let get;
  const inputTypesExps = [
    'input[@type="text" or @type="password" or @type="search" or @type="number" or @type="email" or @type="tel" or @type="url"]',
    'input[not(@type)]',
  ];
  if (!selector.attrValuePairs && !selector.label)
    get = async () =>
      await handleRelativeSearch(
        await $$xpath(
          `//${inputTypesExps[0]} | //${
            inputTypesExps[1]
          } | //textarea | //*[@contenteditable]`,
        ),
        selector.args,
      );
  else {
    const getInputText = getElementGetter(
      selector,
      async () => {
        const xpathForInputSelection = inputTypesExps
          .map(
            inputTypesExp =>
              `//${inputTypesExp}[@id=(//label[contains(string(), ${xpath(
                selector.label,
              )})]/@for)] | \
                //label[contains(string(), ${xpath(
                  selector.label,
                )})]/${inputTypesExp} | \
                //${inputTypesExp}[following-sibling::text()[position() = 1 and contains(., ${xpath(
                selector.label,
              )})]]`,
          )
          .join('|');
        return await $$xpath(xpathForInputSelection);
      },
      `//${inputTypesExps[0]}|//${inputTypesExps[1]}`,
    );

    const getTextArea = getElementGetter(
      selector,
      async () =>
        await $$xpath(`//textarea[@id=(//label[contains(string(), ${xpath(
          selector.label,
        )})]/@for)] | \
            //label[contains(string(), ${xpath(
              selector.label,
            )})]/textarea`),
      '//textarea',
    );
    const getContentEditable = getElementGetter(
      selector,
      async () =>
        await $$xpath(`//*[@contenteditable][@id=(//label[contains(string(), ${xpath(
          selector.label,
        )})]/@for)] | \
             //label[contains(string(), ${xpath(
               selector.label,
             )})]/*[@contenteditable]`),
      '//*[@contenteditable]',
    );
    get = async () => {
      let elems = await getInputText();
      elems = elems.concat(await getTextArea());
      elems = elems.concat(await getContentEditable());
      return elems;
    };
  }
  const description = desc(selector, 'label', 'Text field');

  return {
    get: async (tag, retryInterval, retryTimeout) => {
      console.warn('DEPRECATED use .elements()');
      return await getIfExists(get, description, descEvent)(
        tag,
        retryInterval,
        retryTimeout,
      );
    },
    exists: async (tag, retryInterval, retryTimeout) => {
      const elems = await getIfExists(get, description, descEvent)(
        tag,
        retryInterval,
        retryTimeout,
      );
      return elems[0].exists();
    },
    description,
    value: async (tag, retryInterval, retryTimeout) => {
      const elems = await getIfExists(get, description, descEvent)(
        tag,
        retryInterval,
        retryTimeout,
      );
      const nodeId = await elems[0].get();
      if (!nodeId)
        throw `${desc(selector, 'label', 'Text field')} not found`;
      return (await evaluate(nodeId, function getValue() {
        if (this.value) return this.value;
        return this.innerText;
      })).value;
    },
    text: async (tag, retryInterval, retryTimeout) => {
      const elems = await getIfExists(get, description, descEvent)(
        tag,
        retryInterval,
        retryTimeout,
      );
      return await elems[0].text();
    },
    elements: getIfExists(get, description, descEvent),
  };
}

/**
 * This {@link selector} lets you identify a text field on a web page either with label or with attribute and value pairs and proximity selectors.
 *
 * @deprecated use textBox to select inputField with type text and textarea.
 *
 * @example
 * await focus(textField('Username:'))
 * await textField('Username:').exists()
 * await textField({id:'textFieldId'},below('text')).exists()
 * await textField(below('text')).exists()
 *
 * @param {Object} attrValuePairs - Pairs of attribute and value like {"id":"name","class":"class-name"}
 * @param {string} label - The label (human-visible name) of the text field.
 * @param {...relativeSelector} args - Proximity selectors
 * @returns {ElementWrapper}
 */
module.exports.textField = textField;

function textField(attrValuePairs, ...args) {
  validate();
  console.warn(
    'DEPRECATION WARNING: textField is deprecated. Use textBox to select inputField with type text and textarea instead.',
  );
  const { selector } = prepareParameters(attrValuePairs, ...args);
  const get = getElementGetter(
    selector,
    async () =>
      await $$xpath(
        `//input[@type='text'][@id=(//label[contains(string(), ${xpath(
          selector.label,
        )})]/@for)] | //label[contains(string(), ${xpath(
          selector.label,
        )})]/input[@type='text']`,
      ),
    '//input[@type="text"]',
  );
  return {
    get: getIfExists(get),
    exists: exists(getIfExists(get), descEvent),
    description: desc(selector, 'label', 'Text field'),
    value: async () => {
      const nodeId = (await getIfExists(get)())[0];
      if (!nodeId)
        throw `${desc(selector, 'label', 'Text field')} not found`;
      return (await evaluate(nodeId, function getvalue() {
        return this.value;
      })).value;
    },
    text: selectorText(get),
  };
}

/**
 * This {@link selector} lets you identify a comboBox on a web page either with label or with attribute and value pairs and proximity selectors.
 * Any value can be selected using value or text of the options.
 *
 * @deprecated Use dropDown API to identify a dropDown on a web page either with label or with attribute and value pairs.

 * @example
 * await comboBox('Vehicle:').select('Car')
 * await comboBox('Vehicle:').value()
 * await comboBox('Vehicle:').exists()
 * await comboBox({id:'comboBoxId'},below('text')).exists()
 * await comboBox(below('text')).exists()
 *
 * @param {object} attrValuePairs - Pairs of attribute and value like {"id":"name","class":"class-name"}
 * @param {string} label - The label (human-visible name) of the combo box.
 * @param {...relativeSelector} args - Proximity selectors
 * @returns {ElementWrapper}
 */
module.exports.comboBox = (attrValuePairs, ...args) => {
  console.warn(
    'DEPRECATION WARNING: comboBox is deprecated, use dropDown to select from the options using value or text.',
  );
  return dropDown(attrValuePairs, ...args);
};

/**
 * This {@link selector} lets you identify a dropDown on a web page either with label or with attribute and value pairs and proximity selectors.
 * Any value can be selected using value or text or index of the options.
 *
 * @example
 * await dropDown('Vehicle:').select('Car')
 * await dropDown('Vehicle:').select({index:'0'}) - index starts from 0
 * await dropDown('Vehicle:').value()
 * await dropDown('Vehicle:').exists()
 * await dropDown({id:'dropDownId'},below('text')).exists()
 * await dropDown(below('text')).exists()
 *
 * @param {object} attrValuePairs - Pairs of attribute and value like {"id":"name","class":"class-name"}
 * @param {string} label - The label (human-visible name) of the drop down.
 * @param {...relativeSelector} args - Proximity selectors
 * @returns {ElementWrapper}
 */
module.exports.dropDown = dropDown;

function dropDown(attrValuePairs, ...args) {
  validate();
  const { selector } = prepareParameters(attrValuePairs, ...args);
  const get = getElementGetter(
    selector,
    async () =>
      await $$xpath(
        `//select[@id=(//label[contains(string(), ${xpath(
          selector.label,
        )})]/@for)] | //label[contains(string(), ${xpath(
          selector.label,
        )})]/select`,
      ),
    '//select',
  );
  const description = desc(selector, 'label', 'DropDown');

  return {
    get: async (tag, retryInterval, retryTimeout) => {
      console.warn('DEPRECATED use .elements()');
      return await getIfExists(get, description, descEvent)(
        tag,
        retryInterval,
        retryTimeout,
      );
    },
    exists: async (tag, retryInterval, retryTimeout) => {
      const elems = await getIfExists(get, description, descEvent)(
        tag,
        retryInterval,
        retryTimeout,
      );
      return elems[0].exists();
    },
    description,
    select: async (value, tag, retryInterval, retryTimeout) => {
      const elems = await getIfExists(get, description, descEvent)(
        tag,
        retryInterval,
        retryTimeout,
      );
      const nodeId = await elems[0].get();
      if (!nodeId)
        throw `${desc(selector, 'label', 'DropDown')} not found`;
      if (defaultConfig.headful) await highlightElemOnAction(nodeId);

      function selectBox(value) {
        let found_value = false;
        if (this.options.length > value.index) {
          this.selectedIndex = value.index;
          found_value = true;
          let event = new Event('change');
          try {
            this.dispatchEvent(event);
          } catch (e) {
            return {
              error: 'Error occured while dispatching event',
              stack: e.stack,
            };
          }
          return found_value;
        }
        for (var i = 0; i < this.options.length; i++) {
          if (
            this.options[i].text === value ||
            this.options[i].value === value
          ) {
            this.selectedIndex = i;
            found_value = true;
            let event = new Event('change');
            try {
              this.dispatchEvent(event);
            } catch (e) {
              return {
                error: 'Error occured while dispatching event',
                stack: e.stack,
              };
            }
            break;
          }
        }
        return found_value;
      }
      const options = setNavigationOptions({});
      await doActionAwaitingNavigation(options, async () => {
        const result = await runtimeHandler.runtimeCallFunctionOn(
          selectBox,
          null,
          { nodeId: nodeId, arg: value, returnByValue: true },
        );
        if (result.result.value.stack) {
          const error =
            result.result.value.error +
            '\n' +
            result.result.value.stack;
          throw new Error(error);
        }
        if (!result.result.value)
          throw new Error('Option not available in drop down');
      });
      descEvent.emit('success', 'Selected ' + (value.index || value));
    },
    value: async (tag, retryInterval, retryTimeout) => {
      const elems = await getIfExists(get, description, descEvent)(
        tag,
        retryInterval,
        retryTimeout,
      );
      const nodeId = await elems[0].get();
      if (!nodeId)
        throw `${desc(selector, 'label', 'Text field')} not found`;
      return (await evaluate(nodeId, function getValue() {
        if (this.value) return this.value;
        return this.innerText;
      })).value;
    },
    text: async (tag, retryInterval, retryTimeout) => {
      const elems = await getIfExists(get, description, descEvent)(
        tag,
        retryInterval,
        retryTimeout,
      );
      return await elems[0].text();
    },
    elements: getIfExists(get, description, descEvent),
  };
}

function setChecked(value) {
  this.checked = value;
  let event = new Event('click');
  this.dispatchEvent(event);
}

/**
 * This {@link selector} lets you identify a checkbox on a web page either with label or with attribute and value pairs and proximity selectors.
 *
 * @example
 * await checkBox('Vehicle').check()
 * await checkBox('Vehicle').uncheck()
 * await checkBox('Vehicle').isChecked()
 * await checkBox('Vehicle').exists()
 * await checkBox({id:'checkBoxId'},below('text')).exists()
 * await checkBox(below('text')).exists()
 *
 * @param {Object} attrValuePairs - Pairs of attribute and value like {"id":"name","class":"class-name"}
 * @param {string} label - The label (human-visible name) of the check box.
 * @param {...relativeSelector} args Proximity selectors
 * @returns {ElementWrapper}
 */
module.exports.checkBox = (attrValuePairs, ...args) => {
  validate();
  const { selector } = prepareParameters(attrValuePairs, ...args);
  const get = getElementGetter(
    selector,
    async () =>
      await $$xpath(
        `//input[@type='checkbox'][@id=(//label[contains(string(), ${xpath(
          selector.label,
        )})]/@for)] | //label[contains(string(), ${xpath(
          selector.label,
        )})]/input[@type='checkbox'] | //input[@type='checkbox'][following-sibling::text()[position() = 1 and contains(., ${xpath(
          selector.label,
        )})]]`,
      ),
    '//input[@type="checkbox"]',
  );

  const description = desc(selector, 'label', 'Checkbox');

  return {
    get: async (tag, retryInterval, retryTimeout) => {
      console.warn('DEPRECATED use .elements()');
      return await getIfExists(get, description, descEvent)(
        tag,
        retryInterval,
        retryTimeout,
      );
    },
    exists: async (retryInterval, retryTimeout) => {
      const elems = await getIfExists(get, description, descEvent)(
        null,
        retryInterval,
        retryTimeout,
      );
      return elems[0].exists();
    },
    description,
    text: async (tag, retryInterval, retryTimeout) => {
      const elems = await getIfExists(get, description, descEvent)(
        tag,
        retryInterval,
        retryTimeout,
      );
      return await elems[0].text();
    },
    isChecked: async () => {
      const elems = await getIfExists(get, description, descEvent)();
      const nodeId = await elems[0].get();
      if (!nodeId)
        throw `${desc(selector, 'label', 'Checkbox')} not found`;
      var val = (await evaluate(nodeId, function getvalue() {
        return this.checked;
      })).value;
      var description = val
        ? desc(selector, 'label', 'Checkbox') + 'is checked'
        : desc(selector, 'label', 'Checkbox') + 'is not checked';
      descEvent.emit('success', description);
      return val;
    },
    check: async () => {
      const options = setNavigationOptions({});
      await doActionAwaitingNavigation(options, async () => {
        const elems = await getIfExists(
          get,
          description,
          descEvent,
        )();
        const nodeId = await elems[0].get();
        if (!nodeId)
          throw `${desc(selector, 'label', 'Checkbox')} not found`;
        if (defaultConfig.headful)
          await highlightElemOnAction(nodeId);
        await runtimeHandler.runtimeCallFunctionOn(setChecked, null, {
          nodeId: nodeId,
          arg: true,
        });
        descEvent.emit(
          'success',
          desc(selector, 'label', 'Checkbox') + 'is checked',
        );
      });
    },
    uncheck: async () => {
      const options = setNavigationOptions({});
      await doActionAwaitingNavigation(options, async () => {
        const elems = await getIfExists(
          get,
          description,
          descEvent,
        )();
        const nodeId = await elems[0].get();
        if (!nodeId)
          throw `${desc(selector, 'label', 'Checkbox')} not found`;
        if (defaultConfig.headful)
          await highlightElemOnAction(nodeId);
        await runtimeHandler.runtimeCallFunctionOn(setChecked, null, {
          nodeId: nodeId,
          arg: false,
        });
        descEvent.emit(
          'success',
          desc(selector, 'label', 'Checkbox') + 'is unchecked',
        );
      });
    },
    elements: getIfExists(get, description, descEvent),
  };
};

/**
 * This {@link selector} lets you identify a radio button on a web page either with label or with attribute and value pairs and proximity selectors.
 *
 * @example
 * await radioButton('Vehicle').select()
 * await radioButton('Vehicle').deselect()
 * await radioButton('Vehicle').isSelected()
 * await radioButton('Vehicle').exists()
 * await radioButton({id:'radioButtonId'},below('text')).exists()
 * await radioButton(below('text')).exists()
 *
 * @param {Object} attrValuePairs - Pairs of attribute and value like {"id":"name","class":"class-name"}
 * @param {string} label - The label (human-visible name) of the radio button.
 * @param {...relativeSelector} args
 * @returns {ElementWrapper}
 */
module.exports.radioButton = (attrValuePairs, ...args) => {
  validate();
  const { selector } = prepareParameters(attrValuePairs, ...args);
  const get = getElementGetter(
    selector,
    async () =>
      await $$xpath(
        `//input[@type='radio'][@id=(//label[contains(string(), ${xpath(
          selector.label,
        )})]/@for)] | //label[contains(string(), ${xpath(
          selector.label,
        )})]/input[@type='radio'] | //input[@type='radio'][following-sibling::text()[position() = 1 and contains(., ${xpath(
          selector.label,
        )})]]`,
      ),
    '//input[@type="radio"]',
  );

  const description = desc(selector, 'label', 'Radio button');

  return {
    get: async (tag, retryInterval, retryTimeout) => {
      console.warn('DEPRECATED use .elements()');
      return await getIfExists(get, description, descEvent)(
        tag,
        retryInterval,
        retryTimeout,
      );
    },
    exists: async (retryInterval, retryTimeout) => {
      const elems = await getIfExists(get, description, descEvent)(
        null,
        retryInterval,
        retryTimeout,
      );
      return elems[0].exists();
    },
    description,
    text: async (tag, retryInterval, retryTimeout) => {
      const elems = await getIfExists(get, description, descEvent)(
        tag,
        retryInterval,
        retryTimeout,
      );
      return await elems[0].text();
    },
    isSelected: async () => {
      const elems = await getIfExists(get, description, descEvent)();
      const nodeId = await elems[0].get();
      if (!nodeId)
        throw `${desc(selector, 'label', 'Radio button')} not found`;
      var val = (await evaluate(nodeId, function getvalue() {
        return this.checked;
      })).value;
      var description = val
        ? desc(selector, 'label', 'Radio button') + 'is selected.'
        : desc(selector, 'label', 'Radio button') +
          'is not selected.';
      descEvent.emit('success', description);
      return val;
    },
    select: async () => {
      const options = setNavigationOptions({});
      await doActionAwaitingNavigation(options, async () => {
        const elems = await getIfExists(
          get,
          description,
          descEvent,
        )();
        const nodeId = await elems[0].get();
        if (!nodeId)
          throw `${desc(
            selector,
            'label',
            'Radio button',
          )} not found`;
        if (defaultConfig.headful)
          await highlightElemOnAction(nodeId);
        await runtimeHandler.runtimeCallFunctionOn(setChecked, null, {
          nodeId: nodeId,
          arg: true,
        });
        descEvent.emit(
          'success',
          desc(selector, 'label', 'Radio button') + 'is checked',
        );
      });
    },
    deselect: async () => {
      const options = setNavigationOptions({});
      await doActionAwaitingNavigation(options, async () => {
        const elems = await getIfExists(
          get,
          description,
          descEvent,
        )();
        const nodeId = await elems[0].get();
        if (!nodeId)
          throw `${desc(
            selector,
            'label',
            'Radio button',
          )} not found`;
        if (defaultConfig.headful)
          await highlightElemOnAction(nodeId);
        await runtimeHandler.runtimeCallFunctionOn(setChecked, null, {
          nodeId: nodeId,
          arg: false,
        });
        descEvent.emit(
          'success',
          desc(selector, 'label', 'Radio button') + 'is unchecked',
        );
      });
    },
    elements: getIfExists(get, description, descEvent),
  };
};

/**
 * This {@link selector} lets you identify an element with text. Looks for exact match if not found does contains, accepts proximity selectors.
 *
 * @example
 * await highlight(text('Vehicle'))
 * await text('Vehicle').exists()
 * await text('Vehicle', below('text')).exists()
 *
 * @param {string} text - Text to match.
 * @param {...relativeSelector} args - Proximity selectors
 * @returns {ElementWrapper}
 */
module.exports.text = text;
function text(text, ...args) {
  validate();
  const get = async () =>
    await handleRelativeSearch(
      await match(text, descEvent).elements('*', 0, 0),
      args,
    );
  const description = `Element with text "${text}"`;

  return {
    get: async (tag, retryInterval, retryTimeout) => {
      console.warn('DEPRECATED use .elements()');
      return await getIfExists(get, description, descEvent)(
        tag,
        retryInterval,
        retryTimeout,
      );
    },
    exists: async (tag, retryInterval, retryTimeout) => {
      const elems = await getIfExists(get, description, descEvent)(
        tag,
        retryInterval,
        retryTimeout,
      );
      return elems[0].exists();
    },
    description,
    text: async (tag, retryInterval, retryTimeout) => {
      const elems = await getIfExists(get, description, descEvent)(
        tag,
        retryInterval,
        retryTimeout,
      );
      return await elems[0].text();
    },
    elements: getIfExists(get, description, descEvent),
  };
}

/**
 * Search relative HTML elements with this {@link relativeSelector}.
 *
 * @example
 * await click(link("Block", toLeftOf("name"))
 * await write(textBox("first name", toLeftOf("last name"))
 *
 * @param {selector|string} selector - Web element selector.
 * @returns {RelativeSearchElement}.
 */

module.exports.toLeftOf = selector => {
  validate();
  return new RelativeSearchElement(
    async (e, v) => {
      const rect = await domHandler.getBoundingClientRect(e);
      return rect.right <= v;
    },
    rectangle(selector, r => r.left),
    isString(selector)
      ? `To left of ${selector}`
      : `To left of ${selector.description}`,
  );
};

/**
 * Search relative HTML elements with this {@link relativeSelector}.
 *
 * @example
 * await click(link("Block", toRightOf("name"))
 * await write(textBox("last name", toRightOf("first name"))
 *
 * @param {selector|string} selector - Web element selector.
 * @returns {RelativeSearchElement}.
 */

module.exports.toRightOf = selector => {
  validate();
  const value = rectangle(selector, r => r.right);
  const desc = isString(selector)
    ? `To right of ${selector}`
    : `To right of ${selector.description}`;
  return new RelativeSearchElement(
    async (e, v) => {
      const rect = await domHandler.getBoundingClientRect(e);
      return rect.left >= v;
    },
    value,
    desc,
  );
};

/**
 * Search relative HTML elements with this {@link relativeSelector}.
 *
 * @example
 * await click(link("Block", above("name"))
 * await write(textBox("name", above("email"))
 *
 * @param {selector|string} selector - Web element selector.
 * @returns {RelativeSearchElement}.
 */

module.exports.above = selector => {
  validate();
  const desc = isString(selector)
    ? `Above ${selector}`
    : `Above ${selector.description}`;
  const value = rectangle(selector, r => r.top);
  return new RelativeSearchElement(
    async (e, v) => {
      const rect = await domHandler.getBoundingClientRect(e);
      return rect.bottom <= v;
    },
    value,
    desc,
  );
};

/**
 * Search relative HTML elements with this {@link relativeSelector}.
 *
 * @example
 * await click(link("Block", below("name"))
 * await write(textBox("email", below("name"))
 *
 * @param {selector|string} selector - Web element selector.
 * @returns {RelativeSearchElement}.
 */

module.exports.below = selector => {
  validate();
  const desc = isString(selector)
    ? `Below ${selector}`
    : `Below ${selector.description}`;
  const value = rectangle(selector, r => r.bottom);
  return new RelativeSearchElement(
    async (e, v) => {
      const rect = await domHandler.getBoundingClientRect(e);
      return rect.top >= v;
    },
    value,
    desc,
  );
};

/**
 * Search relative HTML elements with this {@link relativeSelector}.
 * An element is considered nearer to a reference element,
 * only if the element offset is lesser than the 30px of the reference element in any direction.
 * Default offset is 30px to override set options = {offset:50}
 *
 * @example
 * await click(link("Block", near("name"))
 * await click(link("Block", near("name", {offset: 50}))
 *
 * @param {selector|string} selector - Web element selector.
 * @returns {RelativeSearchElement}.
 *
 */
module.exports.near = (selector, opts = { offset: 30 }) => {
  validate();
  const desc = isString(selector)
    ? `Near ${selector}`
    : `Near ${selector.description}`;
  const value = rectangle(selector, r => r);
  const nearOffset = opts.offset;
  return new RelativeSearchElement(
    async (e, v) => {
      const rect = await domHandler.getBoundingClientRect(e);
      return (
        [rect.bottom, rect.top].some(
          offSet =>
            offSet > v.top - nearOffset &&
            offSet < v.bottom + nearOffset,
        ) &&
        [rect.left, rect.right].some(
          offSet =>
            offSet > v.left - nearOffset &&
            offSet < v.right + nearOffset,
        )
      );
    },
    value,
    desc,
  );
};

/**
 * Lets you perform an operation when an `alert` with given text is shown.<br>
 * Note : `alert` listener has to be added before it is triggered.
 *
 * @example
 * alert('Message', async () => await accept())
 * alert('Message', async () => await dismiss())
 *
 * @param {string} message - Identify alert based on this message.
 * @param {function} callback - Action to perform. Accept/Dismiss.
 */
module.exports.alert = (message, callback) =>
  dialog('alert', message, callback);

/**
 * Lets you perform an operation when a `prompt` with given text is shown.<br>
 * Note : `prompt` listener has to be added before it is triggered.<br>
 * Write something in `prompt` with `accept('Something')`.
 *
 * @example
 * prompt('Message', async () => await accept('Something'))
 * prompt('Message', async () => await dismiss())
 *
 * @param {string} message - Identify prompt based on this message.
 * @param {function} callback - Action to perform. Accept/Dismiss.
 */
module.exports.prompt = (message, callback) =>
  dialog('prompt', message, callback);

/**
 * Lets you perform an operation when a `confirm` with given text is shown.<br>
 * Note : `confirm` listener has to be added before it is triggered.
 *
 * @example
 * confirm('Message', async () => await accept())
 * confirm('Message', async () => await dismiss())
 *
 * @param {string} message - Identify confirm based on this message.
 * @param {function} callback - Action to perform. Accept/Dismiss.
 */
module.exports.confirm = (message, callback) =>
  dialog('confirm', message, callback);

/**
 * Lets you perform an operation when a `beforeunload` with given text is shown.<br>
 * Note : `beforeunload` listener has to be added before it is triggered.
 *
 * @example
 * beforeunload('Message', async () => await accept())
 * beforeunload('Message', async () => await dismiss())
 *
 * @param {string} message - Identify beforeunload based on this message.
 * @param {function} callback - Action to perform. Accept/Dismiss.
 */
module.exports.beforeunload = (message, callback) =>
  dialog('beforeunload', message, callback);

/**
 * Evaluates script on element matching the given selector.
 *
 * @example
 *
 * await evaluate(link("something"), (element) => element.style.backgroundColor)
 *
 * await evaluate((element) => {
 *      element.style.backgroundColor = 'red';
 * })
 *
 * await evaluate(() => {
 *   // Callback function have access to all DOM APIs available in the developer console.
 *   return document.title;
 * } )
 *
 * let options = { args: [ '.main-content', {backgroundColor:'red'}]}
 *
 * await evaluate(link("something"), (element, args) => {
 *      element.style.backgroundColor = args[1].backgroundColor;
 *      element.querySelector(args[0]).innerText = 'Some thing';
 * }, options)
 *
 * @param {selector|string} selector - Web element selector.
 * @param {function} callback - callback method to execute on the element or root HTML element when selector is not provided.<br>
 * NOTE : In callback, we can access only inline css not the one which are define in css files.
 * @param {Object} options - options.
 * @param {boolean} [options.waitForNavigation=true] - Wait for navigation after the click. Default navigation timeout is 15 seconds, to override pass `{ navigationTimeout: 10000 }` in `options` parameter.
 * @param {number} [options.waitForStart=100] - wait for navigation to start. Accepts value in milliseconds
 * @param {number} [options.timeout=5000] - DEPRECATED timeout option, use navigationTimeout instead.
 * @param {number} [options.navigationTimeout=5000] - Navigation timeout value in milliseconds for navigation after click.
 * @param {Array} options.args - Arguments to be passed to the provided callback.
 * @param {string[]} [options.waitForEvents = ['firstMeaningfulPaint']] - Events available to wait for ['DOMContentLoaded', 'loadEventFired', 'networkAlmostIdle', 'networkIdle', 'firstPaint', 'firstContentfulPaint', 'firstMeaningfulPaint']]
 * @returns {Promise<Object>} Object with return value of callback given
 */
module.exports.evaluate = async (
  selector,
  callback,
  options = {},
) => {
  validate();
  let result;
  if (isFunction(selector)) {
    options = callback || options;
    callback = selector;
    selector = (await $$xpath('//*'))[0];
  }
  const nodeId = isNaN(selector) ? await element(selector) : selector;
  if (defaultConfig.headful) await highlightElemOnAction(nodeId);

  async function evalFunc({ callback, args }) {
    let fn;
    eval(`fn = ${callback}`);
    return await fn(this, args);
  }

  options = setNavigationOptions(options);
  await doActionAwaitingNavigation(options, async () => {
    result = await runtimeHandler.runtimeCallFunctionOn(
      evalFunc,
      null,
      {
        nodeId: nodeId,
        arg: { callback: callback.toString(), args: options.args },
        returnByValue: true,
      },
    );
  });
  descEvent.emit(
    'success',
    'Evaluated given script. Result:' + result.result.value,
  );
  return result.result.value;
};

/**
 * Converts seconds to milliseconds.
 * @deprecated Use milliSeconds for time..
 *
 * @example
 * link('Plugins').exists(intervalSecs(1))
 *
 * @param {number} secs - Seconds to convert.
 * @return {number} - Milliseconds.
 */
module.exports.intervalSecs = secs => {
  console.warn(
    'DEPRECATION WARNING: intervalSecs is deprecated, use milliSeconds for time.',
  );
  return secs * 1000;
};

/**
 * Converts seconds to milliseconds.
 * @deprecated Use milliSeconds for time..
 *
 * @example
 * link('Plugins').exists(timeoutSecs(10))
 *
 * @param {number} secs - Seconds to convert.
 * @return {number} - Milliseconds.
 */
module.exports.timeoutSecs = secs => {
  console.warn(
    'DEPRECATION WARNING: timeoutSecs is deprecated, use milliSeconds for time.',
  );
  return secs * 1000;
};

/**
 * This function is used to improve the readability. It simply returns the parameter passed into it.
 *
 * @example
 * await attach('c:/abc.txt', to('Please select a file:'))
 *
 * @param {string|selector}
 * @return {string|selector}
 */
module.exports.to = value => value;

/**
 * This function is used to improve the readability. It simply returns the parameter passed into it.
 *
 * @example
 * await write("user", into('Username:'))
 *
 * @param {string|selector}
 * @return {string|selector}
 */
module.exports.into = value => value;

/**
 * This function is used to wait for number of milliseconds given or a given element or a given condition.
 *
 * @example
 * waitFor(5000)
 * waitFor("1 item in cart")
 * waitFor("Order Created", 2000)
 * waitFor(async () => !(await $("loading-text").exists()))
 *
 * @param {string} element - Element/condition to wait for
 * @param {number|time} time - Time to wait. default to 10s
 * @return {promise}
 */

const waitFor = async (element, time) => {
  validate();
  let timeout = time || defaultConfig.retryTimeout;
  if (!element || isFinite(element)) {
    time = element;
    return wait(time);
  } else if (isString(element)) {
    let foundElements = await match(element).elements(
      undefined,
      defaultConfig.retryInterval,
      timeout,
    );
    if (foundElements.length == 1 && !foundElements[0]['get'])
      throw new Error(
        `Waiting Failed: Element '${element}' not found within ${timeout} ms`,
      );
  } else if (isSelector(element)) {
    let foundElements = await element.get(
      undefined,
      defaultConfig.retryInterval,
      timeout,
    );
    if (!foundElements.length)
      throw new Error(
        `Waiting Failed: Element '${element}' not found within ${timeout} ms`,
      );
  } else {
    await waitUntil(element, defaultConfig.retryInterval, timeout);
  }
};

module.exports.waitFor = waitFor;

/**
 * Action to perform on dialogs
 *
 * @example
 * prompt('Message', async () => await accept('Something'))
 */
module.exports.accept = async (text = '') => {
  await page.handleJavaScriptDialog({
    accept: true,
    promptText: text,
  });
  descEvent.emit('success', 'Accepted dialog');
};

/**
 * Action to perform on dialogs
 *
 * @example
 * prompt('Message', async () => await dismiss())
 */
module.exports.dismiss = async () => {
  await page.handleJavaScriptDialog({
    accept: false,
  });
  descEvent.emit('success', 'Dismissed dialog');
};

/**
 * Starts a REPL when taiko is invoked as a runner with `--load` option.
 * @name repl
 *
 * @example
 * import { repl } from 'taiko/recorder';
 * await repl();
 *
 * @example
 * taiko --load script.js
 */

/**
 * This function is used by taiko to initiate the plugin.
 *
 * @param {string} ID - unique id or name of the plugin
 * @param {Function} init - callback method to set taiko instance for plugin
 */

let plugins = new Map();
const loadPlugin = (id, init) => {
  try {
    if (!plugins.has(id)) {
      if (!eventHandlerProxy) {
        eventHandlerProxy = getEventProxy(eventHandler);
      }
      init(module.exports, eventHandlerProxy, descEvent);
      plugins.set(id, init);
    }
  } catch (error) {
    console.trace(error);
  }
};

const overriddenAPIs = {};
const { getPlugins } = require('./plugins');
getPlugins().forEach(pluginName => {
  let pluginPath = path.resolve(`node_modules/${pluginName}`);
  const globalPath = childProcess
    .spawnSync('npm', ['root', '-g'], { shell: true })
    .stdout.toString()
    .slice(0, -1);
  if (!fs.existsSync(pluginPath))
    pluginPath = path.resolve(globalPath, pluginName);
  let plugin = require(pluginPath);
  plugin.ID = pluginName
    .split('-')
    .slice(1)
    .join('-');
  loadPlugin(plugin.ID, plugin.init);
  module.exports[plugin.ID] = plugin;
  for (var api in plugin) {
    const isApiOverridden = Object.prototype.hasOwnProperty.call(
      overriddenAPIs,
      api,
    );
    if (
      !isApiOverridden &&
      Object.prototype.hasOwnProperty.call(module.exports, api)
    ) {
      module.exports[api] = plugin[api];
      overriddenAPIs[api] = pluginName;
    } else if (isApiOverridden) {
      throw new Error(
        `${pluginName} cannot override ${api} API as it has already been overridden by ${overriddenAPIs[api]}`,
      );
    }
  }
});

/**
 * Lets you configure global configurations.
 *
 * @example
 * setConfig( { observeTime: 3000});
 *
 * @param {Object} options
 * @param {number} [options.observeTime = 3000 ] - Option to modify delay time in milliseconds for observe mode.
 * @param {number} [options.navigationTimeout = 30000 ] Navigation timeout value in milliseconds for navigation after performing
 * <a href="#opentab">openTab</a>, <a href="#goto">goto</a>, <a href="#reload">reload</a>, <a href="#goback">goBack</a>,
 * <a href="#goforward">goForward</a>, <a href="#click">click</a>, <a href="#write">write</a>, <a href="#clear">clear</a>,
 * <a href="#press">press</a> and <a href="#evaluate">evaluate</a>.
 * @param {number} [options.retryInterval = 1000 ] Option to modify delay time in milliseconds to retry the search of element existance.
 * @param {number} [options.retryTimeout = 10000 ] Option to modify timeout in milliseconds while retrying the search of element existance.
 * @param {boolean} [options.waitForNavigation = true ] Wait for navigation after performing <a href="#goto">goto</a>, <a href="#click">click</a>,
 * <a href="#doubleclick">doubleClick</a>, <a href="#rightclick">rightClick</a>, <a href="#write">write</a>, <a href="#clear">clear</a>,
 * <a href="#press">press</a> and <a href="#evaluate">evaluate</a>.
 */
module.exports.setConfig = setConfig;

const doActionAwaitingNavigation = async (options, action) => {
  if (!options.waitForNavigation) {
    return action();
  }
  let promises = [];
  let listenerCallbackMap = {};
  pageHandler.resetPromises();
  networkHandler.resetPromises();
  options.navigationTimeout =
    options.navigationTimeout ||
    options.timeout ||
    defaultConfig.navigationTimeout;
  if (options.waitForEvents) {
    options.waitForEvents.forEach(event => {
      promises.push(
        new Promise(resolve => {
          eventHandler.addListener(event, resolve);
          listenerCallbackMap[event] = resolve;
        }),
      );
    });
  } else {
    if (options.isPageNavigationAction) {
      promises.push(
        new Promise(resolve => {
          eventHandler.addListener('loadEventFired', resolve);
          listenerCallbackMap['loadEventFired'] = resolve;
        }),
      );
    }
    let func = addPromiseToWait(promises);
    listenerCallbackMap['xhrEvent'] = func;
    listenerCallbackMap['frameEvent'] = func;
    listenerCallbackMap['frameNavigationEvent'] = func;
    eventHandler.addListener('xhrEvent', func);
    eventHandler.addListener('frameEvent', func);
    eventHandler.addListener('frameNavigationEvent', func);
    const waitForTargetCreated = () => {
      promises = [
        new Promise(resolve => {
          eventHandler.addListener('targetNavigated', resolve);
          listenerCallbackMap['targetNavigated'] = resolve;
        }),
        new Promise(resolve => {
          eventHandler.addListener('loadEventFired', resolve);
          listenerCallbackMap['loadEventFired'] = resolve;
        }),
      ];
    };
    eventHandler.once('targetCreated', waitForTargetCreated);
    listenerCallbackMap['targetCreated'] = waitForTargetCreated;
    const waitForReconnection = () => {
      promises = [
        new Promise(resolve => {
          eventHandler.addListener('reconnected', resolve);
          listenerCallbackMap['reconnected'] = resolve;
        }),
      ];
    };
    eventHandler.once('reconnecting', waitForReconnection);
    listenerCallbackMap['reconnecting'] = waitForReconnection;
  }
  try {
    await action();
    await waitForPromises(promises, options.waitForStart);
    await waitForNavigation(options.navigationTimeout, promises);
  } catch (e) {
    if (e === 'Timedout') {
      throw new Error(
        `Navigation took more than ${timeout}ms. Please increase the timeout.`,
      );
    }
    throw e;
  } finally {
    for (var listener in listenerCallbackMap) {
      eventHandler.removeListener(
        listener,
        listenerCallbackMap[listener],
      );
    }
  }
};

const waitForPromises = (promises, waitForStart) => {
  return Promise.race([
    waitFor(waitForStart),
    new Promise(function waitForPromise(resolve) {
      if (promises.length) {
        const timeoutId = setTimeout(resolve, waitForStart / 5);
        timeouts.push(timeoutId);
      } else {
        const timeoutId = setTimeout(() => {
          waitForPromise(resolve);
        }, waitForStart / 5);
        timeouts.push(timeoutId);
      }
    }),
  ]);
};

const addPromiseToWait = promises => {
  return promise => {
    if (promise.hasOwnProperty('request')) {
      let request = promise.request;
      logEvent(
        `Waiting for:\t RequestId : ${request.requestId}\tRequest Url : ${request.request.url}`,
      );
      promise = promise.promise;
    }
    promises.push(promise);
  };
};

const highlightElemOnAction = async nodeId => {
  if (defaultConfig.highlightOnAction.toLowerCase() === 'true') {
    try {
      let result = await domHandler.getBoxModel(nodeId);
      await overlay.highlightQuad({
        quad: result.model.border,
        outlineColor: { r: 255, g: 0, b: 0 },
      });
      await waitFor(1000);
      await overlay.hideHighlight();
    } catch (err) {
      if (await isElementVisible(nodeId))
        console.warn(
          'WARNING: Taiko cannot highlight hidden elements.',
        );
      else throw err;
    }
  }
};

const description = (selector, lowerCase = false) => {
  const d = (() => {
    if (isString(selector)) return match(selector).description;
    else if (isSelector(selector)) return selector.description;
    return '';
  })();
  return lowerCase ? d.charAt(0).toLowerCase() + d.slice(1) : d;
};

const waitForMouseActions = async options => {
  await doActionAwaitingNavigation(options, async () => {
    options.type = 'mouseMoved';
    await input.dispatchMouseEvent(options);
    options.type = 'mousePressed';
    await input.dispatchMouseEvent(options);
    options.type = 'mouseReleased';
    await input.dispatchMouseEvent(options);
  });
};

const _focus = async selector => {
  let elems = [selector];
  if (isSelector(selector)) {
    elems = await handleRelativeSearch(await elements(selector), []);
  }
  let error;
  for (const elem of elems) {
    await scrollTo(elem);
    const result = await evaluate(elem, focusElement);
    if (result.subtype != 'error') {
      return;
    } else if (result.subtype == 'error') {
      error = result.description;
    }
  }
  throw new Error(error);
  function focusElement() {
    if (this.disabled == true)
      throw new Error('Element is not focusable');
    this.focus();
    return true;
  }
};

const dialog = (dialogType, dialogMessage, callback) => {
  validate();
  return eventHandler.once(
    createJsDialogEventName(dialogMessage, dialogType),
    async ({ message }) => {
      if (dialogMessage === message) await callback();
    },
  );
};

const evaluate = async (selector, func) => {
  let nodeId = selector;
  if (isNaN(selector)) nodeId = await element(selector);
  const { result } = await runtimeHandler.runtimeCallFunctionOn(
    func,
    null,
    { nodeId: nodeId },
  );
  return result;
};

const validate = () => {
  if (!dom || !page)
    throw new Error(
      'Browser or page not initialized. Call `openBrowser()` before using this API',
    );
};

const rectangle = async (selector, callback) => {
  const elems = await elements(selector);
  let results = [];
  for (const e of elems) {
    if (e.get) {
      const nodeId = await e.get();
      const r = await domHandler.getBoundingClientRect(nodeId);
      results.push({ elem: nodeId, result: callback(r) });
    }
  }
  return results;
};

/**
 * Identifies an element on the page.
 * @callback selector
 *
 * @example
 * link('Sign in')
 * button('Get Started')
 * $('#id')
 * text('Home')
 *
 * @param {string} text - Text to identify the element.
 */

/**
 * Lets you perform relative HTML element searches.
 * @callback relativeSelector
 *
 * @example
 * near('Home')
 * toLeftOf('Sign in')
 * toRightOf('Get Started')
 * above('Sign in')
 * below('Home')
 * link('Sign In',near("Home"),toLeftOf("Sign Out")) - Multiple selectors can be used to perform relative search
 *
 * @param {selector|string} selector - Web element selector.
 * @returns {RelativeSearchElement}.
 */

/**
 * Represents a relative HTML element search. This is returned by {@link relativeSelector}
 *
 * @class RelativeSearchElement
 * @example
 * above('username')
 * near('Get Started')
 *
 */

/**
 * Wrapper object for the element present on the web page. Extra methods are available based on the element type.
 *
 * * `get()`, `exists()`, `description`, `text()` for all the elements.
 * (NOTE: `exists()` returns boolean form version `0.4.0`)
 * * `value()` for input field, fileField and text field.
 * * `value()`, `select()` for combo box.
 * * `check()`, `uncheck()`, `isChecked()` for checkbox.
 * * `select()`, `deselect()`, `isSelected()` for radio button.
 *
 * @typedef {Object} ElementWrapper
 * @property @private {function} get - DOM element getter. Implicitly wait for the element to appears with timeout of 10 seconds.
 * @property {function(number, number)} exists - Checks existence for element.
 * @property {string} description - Describing the operation performed.
 * @property {Array} text - Gives innerText of all matching elements.
 *
 * @example
 * link('google').exists()
 * link('google').exists(1000)
 * link('google').description
 * textField('username').value()
 * $('.class').text()
 */
const realFuncs = {};
for (const func in module.exports) {
  realFuncs[func] = module.exports[func];
  if (realFuncs[func].constructor.name === 'AsyncFunction')
    module.exports[func] = async function() {
      if (defaultConfig.observe) {
        await waitFor(defaultConfig.observeTime);
      }
      return await realFuncs[func].apply(this, arguments);
    };
}

module.exports.metadata = {
  'Browser actions': [
    'openBrowser',
    'closeBrowser',
    'client',
    'switchTo',
    'intercept',
    'emulateNetwork',
    'emulateDevice',
    'setViewPort',
    'openTab',
    'closeTab',
    'overridePermissions',
    'clearPermissionOverrides',
    'setCookie',
    'clearBrowserCookies',
    'deleteCookies',
    'getCookies',
    'setLocation',
  ],
  'Page actions': [
    'goto',
    'reload',
    'goBack',
    'goForward',
    'currentURL',
    'title',
    'click',
    'doubleClick',
    'rightClick',
    'dragAndDrop',
    'hover',
    'focus',
    'write',
    'clear',
    'attach',
    'press',
    'highlight',
    'mouseAction',
    'scrollTo',
    'scrollRight',
    'scrollLeft',
    'scrollUp',
    'scrollDown',
    'screenshot',
    'tap',
  ],
  Selectors: [
    '$',
    'image',
    'link',
    'listItem',
    'button',
    'inputField',
    'fileField',
    'textBox',
    'textField',
    'comboBox',
    'dropDown',
    'checkBox',
    'radioButton',
    'text',
  ],
  'Proximity selectors': [
    'toLeftOf',
    'toRightOf',
    'above',
    'below',
    'near',
  ],
  Events: ['alert', 'prompt', 'confirm', 'beforeunload'],
  Helpers: [
    'evaluate',
    'intervalSecs',
    'timeoutSecs',
    'to',
    'into',
    'accept',
    'dismiss',
    'setConfig',
    'waitFor',
    'repl',
  ],
};<|MERGE_RESOLUTION|>--- conflicted
+++ resolved
@@ -351,8 +351,11 @@
 module.exports.switchTo = async targetUrl => {
   validate();
   let t = typeof targetUrl;
-  if (t !== "string") {
-    throw new TypeError('The "targetUrl" argument must be of type string. Received type ' + t);
+  if (t !== 'string') {
+    throw new TypeError(
+      'The "targetUrl" argument must be of type string. Received type ' +
+        t,
+    );
   }
   const targets = await targetHandler.getCriTargets(
     targetUrl,
@@ -389,14 +392,14 @@
  * @param {string} requestUrl request URL to intercept
  * @param {function|Object} option action to be done after interception. For more examples refer to https://github.com/getgauge/taiko/issues/98#issuecomment-42024186
  * @param {number} count number of times the request has to be intercepted . Optional parameter
- * 
+ *
  * @returns {Promise}
  */
 module.exports.intercept = async (requestUrl, option, count) => {
   await networkHandler.addInterceptor({
     requestUrl: requestUrl,
     action: option,
-    count
+    count,
   });
   descEvent.emit('success', 'Interceptor added for ' + requestUrl);
 };
@@ -1024,12 +1027,10 @@
       isElemAtPoint,
     );
     let isDisabled = (await evaluate(elem, function() {
-      return this.hasAttribute('disabled')? this.disabled : false;
+      return this.hasAttribute('disabled') ? this.disabled : false;
     })).value;
-    if(isDisabled){
-      throw Error(
-        description(selector) + 'is disabled'
-      );
+    if (isDisabled) {
+      throw Error(description(selector) + 'is disabled');
     }
     if (isElemAtPoint) {
       const type = (await evaluate(nodeId, function getType() {
@@ -2128,15 +2129,11 @@
   const get = getElementGetter(
     selector,
     async () =>
-<<<<<<< HEAD
-      await match(selector.label, descEvent).elements('a', 0, 0),
-=======
-      await match(selector.label, options.selectHiddenElement).get(
-        'a',
-        0,
-        0,
-      ),
->>>>>>> 142b35cd
+      await match(
+        selector.label,
+        descEvent,
+        options.selectHiddenElement,
+      ).elements('a', 0, 0),
     '//a',
     options.selectHiddenElement,
   );
@@ -3703,7 +3700,7 @@
   } catch (e) {
     if (e === 'Timedout') {
       throw new Error(
-        `Navigation took more than ${timeout}ms. Please increase the timeout.`,
+        `Navigation took more than ${options.navigationTimeout}ms. Please increase the timeout.`,
       );
     }
     throw e;
