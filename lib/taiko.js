--- conflicted
+++ resolved
@@ -1703,13 +1703,9 @@
  * dropDown('Vehicle:').value()
  * dropDown('Vehicle:').exists()
  *
-<<<<<<< HEAD
+
  * @param {object} attrValuePairs - Pairs of attribute and value like {"id":"name","class":"class-name"}
  * @param {string} label - The label (human-visible name) of the drop down.
-=======
- * @param {Object} attrValuePairs - Pairs of attribute and value like {"id":"name","class":"class-name"}
- * @param {string} label - The label (human-visible name) of the combo box.
->>>>>>> 04a34d73
  * @param {...relativeSelector} args - Proximity selectors
  * @param {string} [options.waitForEvents = ['firstMeaningfulPaint']] - Events available to wait for ['DOMContentLoaded', 'loadEventFired', 'networkAlmostIdle', 'networkIdle', 'firstPaint', 'firstContentfulPaint', 'firstMeaningfulPaint']]
  * @returns {ElementWrapper}
