--- conflicted
+++ resolved
@@ -8,10 +8,6 @@
   isStrictObject,
   isFunction,
   waitUntil,
-<<<<<<< HEAD
-  assertType, 
-=======
->>>>>>> d10f2e70
   descEvent,
   isSelector,
   isElement,
