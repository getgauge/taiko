const cri = require('chrome-remote-interface');
const debug = require('debug');
const logEvent = debug('taiko:event');
const childProcess = require('child_process');
const BrowserFetcher = require('./browserFetcher');
const removeFolder = require('rimraf');
const { helper, waitFor, isString, isFunction, getIfExists,
    exists, xpath, waitForNavigation, timeouts } = require('./helper');
const { calcObserveDelay, createJsDialogEventName } = require('./util');
const removeFolderAsync = helper.promisify(removeFolder);
const inputHandler = require('./inputHandler');
const domHandler = require('./domHandler');
const networkHandler = require('./networkHandler');
const pageHandler = require('./pageHandler');
const targetHandler = require('./targetHandler');
const runtimeHandler = require('./runtimeHandler');
const browserHandler = require('./browserHandler');
const emulationHandler = require('./emulationHandler');
const { handleRelativeSearch, setDOM, RelativeSearchElement } = require('./proximityElementSearch');
const devices = require('./data/devices').default;
const { determineWaitForNavigation, setConfig, config } = require('./config');
const fs = require('fs');
const os = require('os');
const mkdtempAsync = helper.promisify(fs.mkdtemp);
const path = require('path');
const CHROME_PROFILE_PATH = path.join(os.tmpdir(), 'taiko_dev_profile-');
const { getPlugins } = require('./plugins');
const EventEmiter = require('events').EventEmitter;
const xhrEvent = new EventEmiter();
const descEvent = new EventEmiter();
let chromeProcess, temporaryUserDataDir, page, network, runtime, input, client, dom, emulation, overlay, criTarget, currentPort, currentHost,
    headful, security, ignoreSSLErrors, observe, browser, device;
let localProtocol = false;

let plugins = new Map();

module.exports.emitter = descEvent;

const connect_to_cri = async (target) => {
    if (process.env.LOCAL_PROTOCOL) {
        localProtocol = true;
    }
    if (client) {
        await network.setRequestInterception({ patterns: [] });
        client.removeAllListeners();
    }
    return new Promise(async function connect(resolve) {
        try {
            if (!target) {
                const browserTargets = await cri.List({ host: currentHost, port: currentPort });
                if (!browserTargets.length) throw new Error('No targets created yet!!');
                target = browserTargets.filter((target) => target.type === 'page')[0];
            }
            await cri({ target, local: localProtocol }, async (c) => {
                client = c;
                page = c.Page;
                network = c.Network;
                runtime = c.Runtime;
                input = c.Input;
                dom = c.DOM;
                emulation = c.Emulation;
                criTarget = c.Target;
                overlay = c.Overlay;
                security = c.Security;
                browser = c.Browser;
                await networkHandler.setNetwork(network, xhrEvent, logEvent);
                await inputHandler.setInput(input);
                await domHandler.setDOM(dom);
                await targetHandler.setTarget(criTarget, xhrEvent, connect_to_cri, currentHost, currentPort);
                await runtimeHandler.setRuntime(runtime, dom);
                await browserHandler.setBrowser(browser);
                await emulationHandler.setEmulation(emulation);
                await pageHandler.setPage(page, xhrEvent, logEvent, async function () {
                    if (!client) return;
                    logEvent('DOMContentLoaded');
                    await dom.getDocument();
                });
                await Promise.all([runtime.enable(), network.enable(), page.enable(), dom.enable(), overlay.enable(), security.enable()]);
                await setDOM(domHandler);
                if (ignoreSSLErrors) security.setIgnoreCertificateErrors({ ignore: true });
                client.on('disconnect', reconnect);
                device = process.env.TAIKO_EMULATE_DEVICE;
                if (device) emulateDevice(device);
                xhrEvent.emit('createdSession', client);
                resolve();
            });
        } catch (e) {
            const timeoutId = setTimeout(() => { connect(resolve); }, 1000);
            timeouts.push(timeoutId);
        }
    });
};

async function reconnect() {
    try {
        xhrEvent.emit('reconnecting');
        client.removeAllListeners();
        client = null;
        const browserTargets = await cri.List({ host: currentHost, port: currentPort });
        const pages = browserTargets.filter((target) => {
            return target.type === 'page';
        });
        await connect_to_cri(pages[0]);
        await dom.getDocument();
        xhrEvent.emit('reconnected');
    } catch (e) {
        console.log(e);
    }
}

const setBrowserOptions = (options) => {
    options.port = options.port || 0;
    options.host = options.host || '127.0.0.1';
    options.headless = options.headless === undefined || options.headless === null ? true : options.headless;
    headful = !options.headless;
    ignoreSSLErrors = options.ignoreCertificateErrors;
    observe = options.observe || false;
    setConfig({ observeTime: calcObserveDelay(observe, options.observeTime) });
    return options;
};

/**
 * Launches a browser with a tab. The browser will be closed when the parent node.js process is closed.
 *
 * @example
 * await openBrowser({ headless: false })
 * await openBrowser()
 * await openBrowser({args:['--window-size=1440,900']})
 * await openBrowser({args: [
 *      '--disable-gpu',
 *       '--disable-dev-shm-usage',
 *       '--disable-setuid-sandbox',
 *       '--no-first-run',
 *       '--no-sandbox',
 *       '--no-zygote']}) # These are recommended args that has to be passed when running in docker
 *
 * @param {Object} [options] eg. {headless: true|false, args:['--window-size=1440,900']}
 * @param {boolean} [options.headless=true] - Option to open browser in headless/headful mode.
 * @param {Array<string>} [options.args] - Args to open chromium https://peter.sh/experiments/chromium-command-line-switches/.
 * @param {number} [options.host] - Remote host to connect to, if not given connects to 127.0.0.1.
 * @param {number} [options.port=0] - Remote debugging port, if not given connects to any open port.
 * @param {boolean} [options.ignoreCertificateErrors=false] - Option to ignore certificate errors.
 * @param {boolean} [options.observe=false] - Option to run commands with delay to observe what's happening.
 * @param {number} [options.observeTime=3000] - Option to modify delay time for observe mode.
 * @param {boolean} [options.dumpio=true] - Option to dump IO from browser
 */
module.exports.openBrowser = async (options = { headless: true }) => {
    const browserFetcher = new BrowserFetcher();
    const chromeExecutable = browserFetcher.getExecutablePath();
    if (options.host && options.port) {
        currentHost = options.host;
        currentPort = options.port;
        await connect_to_cri();
    } else {
        options = setBrowserOptions(options);
        let args = [
            `--remote-debugging-port=${options.port}`,
            '--disable-features=site-per-process,TranslateUI',
            '--enable-features=NetworkService,NetworkServiceInProcess',
            '--disable-renderer-backgrounding',
            '--disable-backgrounding-occluded-windows',
            '--disable-background-timer-throttling',
            '--disable-background-networking',
            '--disable-breakpad',
            '--disable-default-apps',
            '--disable-hang-monitor',
            '--disable-prompt-on-repost',
            '--disable-sync',
            '--force-color-profile=srgb',
            '--safebrowsing-disable-auto-update',
            '--password-store=basic',
            '--use-mock-keychain',
            '--enable-automation'
        ];
        if (options.args) args = args.concat(options.args);
        if (!args.some(arg => arg.startsWith('--user-data-dir'))) {
            temporaryUserDataDir = await mkdtempAsync(CHROME_PROFILE_PATH);
            args.push(`--user-data-dir=${temporaryUserDataDir}`);
        }
        if (options.headless) args = args.concat(['--headless', '--window-size=1440,900']);
        chromeProcess = childProcess.spawn(chromeExecutable, args);
        if (options.dumpio) {
            chromeProcess.stderr.pipe(process.stderr);
            chromeProcess.stdout.pipe(process.stdout);
        }
        const endpoint = await browserFetcher.waitForWSEndpoint(chromeProcess, config.navigationTimeout);
        currentHost = endpoint.host;
        currentPort = endpoint.port;
        await connect_to_cri();
    }
    var description = device ? `Browser opened with viewport ${device}` : 'Browser opened';
    descEvent.emit('success', description);
};

/**
 * Closes the browser and all of its tabs (if any were opened).
 *
 * @example
 * await closeBrowser()
 *
 */
module.exports.closeBrowser = async () => {
    validate();
    xhrEvent.removeAllListeners();
    timeouts.forEach(timeout => { if (timeout) clearTimeout(timeout); });
    await _closeBrowser();
    networkHandler.resetInterceptors();
    descEvent.emit('success', 'Browser closed');
};

const _closeBrowser = async () => {
    if (client) {
        await client.removeAllListeners();
        await page.close();
        await client.close();
        client = null;
    }
    chromeProcess.kill('SIGTERM');
    const waitForChromeToClose = new Promise((fulfill) => {
        chromeProcess.once('exit', () => {
            if (temporaryUserDataDir) {
                removeFolderAsync(temporaryUserDataDir)
                    .then(() => fulfill())
                    .catch(() => { });
            } else {
                fulfill();
            }
        });
    });
    return waitForChromeToClose;
};

/**
 * Gives CRI client object.
 *
 * @returns {Object}
 */
module.exports.client = () => client;

/**
 * Allows to switch between tabs using URL or page title.
 *
 * @example
 * await switchTo('https://taiko.gauge.org/') # switch using URL
 * await switchTo('Taiko') # switch using Title
 *
 * @param {string} targetUrl - URL/Page title of the tab to switch.
 */
module.exports.switchTo = async (targetUrl) => {
    const target = await targetHandler.getCriTarget(targetUrl);
    await connect_to_cri(target);
    await dom.getDocument();
    descEvent.emit('success', 'Switched to tab with url ' + targetUrl);
};

/**
 * Add interceptor for the network call to override request or mock response.
 *
 * @example
 * case 1: block url -> await intercept(url)
 * case 2: mockResponse -> await intercept(url, {mockObject})
 * case 3: override request -> await intercept(url, (request) => {request.continue({overrideObject})})
 * case 4: redirect -> await intercept(url, redirectUrl)
 * case 5: mockResponse based on request -> await intercept(url, (request) => { request.respond({mockResponseObject}) })
 *
 * @param {string} requestUrl request URL to intercept
 * @param {function|Object} option action to be done after interception. For more examples refer to https://github.com/getgauge/taiko/issues/98#issuecomment-42024186
 */
module.exports.intercept = async (requestUrl, option) => {
    await networkHandler.addInterceptor({ requestUrl: requestUrl, action: option });
    descEvent.emit('success', 'Interceptor added for ' + requestUrl);
};

/**
 * Set network emulation
 *
 * @example
 * await emulateNetwork("Offline")
 * await emulateNetwork("Good2G")
 *
 * @param {string} networkType - 'GPRS','Regular2G','Good2G','Good3G','Regular3G','Regular4G','DSL','WiFi, Offline'
 */

module.exports.emulateNetwork = async (networkType) => {
    await networkHandler.setNetworkEmulation(networkType);
    descEvent.emit('success', 'Set network emulation with values ' + JSON.stringify(networkType));
};

/**
 * Allows to simulate device viewport
 * 
 * @example
 * await emulateDevice('iPhone 6')
 * 
 * @param {string} deviceModel - See [device model](https://github.com/getgauge/taiko/blob/master/lib/data/devices.js) for a list of all device models.
 */

module.exports.emulateDevice = emulateDevice;
async function emulateDevice(deviceModel) {
    const deviceEmulate = devices[deviceModel];
    let deviceNames = Object.keys(devices);
    if (deviceEmulate == undefined)
        throw new Error(`Please set one of the given device model ${deviceNames.join('\n')}`);
    await Promise.all([
        emulationHandler.setViewport(deviceEmulate.viewport),
        network.setUserAgentOverride({ userAgent: deviceEmulate.userAgent })
    ]);
    descEvent.emit('success', 'Device emulation set to ' + deviceModel);
}

/**
 * Sets page viewport
 *
 * @example
 * await setViewPort({width:600, height:800})
 *
 * @param {Object} options - See [chrome devtools setDeviceMetricsOverride](https://chromedevtools.github.io/devtools-protocol/tot/Emulation#method-setDeviceMetricsOverride) for a list of options
 */
module.exports.setViewPort = async (options) => {
    await emulationHandler.setViewport(options);
    descEvent.emit('success', 'ViewPort is set to width ' + options.width + 'and height ' + options.height);
};

/**
 * Launches a new tab with given url.
 * @example
 * await openTab('https://taiko.gauge.org/')
 *
 * @param {string} targetUrl - Url of page to open in newly created tab.
 * @param {Object} [options]
 * @param {boolean} [options.waitForNavigation=true] - Wait for navigation after the reload. Default navigation timeout is 15 seconds, to override pass `{ navigationTimeout: 10000 }` in `options` parameter.
 * @param {number} [options.timeout=5000] - DEPRECATED timeout option, use navigationTimeout instead.
 * @param {number} [options.navigationTimeout=5000] - Navigation timeout value in milliseconds for navigation after click.
 * @param {number} [options.waitForStart] - time to wait for navigation to start.
 * @param {string} [options.waitForEvents = ['firstMeaningfulPaint']] - Events available to wait for ['DOMContentLoaded', 'loadEventFired', 'networkAlmostIdle', 'networkIdle', 'firstPaint', 'firstContentfulPaint', 'firstMeaningfulPaint']]
 */
module.exports.openTab = async (targetUrl, options = { navigationTimeout: config.navigationTimeout, waitForEvents: ['firstMeaningfulPaint'] }) => {
    if (!/^https?:\/\//i.test(targetUrl) && !/^file/i.test(targetUrl)) targetUrl = 'http://' + targetUrl;
    options = setNavigationOptions(options);
    await doActionAwaitingNavigation(options, async () => {
        await criTarget.createTarget({ url: targetUrl });
    });
    descEvent.emit('success', 'Opened tab with url ' + targetUrl);
};

/**
 * Closes the given tab with given url or closes current tab.
 *
 * @example
 * await closeTab() # Closes the current tab.
 * await closeTab('https://gauge.org') # Closes the tab with url 'https://gauge.org'.
 *
 * @param {string} [targetUrl] - URL/Page title of the tab to close.
 */
module.exports.closeTab = async (targetUrl) => {
    if (!targetUrl) {
        const result = await runtimeHandler.runtimeEvaluate('window.location.toString()');
        targetUrl = result.result.value;
    }
    let target = await targetHandler.getCriTarget(targetUrl);
    let targetToConnect = await targetHandler.getTargetToConnect(targetUrl);
    if (!targetToConnect) {
        await _closeBrowser();
        descEvent.emit('success', 'Closing last target and browser.');
        return;
    }
    client.removeAllListeners();
    client = null;
    await cri.Close({ host: currentHost, port: currentPort, id: target.id });
    await connect_to_cri(targetHandler.constructCriTarget(targetToConnect));
    await dom.getDocument();
    descEvent.emit('success', 'Closed tab with url ' + targetUrl);
};

/**
 * Override browser permissions
 *
 * @example
 * await overridePermissions('http://maps.google.com',['geolocation']);
 *
 * @param {string} origin - url origin to override permissions
 * @param {Array<string>} permissions - See [chrome devtools permission types](https://chromedevtools.github.io/devtools-protocol/tot/Browser/#type-PermissionType) for a list of permission types.
 */
module.exports.overridePermissions = async (origin, permissions) => {
    await browserHandler.overridePermissions(origin, permissions);
    descEvent.emit('success', 'Override permissions with ' + permissions);
};

/**
 * clears all the permissions set
 *
 * @example
 * await clearPermissionOverrides()
 *
 */
module.exports.clearPermissionOverrides = async () => {
    await browserHandler.clearPermissionOverrides();
    descEvent.emit('success', 'Cleared permission overrides');
};

/**
 * Sets a cookie with the given cookie data; may overwrite equivalent cookie if they exist.
 *
 * @example
 * await setCookie("CSRFToken","csrfToken", {url: "http://the-internet.herokuapp.com"})
 * await setCookie("CSRFToken","csrfToken", {domain: "herokuapp.com"})
 *
 * @param {string} name - Cookie name.
 * @param {string} value - Cookie value.
 * @param {Object} [options]
 * @param {string} [options.url] - deletes all the cookies with the given name where domain and path match provided URL.
 * @param {string} [options.domain] - deletes only cookies with the exact domain.
 * @param {string} [options.path] - deletes only cookies with the exact path.
 * @param {boolean} [options.secure] - True if cookie is secure.
 * @param {boolean} [options.httpOnly] - True if cookie is http-only.
 * @param {string} [options.sameSite] - Represents the cookie's 'SameSite' status: https://tools.ietf.org/html/draft-west-first-party-cookies.
 * @param {number} [options.expires] - UTC time in seconds, counted from January 1, 1970. eg: 2019-02-16T16:55:45.529Z
 */
module.exports.setCookie = async (name, value, options = {}) => {
    validate();
    if (options.url === undefined && options.domain === undefined) throw new Error('Atleast URL or Domain needs to be specified for setting cookies');
    options.name = name;
    options.value = value;
    let res = await network.setCookie(options);
    if (!res.success) throw new Error('Unable to set ' + name + ' cookie');
    descEvent.emit('success', name + ' cookie set successfully');
};

/**
 * Clears browser cookies.
 *
 * @deprecated use deleteCookies api to clear browser cookies.
 *
 * @example
 * await clearBrowserCookies()
 *
 */
module.exports.clearBrowserCookies = async () => {
    validate();
    console.warn('DEPRECATION WARNING: clearBrowserCookies is deprecated. use deleteCookies instead');
    await network.clearBrowserCookies();
    descEvent.emit('success', 'Browser cookies deleted successfully');
};

/**
 * Deletes browser cookies with matching name and url or domain/path pair. If cookie name is not given or empty, all browser cookies are deleted.
 *
 * @example
 * deleteCookies()
 * deleteCookies("CSRFToken", {url: "http://the-internet.herokuapp.com"})
 * deleteCookies("CSRFToken", {domain: "herokuapp.com"})
 *
 * @param {string} cookieName - Cookie name.
<<<<<<< HEAD
 * @param {Object} options
 * @param {string} [options.url='http://www.google.com'] - deletes all the cookies with the given name where domain and path match provided URL.
 * @param {string} [options.domain='herokuapp.com'] - deletes only cookies with the given name and exact domain.
 * @param {string} [options.path='Google/Chrome/Default/Cookies/..'] - deletes only cookies with the given name and exact path.
=======
 * @param {Object} [options]
 * @param {string} [options.url] - deletes all the cookies with the given name where domain and path match provided URL. eg: https://google.com
 * @param {string} [options.domain] - deletes only cookies with the exact domain. eg: google.com
 * @param {string} [options.path] - deletes only cookies with the exact path. eg: Google/Chrome/Default/Cookies/..
>>>>>>> bfa3f5f9
 */
module.exports.deleteCookies = async (cookieName, options = {}) => {
    validate();
    if (!cookieName || !cookieName.trim()) {
        await network.clearBrowserCookies();
        descEvent.emit('success', 'Browser cookies deleted successfully');
    } else {
        if (options.url === undefined && options.domain === undefined) throw new Error('Atleast URL or Domain needs to be specified for deleting cookies');
        options.name = cookieName;
        await network.deleteCookies(options);
        descEvent.emit('success', `"${cookieName}" cookie deleted successfully`);
    }
};


/**
 * Get browser cookies
 * 
 * @example 
 * await getCookies()
 * await getCookies({urls:['https://the-internet.herokuapp.com']})
 * 
 * @param {Array} [options.urls] - The list of URLs for which applicable cookies will be fetched
 * @returns {Promise<Object>} - Array of cookie objects 
 */
module.exports.getCookies = async (options = {}) => {
    validate();
    return (await network.getCookies(options)).cookies;
};

/**
 * This function is used to mock geo location 
 * 
 * @example
 * await setLocation({ latitude: 27.1752868, longitude: 78.040009, accuracy:20 })
 * 
 * @param {Object} [options] Latitue, logitude and accuracy to set the location.
 */
module.exports.setLocation = async (options) => {
    await emulationHandler.setLocation(options);
    descEvent.emit('success', 'Geolocation set');
};

/**
 * Opens the specified URL in the browser's tab. Adds `http` protocol to the URL if not present.
 * @example
 * await goto('https://google.com')
 * await goto('google.com')
 *
 * @param {string} url - URL to navigate page to.
 * @param {Object} [options] - { navigationTimeout:5000, headers:{'Authorization':'Basic cG9zdG1hbjpwYXNzd29y2A=='}} Default navigationTimeout is 30 seconds to override set options = {navigationTimeout:10000}, headers to override defaults.
 * @param {boolean} [options.waitForNavigation=false] - Skip to navigation - default is true
 * @param {string} [options.waitForEvents = ['firstMeaningfulPaint']] - Events available to wait for ['DOMContentLoaded', 'loadEventFired', 'networkAlmostIdle', 'networkIdle', 'firstPaint', 'firstContentfulPaint', 'firstMeaningfulPaint']]
 * @param {number} [options.timeout=5000] - DEPRECATED timeout option, use navigationTimeout instead.
 * @param {number} [options.navigationTimeout=5000] - Navigation timeout value in milliseconds for navigation after click.
 * @param {Object} [options.headers] - Map with extra HTTP headers.
 * @param {number} [options.waitForStart] - time to wait for navigation to start.
 */
module.exports.goto = async (url, options = { navigationTimeout: config.navigationTimeout }) => {
    validate();
    if (!/^https?:\/\//i.test(url) && !/^file/i.test(url)) url = 'http://' + url;
    if (options.headers) await network.setExtraHTTPHeaders({ headers: options.headers });
    options = setNavigationOptions(options);
    options.navigationAction = true;
    await doActionAwaitingNavigation(options, async () => {
        await pageHandler.handleNavigation(url);
    });
    descEvent.emit('success', 'Navigated to url ' + url);
};

/**
 * Reloads the page.
 * @example
 * await reload('https://google.com')
 * await reload('https://google.com', { navigationTimeout: 30000 })
 *
 * @param {string} url - URL to reload
 * @param {Object} [options]
 * @param {boolean} [options.waitForNavigation=true] - Wait for navigation after the reload. Default navigation timeout is 15 seconds, to override pass `{ navigationTimeout: 10000 }` in `options` parameter.
 * @param {string} [options.waitForEvents = ['firstMeaningfulPaint']] - Events available to wait for ['DOMContentLoaded', 'loadEventFired', 'networkAlmostIdle', 'networkIdle', 'firstPaint', 'firstContentfulPaint', 'firstMeaningfulPaint']]
 * @param {number} [options.timeout=5000] - DEPRECATED timeout option, use navigationTimeout instead.
 * @param {number} [options.navigationTimeout=5000] - Navigation timeout value in milliseconds for navigation after click.
 * @param {number} [options.waitForStart] - time to wait for navigation to start.
 */
module.exports.reload = async (url, options = { navigationTimeout: config.navigationTimeout}) => {
    validate();
    options = setNavigationOptions(options);
    options.navigationAction = true;
    await doActionAwaitingNavigation(options, async () => {
        await page.reload(url);
    });
    url = url !== undefined && url !== null ? url : (await runtimeHandler.runtimeEvaluate('window.location.toString()')).result.value;
    descEvent.emit('success', url + 'reloaded');
};

/**
 * Mimics browser back button click functionality.
 * @example
 * await goBack()
 *
 * @param {Object} [options]
 * @param {boolean} [options.waitForNavigation=true] - Wait for navigation after the goback. Default navigation timeout is 15 seconds, to override pass `{ navigationTimeout: 10000 }` in `options` parameter.
 * @param {string} [options.waitForEvents = ['firstMeaningfulPaint']] - Events available to wait for ['DOMContentLoaded', 'loadEventFired', 'networkAlmostIdle', 'networkIdle', 'firstPaint', 'firstContentfulPaint', 'firstMeaningfulPaint']]
 * @param {number} [options.timeout=5000] - DEPRECATED timeout option, use navigationTimeout instead.
 * @param {number} [options.navigationTimeout=5000] - Navigation timeout value in milliseconds for navigation after click.
 * 
 */
module.exports.goBack = async (options = { navigationTimeout: config.navigationTimeout}) => {
    validate();
    await _go(-1, options);
    descEvent.emit('success', 'Performed clicking on browser back button');
};

/**
 * Mimics browser forward button click functionality.
 * @example
 * await goForward()
 *
 * @param {Object} options
 * @param {boolean} [options.waitForNavigation=true] - Wait for navigation after the goForward. Default navigation timeout is 15 seconds, to override pass `{ navigationTimeout: 10000 }` in `options` parameter.
 * @param {string} [options.waitForEvents = ['firstMeaningfulPaint']] - Events available to wait for ['DOMContentLoaded', 'loadEventFired', 'networkAlmostIdle', 'networkIdle', 'firstPaint', 'firstContentfulPaint', 'firstMeaningfulPaint']]
 * @param {number} [options.timeout=5000] - DEPRECATED timeout option, use navigationTimeout instead.
 * @param {number} [options.navigationTimeout=5000] - Navigation timeout value in milliseconds for navigation after click.
 * @param {number} [options.waitForStart] - time to wait for navigation to start.
 */
module.exports.goForward = async (options = { navigationTimeout: config.navigationTimeout}) => {
    validate();
    await _go(+1, options);
    descEvent.emit('success', 'Performed clicking on browser forward button');
};

const _go = async (delta, options) => {
    const history = await page.getNavigationHistory();
    const entry = history.entries[history.currentIndex + delta];
    if (!entry)
        return null;
    options = setNavigationOptions(options);
    options.navigationAction = true;
    await doActionAwaitingNavigation(options, async () => {
        await page.navigateToHistoryEntry({ entryId: entry.id });
    });
};

/**
 * Returns window's current URL.
 * @example
 * await openBrowser();
 * await goto("www.google.com");
 * await currentURL(); # returns "https://www.google.com/?gws_rd=ssl"
 *
 * @returns {Promise<string>} - The URL of the current window.
 */
module.exports.currentURL = async () => {
    validate();
    const locationObj = await runtimeHandler.runtimeEvaluate('window.location.toString()');
    return (locationObj.result.value);
};

/**
 * Returns page's title.
 * @example
 * await openBrowser();
 * await goto("www.google.com");
 * await title(); # returns "Google"
 * 
 * @returns {Promise<string>} - The title of the current page.
 */
module.exports.title = async () => {
    validate();
    const result = await runtimeHandler.runtimeEvaluate('document.querySelector("title").textContent');
    return result.result.value;
};

const setNavigationOptions = (options) => {
    if (options.hasOwnProperty('timeout'))
        console.warn('DEPRECATION WARNING: timeout option is depracated, use navigationTimeout instead');
    options.waitForNavigation = determineWaitForNavigation(options.waitForNavigation);
    options.navigationTimeout = options.navigationTimeout || options.timeout || config.navigationTimeout;
    options.waitForStart = options.waitForStart || 100;
    return options;
};

const setOptions = (options, x, y) => {
    options = setNavigationOptions(options);
    options.x = x;
    options.y = y;
    options.button = options.button || 'left';
    options.clickCount = options.clickCount || 1;
    options.elementsToMatch = options.elementsToMatch || 10;
    return options;
};

const checkIfElementAtPointOrChild = async (e) => {

    function isElementAtPointOrChild() {
        let value, elem = this;
        if (elem.nodeType === Node.TEXT_NODE) {
            let range = document.createRange();
            range.selectNodeContents(elem);
            value = range.getClientRects()[0];
            elem = elem.parentElement;
        } else value = elem.getBoundingClientRect();
        const y = (value.top + value.bottom) / 2;
        const x = (value.left + value.right) / 2;
        const node = document.elementFromPoint(x, y);
        return elem.contains(node) ||
            (window.getComputedStyle(node).getPropertyValue('opacity') < 0.1) ||
            (window.getComputedStyle(elem).getPropertyValue('opacity') < 0.1);
    }

    const res = await runtimeHandler.runtimeCallFunctionOn(isElementAtPointOrChild, null, { nodeId: e });
    return res.result.value;
};

const getChildNodes = async (element) => {
    function getChild() {
        return this.childNodes;
    }
    const res = await evaluate(element, getChild);
    const childNodes = await runtimeHandler.getNodeIdsFromResult({ result: res });
    return childNodes;
};

const checkIfChildOfOtherMatches = async (elem, elements) => {
    function getElementFromPoint() {
        let value, elem = this;
        if (elem.nodeType === Node.TEXT_NODE) {
            let range = document.createRange();
            range.selectNodeContents(elem);
            value = range.getClientRects()[0];
        } else value = elem.getBoundingClientRect();
        const y = (value.top + value.bottom) / 2;
        const x = (value.left + value.right) / 2;
        return document.elementFromPoint(x, y);
    }
    const result = await runtimeHandler.runtimeCallFunctionOn(getElementFromPoint, null, { nodeId: elem });
    if (result.result.value === null) return false;
    const { nodeId } = await dom.requestNode({ objectId: result.result.objectId });
    if (elements.includes(nodeId)) return true;
    for (const element of elements) {
        const childNodes = await getChildNodes(element);
        if (childNodes.includes(nodeId)) return true;
    }
    const childOfNodeAtPoint = await getChildNodes(nodeId);
    if (childOfNodeAtPoint.some((val) => elements.includes(val))) return true;
    return false;
};

const checkIfElementIsCovered = async (elem, elems, isElemAtPoint) => {
    isElemAtPoint = await checkIfElementAtPointOrChild(elem);
    //If element to be clicked and element at point are different check if it is any other element matching the selector
    if (!isElemAtPoint)
        isElemAtPoint = await checkIfChildOfOtherMatches(elem, elems);
    return isElemAtPoint;
};

async function _click(selector, options, ...args) {
    const elems = Number.isInteger(selector) ? [selector] : (await handleRelativeSearch(await elements(selector), args));
    let elemsLength = elems.length;
    let isElemAtPoint;
    options = setOptions(options);
    if (elemsLength > options.elementsToMatch) {
        elems.splice(options.elementsToMatch, elems.length);
    }
    for (let elem of elems) {
        isElemAtPoint = false;
        await scrollTo(elem);
        const { x, y } = await domHandler.boundingBoxCenter(elem);
        isElemAtPoint = await checkIfElementIsCovered(elem, elems, isElemAtPoint);
        options = setOptions(options, x, y);
        if (isElemAtPoint) {
            const type = (await evaluate(elem, function getType() { return this.type; })).value;
            assertType(elem, () => type !== 'file', 'Unsupported operation, use `attach` on file input field');
            if (headful) await highlightElemOnAction(elem);
            break;
        }
    }
    if (!isElemAtPoint && elemsLength != elems.length)
        throw Error('Please provide a better selector, Too many matches.');
    if (!isElemAtPoint)
        throw Error(description(selector) + ' is covered by other element');
    await waitForMouseActions(options);
}

/**
 * Fetches an element with the given selector, scrolls it into view if needed, and then clicks in the center of the element. If there's no element matching selector, the method throws an error.
 * @example
 * await click('Get Started')
 * await click(link('Get Started'))
 * await click({x : 170, y : 567})
 *
 * @param {selector|string|object} selector - A selector to search for element to click / coordinates of the elemets to click on. If there are multiple elements satisfying the selector, the first will be clicked.
 * @param {Object} options - Click options.
 * @param {boolean} [options.waitForNavigation=true] - Wait for navigation after the click. Default navigation timeout is 15 seconds, to override pass `{ navigationTimeout: 10000 }` in `options` parameter.
 * @param {number} [options.waitForStart=100] - time to wait for navigation to start.
 * @param {number} [options.timeout=5000] - DEPRECATED timeout option, use navigationTimeout instead.
 * @param {number} [options.navigationTimeout=5000] - Navigation timeout value in milliseconds for navigation after click.
 * @param {string} [options.button='left'] - `left`, `right`, or `middle`.
 * @param {number} [options.clickCount=1] - Number of times to click on the element.
 * @param {number} [options.elementsToMatch=10] - Number of elements to loop through to match the element with given selector.
 * @param {string} [options.waitForEvents = ['firstMeaningfulPaint']] - Events available to wait for ['DOMContentLoaded', 'loadEventFired', 'networkAlmostIdle', 'networkIdle', 'firstPaint', 'firstContentfulPaint', 'firstMeaningfulPaint']]
 */
module.exports.click = click;

async function click(selector, options = {}, ...args) {
    validate();
    if (options instanceof RelativeSearchElement) {
        args = [options].concat(args);
        options = {};
    }
    if (isSelector(selector) || isString(selector) || Number.isInteger(selector)) {
        await _click(selector, options, ...args);
        descEvent.emit('success', 'Clicked ' + description(selector, true));
    } else {
        options = setOptions(options, selector.x, selector.y);
        await waitForMouseActions(options);
        descEvent.emit('success', 'Clicked on coordinates x : ' + selector.x + ' and y : ' + selector.y);
    }
}

/**
 * Fetches an element with the given selector, scrolls it into view if needed, and then double clicks the element. If there's no element matching selector, the method throws an error.
 *
 * @example
 * await doubleClick('Get Started')
 * await doubleClick(button('Get Started'))
 *
 * @param {selector|string} selector - A selector to search for element to click. If there are multiple elements satisfying the selector, the first will be double clicked.
 * @param {Object} options - Click options.
 * @param {boolean} [options.waitForNavigation=true] - Wait for navigation after the click. Default navigation timout is 15 seconds, to override pass `{ navigationTimeout: 10000 }` in `options` parameter.
 */
module.exports.doubleClick = async (selector, options = {}, ...args) => {
    if (options instanceof RelativeSearchElement) {
        args = [options].concat(args);
        options = {};
    }
    options = {
        waitForNavigation: determineWaitForNavigation(options.waitForNavigation),
        clickCount: 2
    };
    await _click(selector, options, ...args);
    descEvent.emit('success', 'Double clicked ' + description(selector, true));
};

/**
 * Fetches an element with the given selector, scrolls it into view if needed, and then right clicks the element. If there's no element matching selector, the method throws an error.
 *
 * @example
 * await rightClick('Get Started')
 * await rightClick(text('Get Started'))
 *
 * @param {selector|string} selector - A selector to search for element to right click. If there are multiple elements satisfying the selector, the first will be double clicked.
 * @param {Object} options - Click options.
 * @param {boolean} [options.waitForNavigation=true] - Wait for navigation after the click. Default navigation timout is 15 seconds, to override pass `{ navigationTimeout: 10000 }` in `options` parameter.
 */
module.exports.rightClick = async (selector, options = {}, ...args) => {
    if (options instanceof RelativeSearchElement) {
        args = [options].concat(args);
        options = {};
    }
    options = {
        waitForNavigation: determineWaitForNavigation(options.waitForNavigation),
        button: 'right'
    };
    await _click(selector, options, ...args);
    descEvent.emit('success', 'Right clicked ' + description(selector, true));
};

/**
 * Fetches the source element with given selector and moves it to given destination selector or moves for given distance. If there's no element matching selector, the method throws an error.
 *Drag and drop of HTML5 draggable does not work as expected. Issue tracked here https://github.com/getgauge/taiko/issues/279
 *
 * @example
 * await dragAndDrop($("work"),into($('work done')))
 * await dragAndDrop($("work"),{up:10,down:10,left:10,right:10})
 *
 * @param {selector|string} source - Element to be Dragged
 * @param {selector|string} destination - Element for dropping the dragged element
 * @param {Object} distance - Distance to be moved from position of source element
 * @param {string} [options.waitForEvents = ['firstMeaningfulPaint']] - Events available to wait for ['DOMContentLoaded', 'loadEventFired', 'networkAlmostIdle', 'networkIdle', 'firstPaint', 'firstContentfulPaint', 'firstMeaningfulPaint']]
 */
module.exports.dragAndDrop = async (source, destination) => {
    let sourceElem = await element(source);
    let destElem = isSelector(destination) || isString(destination) ? await element(destination) : destination;
    let options = setOptions({});
    await doActionAwaitingNavigation(options, async () => {
        if (headful) {
            await highlightElemOnAction(sourceElem);
            if (!isNaN(destElem)) await highlightElemOnAction(destElem);
        }
        await dragAndDrop(options, sourceElem, destElem);
    });
    const desc = !isNaN(destElem) ? `Dragged and dropped ${description(source, true)} to ${description(destination, true)}}` :
        `Dragged and dropped ${description(source, true)} at ${JSON.stringify(destination)}`;
    descEvent.emit('success', desc);
};

const dragAndDrop = async (options, sourceElem, destElem) => {
    let sourcePosition = await domHandler.boundingBoxCenter(sourceElem);
    await scrollTo(sourceElem);
    options.x = sourcePosition.x;
    options.y = sourcePosition.y;
    options.type = 'mouseMoved';
    await input.dispatchMouseEvent(options);
    options.type = 'mousePressed';
    await input.dispatchMouseEvent(options);
    let destPosition = await calculateDestPosition(sourceElem, destElem);
    await inputHandler.mouse_move(sourcePosition, destPosition);
    options.x = destPosition.x;
    options.y = destPosition.y;
    options.type = 'mouseReleased';
    await input.dispatchMouseEvent(options);
};

const calculateDestPosition = async (sourceElem, destElem) => {
    if (!isNaN(destElem)) {
        await scrollTo(destElem);
        return await domHandler.boundingBoxCenter(destElem);
    }
    const destPosition = await domHandler.calculateNewCenter(sourceElem, destElem);
    const newBoundary = destPosition.newBoundary;
    if (headful) {
        await overlay.highlightQuad({ quad: [newBoundary.right, newBoundary.top, newBoundary.right, newBoundary.bottom, newBoundary.left, newBoundary.bottom, newBoundary.left, newBoundary.top], outlineColor: { r: 255, g: 0, b: 0 } });
        await waitFor(1000);
        await overlay.hideHighlight();
    }
    return destPosition;
};

/**
 * Fetches an element with the given selector, scrolls it into view if needed, and then hovers over the center of the element. If there's no element matching selector, the method throws an error.
 *
 * @example
 * await hover('Get Started')
 * await hover(link('Get Started'))
 *
 * @param {selector|string} selector - A selector to search for element to right click. If there are multiple elements satisfying the selector, the first will be hovered.
 * @param {string} [options.waitForEvents = ['firstMeaningfulPaint']] - Events available to wait for ['DOMContentLoaded', 'loadEventFired', 'networkAlmostIdle', 'networkIdle', 'firstPaint', 'firstContentfulPaint', 'firstMeaningfulPaint']]
 */
module.exports.hover = async (selector, options = {}) => {
    validate();
    options = setNavigationOptions(options);
    const e = await element(selector);
    await scrollTo(e);
    if (headful) await highlightElemOnAction(e);
    const { x, y } = await domHandler.boundingBoxCenter(e);
    const option = {
        x: x,
        y: y
    };
    await doActionAwaitingNavigation(options, async () => {
        Promise.resolve().then(() => {
            option.type = 'mouseMoved';
            return input.dispatchMouseEvent(option);
        }).catch((err) => {
            throw new Error(err);
        });
    });
    descEvent.emit('success', 'Hovered over the ' + description(selector, true));
};

/**
 * Fetches an element with the given selector and focuses it. If there's no element matching selector, the method throws an error.
 *
 * @example
 * await focus(textField('Username:'))
 *
 * @param {selector|string} selector - A selector of an element to focus. If there are multiple elements satisfying the selector, the first will be focused.
 * @param {Object} options - {waitForNavigation:true,waitForStart:100,navigationTimeout:10000}
 * @param {string} [options.waitForEvents = ['firstMeaningfulPaint']] - Events available to wait for ['DOMContentLoaded', 'loadEventFired', 'networkAlmostIdle', 'networkIdle', 'firstPaint', 'firstContentfulPaint', 'firstMeaningfulPaint']]
 */
module.exports.focus = async (selector, options = {}) => {
    validate();
    options = setNavigationOptions(options);
    await doActionAwaitingNavigation(options, async () => {
        if (headful) await highlightElemOnAction(await element(selector));
        await _focus(selector);
    });
    descEvent.emit('success', 'Focussed on the ' + description(selector, true));
};

/**
 * Types the given text into the focused or given element.
 * @example
 * await write('admin', into('Username:'))
 * await write('admin', 'Username:')
 * await write('admin')
 *
 * @param {string} text - Text to type into the element.
 * @param {selector|string} [into] - A selector of an element to write into.
 * @param {Object} [options]
 * @param {number} options.delay - Time to wait between key presses in milliseconds.
 * @param {boolean} [options.waitForNavigation=true] - Wait for navigation after the click. Default navigation timeout is 15 seconds, to override pass `{ navigationTimeout: 10000 }` in `options` parameter.
 * @param {number} [options.waitForStart=100] - wait for navigation to start.
 * @param {number} [options.timeout=5000] - DEPRECATED timeout option, use navigationTimeout instead.
 * @param {number} [options.navigationTimeout=5000] - Navigation timeout value in milliseconds for navigation after click.
 * @param {string} [options.waitForEvents = ['firstMeaningfulPaint']] - Events available to wait for ['DOMContentLoaded', 'loadEventFired', 'networkAlmostIdle', 'networkIdle', 'firstPaint', 'firstContentfulPaint', 'firstMeaningfulPaint']]
 */
module.exports.write = async (text, into, options = { delay: 10 }) => {
    validate();
    let desc;
    if (into && !isSelector(into)) {
        if (!into.delay) into.delay = options.delay;
        options = into;
        into = undefined;
    }
    options = setNavigationOptions(options);
    await doActionAwaitingNavigation(options, async () => {
        if (into) {
            const selector = isString(into) ? textField(into) : into;
            await _focus(selector);
            const activeElement = await runtimeHandler.activeElement();
            await _write(text, activeElement, options);
            text = (activeElement.isPassword) ? '*****' : text;
            desc = `Wrote ${text} into the ` + description(selector, true);
            return;
        } else {
            const activeElement = await runtimeHandler.activeElement();
            await _write(text, activeElement, options);
            text = (activeElement.isPassword) ? '*****' : text;
            desc = `Wrote ${text} into the focused element.`;
            return;
        }
    });
    descEvent.emit('success', desc);
};

const _write = async (text, activeElement, options) => {
    if (activeElement.notWritable)
        throw new Error('Element focused is not writable');
    if (headful) await highlightElemOnAction(activeElement.nodeId);
    for (const char of text) {
        await new Promise(resolve => {
            const timeoutId = setTimeout(resolve, options.delay);
            timeouts.push(timeoutId);
        });
        await input.dispatchKeyEvent({ type: 'char', text: char });
    }
};

/**
 * Clears the value of given selector. If no selector is given clears the current active element.
 *
 * @example
 * await clear()
 * await clear(textBox({placeholder:'Email'}))
 *
 * @param {selector} selector - A selector to search for element to clear. If there are multiple elements satisfying the selector, the first will be cleared.
 * @param {Object} options - Click options.
 * @param {boolean} [options.waitForNavigation=true] - Wait for navigation after clear. Default navigation timeout is 15 seconds, to override pass `{ navigationTimeout: 10000 }` in `options` parameter.
 * @param {number} [options.waitForStart=100] - wait for navigation to start.
 * @param {number} [options.timeout=5000] - DEPRECATED timeout option, use navigationTimeout instead.
 * @param {number} [options.navigationTimeout=5000] - Navigation timeout value in milliseconds for navigation after click.
 * @param {string} [options.waitForEvents = ['firstMeaningfulPaint']] - Events available to wait for ['DOMContentLoaded', 'loadEventFired', 'networkAlmostIdle', 'networkIdle', 'firstPaint', 'firstContentfulPaint', 'firstMeaningfulPaint']]
 */
module.exports.clear = async (selector, options = {}) => {
    if (selector && !isSelector(selector)) {
        options = selector;
        selector = undefined;
    }
    options = setNavigationOptions(options);
    if (selector) await _focus(selector);
    const activeElement = await runtimeHandler.activeElement();
    if (activeElement.notWritable)
        throw new Error('Element cannot be cleared');
    const desc = !selector ? 'Cleared element on focus' :
        'Cleared ' + description(selector, true);
    await doActionAwaitingNavigation(options, async () => {
        await _clear(activeElement.nodeId);
        if (headful) await highlightElemOnAction(activeElement.nodeId);
    });
    descEvent.emit('success', desc);
};

const _clear = async (elem) => {
    await _click(elem, { clickCount: 3, waitForNavigation: false });
    await inputHandler.down('Backspace');
    await inputHandler.up('Backspace');
};

/**
 * Attaches a file to a file input element.
 *
 * @example
 * await attach('c:/abc.txt', to('Please select a file:'))
 * await attach('c:/abc.txt', 'Please select a file:')
 *
 * @param {string} filepath - The path of the file to be attached.
 * @param {selector|string} to - The file input element to which to attach the file.
 */
module.exports.attach = async (filepath, to) => {
    validate();
    let resolvedPath = filepath ? path.resolve(process.cwd(), filepath) : path.resolve(process.cwd());
    fs.open(resolvedPath, 'r', (err) => {
        if (err && err.code === 'ENOENT') {
            throw new Error(`File ${resolvedPath} doesnot exists.`);
        }
    });
    if (isString(to)) to = fileField(to);
    else if (!isSelector(to)) throw Error('Invalid element passed as paramenter');
    const nodeId = await element(to);
    if (headful) await highlightElemOnAction(nodeId);
    await dom.setFileInputFiles({
        nodeId: nodeId,
        files: [resolvedPath]
    });
    descEvent.emit('success', 'Attached ' + resolvedPath + ' to the ' + description(to, true));
};

/**
 * Presses the given keys.
 *
 * @example
 * await press('Enter')
 * await press('a')
 * await press(['Shift', 'ArrowLeft', 'ArrowLeft'])
 *
 * @param {string | Array<string> } keys - Name of keys to press, such as ArrowLeft. See [USKeyboardLayout](https://github.com/getgauge/taiko/blob/master/lib/USKeyboardLayout.js) for a list of all key names.
 * @param {Object} options
 * @param {string} [options.text] - If specified, generates an input event with this text.
 * @param {number} [options.delay=0] - Time to wait between keydown and keyup in milliseconds.
 * @param {boolean} [options.waitForNavigation=true] - Wait for navigation after the click. Default navigation timeout is 15 seconds, to override pass `{ navigationTimeout: 10000 }` in `options` parameter.
 * @param {number} [options.waitForStart=100] - wait for navigation to start.
 * @param {number} [options.timeout=5000] - DEPRECATED timeout option, use navigationTimeout instead.
 * @param {number} [options.navigationTimeout=5000] - Navigation timeout value in milliseconds for navigation after click.
 * @param {string} [options.waitForEvents = ['firstMeaningfulPaint']] - Events available to wait for ['DOMContentLoaded', 'loadEventFired', 'networkAlmostIdle', 'networkIdle', 'firstPaint', 'firstContentfulPaint', 'firstMeaningfulPaint']]
 */
module.exports.press = async (keys, options = {}) => {
    validate();
    options = setNavigationOptions(options);
    return await _press(new Array().concat(keys), options);
};

async function _press(keys, options) {
    await doActionAwaitingNavigation(options, async () => {
        for (let i = 0; i < keys.length; i++) await inputHandler.down(keys[i], options);
        if (options && options.delay) await new Promise(f => {
            const timeoutId = setTimeout(f, options.delay);
            timeouts.push(timeoutId);
        });
        keys = keys.reverse();
        for (let i = 0; i < keys.length; i++) await inputHandler.up(keys[i]);
    });
    descEvent.emit('success', 'Pressed the ' + keys.reverse().join(' + ') + ' key');
}


/**
 * Highlights the given element on the page by drawing a red rectangle around it. This is useful for debugging purposes.
 *
 * @example
 * await highlight('Get Started')
 * await highlight(link('Get Started'))
 *
 * @param {selector|string} selector - A selector of an element to highlight. If there are multiple elements satisfying the selector, the first will be highlighted.
  * @param {...relativeSelector} args - Proximity selectors
 */
module.exports.highlight = highlight;

async function highlight(selector, ...args) {
    validate();

    function highlightNode() {
        if (this.nodeType === Node.TEXT_NODE){
            this.parentElement.style.outline = '0.5em solid red';
            return;
        }
        this.style.outline = '0.5em solid red';
    }
    let elems = await handleRelativeSearch(await elements(selector), args);
    await evaluate(elems[0], highlightNode);
    descEvent.emit('success', 'Highlighted the ' + description(selector, true));
}

/**
 * Performs the given mouse action on the given coordinates. This is useful in performing actions on canvas.
 *
 * @example
 * await mouseAction('press', {x:0,y:0})
 * await mouseAction('move', {x:9,y:9})
 * await mouseAction('release', {x:9,y:9})
 *
 * @param {string} action - Action to be performed on the canvas
 * @param {Object} coordinates - Coordinates of a point on canvas to perform the action.
 */
module.exports.mouseAction = mouseAction;

async function mouseAction(action, coordinates, options = {}) {
    validate();
    options = setNavigationOptions(options);
    if (headful)
        await overlay.highlightRect({ x: coordinates.x, y: coordinates.y, width: 1, height: 1, outlineColor: { r: 255, g: 0, b: 0 } });
    options = setOptions(options, coordinates.x, coordinates.y);
    await doActionAwaitingNavigation(options, async () => {
        if (action === 'press')
            options.type = 'mousePressed';
        else if (action === 'move')
            options.type = 'mouseMoved';
        else if (action === 'release')
            options.type = 'mouseReleased';
        await input.dispatchMouseEvent(options);
    });
    descEvent.emit('success', 'Performed mouse ' + action + 'action at {' + coordinates.x + ', ' + coordinates.y + '}');
}

/**
 * Scrolls the page to the given element.
 *
 * @example
 * await scrollTo('Get Started')
 * await scrollTo(link('Get Started'))
 *
 * @param {selector|string} selector - A selector of an element to scroll to.
 * @param {string} [options.waitForEvents = ['firstMeaningfulPaint']] - Events available to wait for ['DOMContentLoaded', 'loadEventFired', 'networkAlmostIdle', 'networkIdle', 'firstPaint', 'firstContentfulPaint', 'firstMeaningfulPaint']]
 */
module.exports.scrollTo = async (selector, options = {}) => {
    options = setNavigationOptions(options);
    await doActionAwaitingNavigation(options, async () => {
        await scrollTo(selector);
    });
    if (headful) await highlightElemOnAction(await element(selector));
    descEvent.emit('success', 'Scrolled to the ' + description(selector, true));
};

async function scrollTo(selector) {
    validate();

    function scrollToNode() {
        const element = this.nodeType === Node.TEXT_NODE ? this.parentElement : this;
        element.scrollIntoViewIfNeeded();
        return 'result';
    }
    await evaluate(selector, scrollToNode);
}

const scroll = async (e, px, scrollPage, scrollElement, direction) => {
    e = e || 100;
    if (Number.isInteger(e)) {
        const res = await runtimeHandler.runtimeEvaluate(`(${scrollPage}).apply(null, ${JSON.stringify([e])})`);
        if (res.result.subtype == 'error') throw new Error(res.result.description);
        return { description: `Scrolled ${direction} the page by ${e} pixels` };
    }

    const nodeId = await element(e);
    if (headful) await highlightElemOnAction(nodeId);
    //TODO: Allow user to set options for scroll
    const options = setNavigationOptions({});
    await doActionAwaitingNavigation(options, async () => {
        const res = await runtimeHandler.runtimeCallFunctionOn(scrollElement, null, { nodeId: nodeId, arg: px });
        if (res.result.subtype == 'error') throw new Error(res.result.description);
    });
    descEvent.emit('success', 'Scrolled ' + direction + description(e, true) + 'by ' + px + ' pixels');
};

/**
 * Scrolls the page/element to the right.
 *
 * @example
 * await scrollRight()
 * await scrollRight(1000)
 * await scrollRight('Element containing text')
 * await scrollRight('Element containing text', 1000)
 *
 * @param {selector|string|number} [e='Window']
 * @param {number} [px=100]
 */
module.exports.scrollRight = async (e, px = 100) => {
    validate();
    return await scroll(e, px, px => window.scrollBy(px, 0),
        function sr(px) {
            if (this.tagName === 'IFRAME') {
                this.contentWindow.scroll(this.contentWindow.scrollX + px, this.contentWindow.scrollY);
                return true;
            }
            this.scrollLeft += px; return true;
        },
        'right');
};

/**
 * Scrolls the page/element to the left.
 *
 * @example
 * await scrollLeft()
 * await scrollLeft(1000)
 * await scrollLeft('Element containing text')
 * await scrollLeft('Element containing text', 1000)
 *
 * @param {selector|string|number} [e='Window']
 * @param {number} [px=100]
 */
module.exports.scrollLeft = async (e, px = 100) => {
    validate();
    return await scroll(e, px, px => window.scrollBy(px * -1, 0),
        function sl(px) {
            if (this.tagName === 'IFRAME') {
                this.contentWindow.scroll(this.contentWindow.scrollX - px, this.contentWindow.scrollY);
                return true;
            }
            this.scrollLeft -= px; return true;
        },
        'left');
};

/**
 * Scrolls up the page/element.
 *
 * @example
 * await scrollUp()
 * await scrollUp(1000)
 * await scrollUp('Element containing text')
 * await scrollUp('Element containing text', 1000)
 *
 * @param {selector|string|number} [e='Window']
 * @param {number} [px=100]
 */
module.exports.scrollUp = async (e, px = 100) => {
    validate();
    return await scroll(e, px, px => window.scrollBy(0, px * -1),
        function su(px) {
            if (this.tagName === 'IFRAME') {
                this.contentWindow.scroll(this.contentWindow.scrollX, this.contentWindow.scrollY - px);
                return true;
            }
            this.scrollTop -= px; return true;
        },
        'up');
};

/**
 * Scrolls down the page/element.
 *
 * @example
 * await scrollDown()
 * await scrollDown(1000)
 * await scrollDown('Element containing text')
 * await scrollDown('Element containing text', 1000)
 *
 * @param {selector|string|number} [e='Window']
 * @param {number} [px=100]
 */
module.exports.scrollDown = async (e, px = 100) => {
    validate();
    return await scroll(e, px, px => window.scrollBy(0, px),
        function sd(px) {
            if (this.tagName === 'IFRAME') {
                this.contentWindow.scroll(this.contentWindow.scrollX, this.contentWindow.scrollY + px);
                return true;
            }
            this.scrollTop += px; return true;
        },
        'down');
};

/**
 * Captures a screenshot of the page. Appends timeStamp to filename if no filepath given.
 *
 * @example
 * await screenshot()
 * await screenshot({path : 'screenshot.png'})
 * await screenshot({fullPage:true})
 * await screenshot(text('Images', toRightOf('gmail')))
 *
 * @param {Object} options - {path:'screenshot.png', fullPage:true, padding:16} or {encoding:'base64'}
 * @returns {Promise<Buffer>} - Promise which resolves to buffer with captured screenshot if {encoding:'base64'} given.
 */
module.exports.screenshot = async (selector, options = {}) => {
    validate();
    if (selector && !isSelector(selector)) options = selector;
    options.path = options.path || `Screenshot-${Date.now()}.png`;
    let screenShot;
    let clip;
    if (isSelector(selector)) {
        if (options.fullPage) console.warn('Ignoring fullPage screenshot as custom selector is found!');
        let padding = options.padding || 0;
        let elems = await elements(selector);
        const { x, y, width, height } = await domHandler.boundBox(elems[0]);
        clip = {
            x: x - padding,
            y: y - padding,
            width: width + padding * 2,
            height: height + padding * 2,
            scale: 1
        };
        screenShot = await page.captureScreenshot({ clip });
    } else if (options.fullPage) {
        const metrics = await page.getLayoutMetrics();
        const width = Math.ceil(metrics.contentSize.width);
        const height = Math.ceil(metrics.contentSize.height);
        clip = { x: 0, y: 0, width, height, scale: 1 };
        screenShot = await page.captureScreenshot({ clip });
    } else {
        screenShot = await page.captureScreenshot();
    }
    if (options.encoding === 'base64') return screenShot.data;
    fs.writeFileSync(options.path, Buffer.from(screenShot.data, 'base64'));
    descEvent.emit('success', 'Screenshot is created at ' + options.path);
};

/**
 * This {@link selector} lets you identify elements on the web page via XPath or CSS selector.
 * @example
 * highlight($(`//*[text()='text']`))
 * $(`//*[text()='text']`).exists()
 * $(`#id`)
 *
 * @param {string} selector - XPath or CSS selector.
 * @param {...relativeSelector} args - Proximity selectors
 * @returns {ElementWrapper}
 */
module.exports.$ = (selector, ...args) => {
    validate();
    const get = async () => await handleRelativeSearch(await (selector.startsWith('//') || selector.startsWith('(') ? $$xpath(selector) : $$(selector)), args);
    return {
        get: getIfExists(get),
        exists: exists(getIfExists(get), descEvent),
        description: `Custom selector $(${selector})`,
        text: selectorText(get)
    };
};

const getValues = (attrValuePairs, args) => {

    if (attrValuePairs instanceof RelativeSearchElement) {
        args = [attrValuePairs].concat(args);
        return { args: args };
    }

    if (isString(attrValuePairs) || isSelector(attrValuePairs)) {
        return { label: attrValuePairs, args: args };
    }

    return { attrValuePairs: attrValuePairs, args: args };
};

const getQuery = (attrValuePairs, tag = '') => {
    let path = tag;
    for (const key in attrValuePairs) {
        if (key === 'class') path += `[contains(@${key}, ${xpath(attrValuePairs[key])})]`;
        else path += `[@${key} = ${xpath(attrValuePairs[key])}]`;
    }
    return path;
};


const getElementGetter = (selector, query, tag) => {
    let get;
    if (selector.attrValuePairs) get = async () => await handleRelativeSearch(await $$xpath(getQuery(selector.attrValuePairs, tag)), selector.args);
    else if (selector.label) get = async () => await handleRelativeSearch(await query(), selector.args);
    else get = async () => await handleRelativeSearch(await $$xpath(tag), selector.args);
    return get;
};

const desc = (selector, query, tag) => {
    let description = '';
    if (selector.attrValuePairs) description = getQuery(selector.attrValuePairs, tag);
    else if (selector.label) description = `${tag} with ${query} ${selector.label} `;

    for (const arg of selector.args) {
        description += description === '' ? tag : ' and';
        description += ' ' + arg.toString();
    }

    return description;
};

/**
 * This {@link selector} lets you identify an image on a web page. Typically, this is done via the image's alt text or attribute and value pairs.
 *
 * @example
 * await click(image('alt'))
 * image('alt').exists()
 *
 * @param {string} alt - The image's alt text.
 * @param {Object} attrValuePairs - Pairs of attribute and value like {"id":"name","class":"class-name"}
 * @param {...relativeSelector} args - Proximity selectors
 * @returns {ElementWrapper}
 */
module.exports.image = (attrValuePairs, ...args) => {
    validate();
    const selector = getValues(attrValuePairs, args);
    const get = getElementGetter(selector, async () => await $$xpath(`//img[contains(@alt, ${xpath(selector.label)})]`), '//img');
    return { get: getIfExists(get), exists: exists(getIfExists(get), descEvent), description: desc(selector, 'alt', 'Image'), text: selectorText(get) };
};

/**
 * This {@link selector} lets you identify a link on a web page with text or attribute and value pairs.
 *
 * @example
 * await click(link('Get Started'))
 * link('Get Started').exists()
 *
 * @param {string} text - The link text.
 * @param {Object} attrValuePairs - Pairs of attribute and value like {"id":"name","class":"class-name"}
 * @param {...relativeSelector} args - Proximity selectors
 * @returns {ElementWrapper}
 */
module.exports.link = (attrValuePairs, ...args) => {
    validate();
    const selector = getValues(attrValuePairs, args);
    const get = getElementGetter(selector, async () => await elements(selector.label, 'a'), '//a');
    return { get: getIfExists(get), exists: exists(getIfExists(get), descEvent), description: desc(selector, 'text', 'Link'), text: selectorText(get) };
};

/**
 * This {@link selector} lets you identify a list item (HTML <li> element) on a web page with label or attribute and value pairs.
 *
 * @example
 * await highlight(listItem('Get Started'))
 * listItem('Get Started').exists()
 *
 * @param {string} label - The label of the list item.
 * @param {Object} attrValuePairs - Pairs of attribute and value like {"id":"name","class":"class-name"}
 * @param {...relativeSelector} args - Proximity selectors
 * @returns {ElementWrapper}
 */
module.exports.listItem = (attrValuePairs, ...args) => {
    validate();
    const selector = getValues(attrValuePairs, args);
    const get = getElementGetter(selector, async () => await elements(selector.label, 'li'), '//li');
    return { get: getIfExists(get), exists: exists(getIfExists(get), descEvent), description: desc(selector, 'label', 'List item'), text: selectorText(get) };
};

/**
 * This {@link selector} lets you identify a button on a web page with label or attribute and value pairs.
 *
 * @example
 * await highlight(button('Get Started'))
 * button('Get Started').exists()
 *
 * @param {string} label - The button label.
 * @param {Object} attrValuePairs - Pairs of attribute and value like {"id":"name","class":"class-name"}
 * @param {...relativeSelector} args - Proximity selectors
 * @returns {ElementWrapper}
 */
module.exports.button = (attrValuePairs, ...args) => {
    validate();
    let get;
    const selector = getValues(attrValuePairs, args);
    if (!selector.attrValuePairs && !selector.label) get = async () => await handleRelativeSearch(await $$xpath('//input[@type="submit" or @type="reset" or @type="button"] | //button'), selector.args);
    else {
        const getByButton = getElementGetter(selector, async () => await elements(selector.label, 'button'), '//button');

        const getByInput = getElementGetter(selector,
            async () => await $$xpath(`//input[@type='submit' or @type='reset' or @type='button'][@id=(//label[contains(string(), ${xpath(selector.label)})]/@for)] | //label[contains(string(), ${xpath(selector.label)})]/input[@type='submit' or @type='reset' or @type='button'] | //input[contains(@value, ${xpath(selector.label)})]`),
            '//input[@type="submit" or @type="reset" or @type="button"]');
        get = async () => {
            const input = await getByInput();
            if (input.length) return input;
            return getByButton();
        };
    }
    return { get: getIfExists(get), exists: exists(getIfExists(get), descEvent), description: desc(selector, 'label', 'Button'), text: selectorText(get) };
};
/**
 * This {@link selector} lets you identify an input field on a web page with label or attribute and value pairs.
 *
 * @deprecated use textBox for input with type text and password, textarea and contenteditable fields.
 * @example
 * await focus(inputField({'id':'name'})
 * inputField({'id': 'name'}).exists()
 *
 * @param {Object} attrValuePairs - Pairs of attribute and value like {"id":"name","class":"class-name"}
 * @param {...relativeSelector} args - Proximity selectors
 * @returns {ElementWrapper}
 */
module.exports.inputField = (attrValuePairs, ...args) => {
    console.warn('DEPRECATION WARNING: inputField is deprecated, use textBox for input with type text and password, textarea and contenteditable fields.');
    validate();
    const selector = getValues(attrValuePairs, args);
    const getInputField = getElementGetter(selector,
        async () => await $$xpath(`//input[@id=(//label[contains(string(), ${xpath(selector.label)})]/@for)] | //label[contains(string(), ${xpath(selector.label)})]/input`), '//input');
    const getContentEditable = getElementGetter(selector, async () => await $$xpath('//*[@contenteditable]'), '//*[@contenteditable]');
    let get = async () => {
        const elems = await getInputField();
        if (elems.length) return elems;
        return await getContentEditable();
    };

    return {
        get: getIfExists(get),
        exists: exists(getIfExists(get), descEvent),
        description: desc(selector, 'label', 'Input Field'),
        value: async () => {
            const nodeId = (await getIfExists(get)())[0];
            if (!nodeId) throw `${desc(selector, 'label', 'Input Field')} not found`;
            return (await evaluate(nodeId, function getvalue() { return this.value; })).value;
        },
        text: selectorText(get)
    };
};

/**
 * This {@link selector} lets you identify a file input field on a web page either with label or with attribute and value pairs.
 *
 * @example
 * fileField('Please select a file:').value()
 * fileField('Please select a file:').exists()
 * fileField({'id':'file'}).exists()
 *
 * @param {string} label - The label (human-visible name) of the file input field.
 * @param {Object} attrValuePairs - Pairs of attribute and value like {"id":"name","class":"class-name"}
 * @param {...relativeSelector} args - Proximity selectors
 * @returns {ElementWrapper}
 */
module.exports.fileField = fileField;

function fileField(attrValuePairs, ...args) {
    validate();
    const selector = getValues(attrValuePairs, args);
    const get = getElementGetter(selector,
        async () => await $$xpath(`//input[@type='file'][@id=(//label[contains(string(), ${xpath(selector.label)})]/@for)] | //label[contains(string(), ${xpath(selector.label)})]/input[@type='file']`),
        '//input[@type="file"]');
    return {
        get: getIfExists(get),
        exists: exists(getIfExists(get), descEvent),
        value: async () => {
            const nodeId = (await getIfExists(get)())[0];
            if (!nodeId) throw `${desc(selector, 'label', 'File field')} not found`;
            return (await evaluate(nodeId, function getvalue() { return this.value; })).value;
        },
        description: desc(selector, 'label', 'File field'),
        text: selectorText(get)
    };
}

/**
 * This {@link selector} lets you identify a text field(input with type text and password, textarea and contenteditable fields)
 * on a web page either with label or with attribute and value pairs.
 *
 * @example
 * await focus(textBox('Username:'))
 * textBox('Username:').exists()
 *
 * @param {Object} attrValuePairs - Pairs of attribute and value like {"id":"name","class":"class-name"}
 * @param {string} label - The label (human-visible name) of the text field.
 * @param {...relativeSelector} args - Proximity selectors
 * @returns {ElementWrapper}
 */
module.exports.textBox = textBox;

function textBox(attrValuePairs, ...args) {
    validate();
    const selector = getValues(attrValuePairs, args);
    let get;
    if (!selector.attrValuePairs && !selector.label) get = async () => await handleRelativeSearch(await $$xpath('//input[@type="text" or @type="password"] | //textarea | //*[@contenteditable]'), selector.args);
    else {
        const getInputText = getElementGetter(selector,
            async () => await $$xpath(`//input[@type='text' or @type='password'][@id=(//label[contains(string(), ${xpath(selector.label)})]/@for)] | \
            //label[contains(string(), ${xpath(selector.label)})]/input[@type='text' or @type='password'] | \
            //input[@type='text' or @type='password'][following-sibling::text()[position() = 1 and contains(., ${xpath(selector.label)})]]`),
            '//input[@type="text" or @type="password"]');
        const getTextArea = getElementGetter(selector,
            async () => await $$xpath(`//textarea[@id=(//label[contains(string(), ${xpath(selector.label)})]/@for)] | \
            //label[contains(string(), ${xpath(selector.label)})]/textarea`),
            '//textarea');
        const getContentEditable = getElementGetter(selector,
            async () => await $$xpath(`//*[@contenteditable][@id=(//label[contains(string(), ${xpath(selector.label)})]/@for)] | \
             //label[contains(string(), ${xpath(selector.label)})]/*[@contenteditable]`),
            '//*[@contenteditable]');
        get = async () => {
            let elems = await getInputText();
            elems = elems.concat(await getTextArea());
            elems = elems.concat(await getContentEditable());
            return elems;
        };
    }
    return {
        get: getIfExists(get),
        exists: exists(getIfExists(get), descEvent),
        description: desc(selector, 'label', 'Text field'),
        value: async () => {
            const nodeId = (await getIfExists(get)())[0];
            if (!nodeId) throw `${desc(selector, 'label', 'Text field')} not found`;
            return (await evaluate(nodeId, function getValue() { if (this.value) return this.value; return this.innerText; })).value;
        },
        text: selectorText(get)
    };
}

/**
 * This {@link selector} lets you identify a text field on a web page either with label or with attribute and value pairs.
 *
 * @deprecated use textBox to select inputField with type text and textarea.
 *
 * @example
 * await focus(textField('Username:'))
 * textField('Username:').exists()
 *
 * @param {Object} attrValuePairs - Pairs of attribute and value like {"id":"name","class":"class-name"}
 * @param {string} label - The label (human-visible name) of the text field.
 * @param {...relativeSelector} args - Proximity selectors
 * @returns {ElementWrapper}
 */
module.exports.textField = textField;

function textField(attrValuePairs, ...args) {
    validate();
    console.warn('DEPRECATION WARNING: textField is deprecated. use textBox to select inputField with type text and textarea.');
    const selector = getValues(attrValuePairs, args);
    const get = getElementGetter(selector,
        async () => await $$xpath(`//input[@type='text'][@id=(//label[contains(string(), ${xpath(selector.label)})]/@for)] | //label[contains(string(), ${xpath(selector.label)})]/input[@type='text']`),
        '//input[@type="text"]');
    return {
        get: getIfExists(get),
        exists: exists(getIfExists(get), descEvent),
        description: desc(selector, 'label', 'Text field'),
        value: async () => {
            const nodeId = (await getIfExists(get)())[0];
            if (!nodeId) throw `${desc(selector, 'label', 'Text field')} not found`;
            return (await evaluate(nodeId, function getvalue() { return this.value; })).value;
        },
        text: selectorText(get)
    };
}

/**
 * @example
 * await tap('Gmail')
 * await tap(link('Gmail'))
 * 
 * @param {...relativeSelector} args - Proximity selectors
 * @param {options.waitForNavigation} false - Default to true
 * @param {string} [options.waitForEvents = ['firstMeaningfulPaint']] - Events available to wait for ['DOMContentLoaded', 'loadEventFired', 'networkAlmostIdle', 'networkIdle', 'firstPaint', 'firstContentfulPaint', 'firstMeaningfulPaint']]
 */
module.exports.tap = async (selector, options = {}, ...args) => {
    let elems = await handleRelativeSearch(await elements(selector), args);
    let elemsLength = elems.length;
    let isElemAtPoint;
    for (let elem of elems) {
        isElemAtPoint = false;
        await scrollTo(elem);
        isElemAtPoint = await checkIfElementIsCovered(elem, elems, isElemAtPoint);
        if (isElemAtPoint) {
            const type = (await evaluate(elem, function getType() { return this.type; })).value;
            assertType(elem, () => type !== 'file', 'Unsupported operation, use `attach` on file input field');
            if (headful) await highlightElemOnAction(elem);
            const { x, y } = await domHandler.boundingBoxCenter(elem);
            options = setNavigationOptions(options);
            await doActionAwaitingNavigation(options, async () => {
                await inputHandler.tap(x, y);
            });
            break;
        }
    }
    if (!isElemAtPoint && elemsLength != elems.length)
        throw Error('Please provide a better selector, Too many matches.');
    if (!isElemAtPoint)
        throw Error(description(selector) + ' is covered by other element');
    descEvent.emit('success', 'Tap has been performed');
};

/**
 * This {@link selector} lets you identify a dropDown on a web page either with label or with attribute and value pairs.
 * Any value can be selected using value or text of the options.
 *
 * @example
 * dropDown('Vehicle:').select('Car')
 * dropDown('Vehicle:').value()
 * dropDown('Vehicle:').exists()
 *

 * @param {object} attrValuePairs - Pairs of attribute and value like {"id":"name","class":"class-name"}
 * @param {string} label - The label (human-visible name) of the drop down.
 * @param {...relativeSelector} args - Proximity selectors
 * @param {string} [options.waitForEvents = ['firstMeaningfulPaint']] - Events available to wait for ['DOMContentLoaded', 'loadEventFired', 'networkAlmostIdle', 'networkIdle', 'firstPaint', 'firstContentfulPaint', 'firstMeaningfulPaint']]
 * @returns {ElementWrapper}
 */
module.exports.dropDown = dropDown;

function dropDown(attrValuePairs, ...args) {
    validate();
    const selector = getValues(attrValuePairs, args);
    const get = getElementGetter(selector,
        async () => await $$xpath(`//select[@id=(//label[contains(string(), ${xpath(selector.label)})]/@for)] | //label[contains(string(), ${xpath(selector.label)})]/select`),
        '//select');
    return {
        get: getIfExists(get),
        exists: exists(getIfExists(get), descEvent),
        description: desc(selector, 'label', 'Dropdown'),
        select: async (value) => {

            const nodeId = (await getIfExists(get)())[0];
            if (!nodeId) throw `${desc(selector, 'label', 'DropDown')} not found`;
            if (headful) await highlightElemOnAction(nodeId);

            function selectBox(value) {
                let found_value = false;
                for (var i = 0; i < this.options.length; i++) {
                    if (this.options[i].text === value || this.options[i].value === value) {
                        this.selectedIndex = i;
                        found_value = true;
                        let event = new Event('change');
                        this.dispatchEvent(event);
                        break;
                    }
                }
                return found_value;
            }
            const options = setNavigationOptions({});
            await doActionAwaitingNavigation(options, async () => {
                const result = await runtimeHandler.runtimeCallFunctionOn(selectBox, null, { nodeId: nodeId, arg: value });
                if (!result.result.value) throw new Error('Option not available in drop down');
            });
            descEvent.emit('success', 'Selected ' + value);
        },
        value: async () => {
            const nodeId = (await getIfExists(get)())[0];
            if (!nodeId) throw `${desc(selector, 'label', 'Dropdown')} not found`;
            return (await evaluate(nodeId, function getvalue() { return this.value; })).value;
        },
        text: selectorText(get)
    };
}


/**
 * This {@link selector} lets you identify a comboBox on a web page either with label or with attribute and value pairs.
 * Any value can be selected using value or text of the options.
 *
 * @deprecated Use dropDown API to identify a dropDown on a web page either with label or with attribute and value pairs.

 * @example
 * comboBox('Vehicle:').select('Car')
 * comboBox('Vehicle:').value()
 * comboBox('Vehicle:').exists()
 *
 * @param {object} attrValuePairs - Pairs of attribute and value like {"id":"name","class":"class-name"}
 * @param {string} label - The label (human-visible name) of the combo box.
 * @param {...relativeSelector} args - Proximity selectors
 * @param {string} [options.waitForEvents = ['firstMeaningfulPaint']] - Events available to wait for ['DOMContentLoaded', 'loadEventFired', 'networkAlmostIdle', 'networkIdle', 'firstPaint', 'firstContentfulPaint', 'firstMeaningfulPaint']]
 * @returns {ElementWrapper}
 */
module.exports.comboBox = (attrValuePairs, ...args) => {
    console.warn('DEPRECATION WARNING: comboBox is deprecated, use dropDown to select from the options using value or text.');
    return dropDown(attrValuePairs, ...args);
};

function setChecked(value) {
    this.checked = value;
    let event = new Event('click');
    this.dispatchEvent(event);
}

/**
 * This {@link selector} lets you identify a checkbox on a web page either with label or with attribute and value pairs.
 *
 * @example
 * checkBox('Vehicle').check()
 * checkBox('Vehicle').uncheck()
 * checkBox('Vehicle').isChecked()
 * checkBox('Vehicle').exists()
 *
 * @param {Object} attributeValuePairs - Pairs of attribute and value like {"id":"name","class":"class-name"}
 * @param {string} label - The label (human-visible name) of the check box.
 * @param {...relativeSelector} args Proximity selectors
 * @param {string} [options.waitForEvents = ['firstMeaningfulPaint']] - Events available to wait for ['DOMContentLoaded', 'loadEventFired', 'networkAlmostIdle', 'networkIdle', 'firstPaint', 'firstContentfulPaint', 'firstMeaningfulPaint']]
 * @returns {ElementWrapper}
 */
module.exports.checkBox = (attrValuePairs, ...args) => {
    validate();
    const selector = getValues(attrValuePairs, args);
    const get = getElementGetter(selector,
        async () => await $$xpath(`//input[@type='checkbox'][@id=(//label[contains(string(), ${xpath(selector.label)})]/@for)] | //label[contains(string(), ${xpath(selector.label)})]/input[@type='checkbox'] | //input[@type='checkbox'][following-sibling::text()[position() = 1 and contains(., ${xpath(selector.label)})]]`),
        '//input[@type="checkbox"]');
    return {
        get: getIfExists(get),
        exists: exists(getIfExists(get), descEvent),
        description: desc(selector, 'label', 'Checkbox'),
        isChecked: async () => {
            const nodeId = (await getIfExists(get)())[0];
            if (!nodeId) throw `${desc(selector, 'label', 'Checkbox')} not found`;
            var val = (await evaluate(nodeId, function getvalue() { return this.checked; })).value;
            var description = val ? desc(selector, 'label', 'Checkbox') + 'is checked' : desc(selector, 'label', 'Checkbox') + 'is not checked';
            descEvent.emit('success', description);
            return val;
        },
        check: async () => {
            const options = setNavigationOptions({});
            await doActionAwaitingNavigation(options, async () => {
                const nodeId = (await getIfExists(get)())[0];
                if (!nodeId) throw `${desc(selector, 'label', 'Checkbox')} not found`;
                if (headful) await highlightElemOnAction(nodeId);
                await runtimeHandler.runtimeCallFunctionOn(setChecked, null, { nodeId: nodeId, arg: true });
                descEvent.emit('success', desc(selector, 'label', 'Checkbox') + 'is checked');
            });
        },
        uncheck: async () => {
            const options = setNavigationOptions({});
            await doActionAwaitingNavigation(options, async () => {
                const nodeId = (await getIfExists(get)())[0];
                if (!nodeId) throw `${desc(selector, 'label', 'Checkbox')} not found`;
                if (headful) await highlightElemOnAction(nodeId);
                await runtimeHandler.runtimeCallFunctionOn(setChecked, null, { nodeId: nodeId, arg: false });
                descEvent.emit('success', desc(selector, 'label', 'Checkbox') + 'is unchecked');
            });
        },
        text: selectorText(get)
    };
};

/**
 * This {@link selector} lets you identify a radio button on a web page either with label or with attribute and value pairs.
 *
 * @example
 * radioButton('Vehicle').select()
 * radioButton('Vehicle').deselect()
 * radioButton('Vehicle').isSelected()
 * radioButton('Vehicle').exists()
 *
 * @param {Object} attributeValuePairs - Pairs of attribute and value like {"id":"name","class":"class-name"}
 * @param {string} label - The label (human-visible name) of the radio button.
 * @param {...relativeSelector} args
 * @param {string} [options.waitForEvents = ['firstMeaningfulPaint']] - Events available to wait for ['DOMContentLoaded', 'loadEventFired', 'networkAlmostIdle', 'networkIdle', 'firstPaint', 'firstContentfulPaint', 'firstMeaningfulPaint']]
 * @returns {ElementWrapper}
 */
module.exports.radioButton = (attrValuePairs, ...args) => {
    validate();
    const selector = getValues(attrValuePairs, args);
    const get = getElementGetter(selector,
        async () => await $$xpath(`//input[@type='radio'][@id=(//label[contains(string(), ${xpath(selector.label)})]/@for)] | //label[contains(string(), ${xpath(selector.label)})]/input[@type='radio'] | //input[@type='radio'][following-sibling::text()[position() = 1 and contains(., ${xpath(selector.label)})]]`),
        '//input[@type="radio"]');
    return {
        get: getIfExists(get),
        exists: exists(getIfExists(get), descEvent),
        description: desc(selector, 'label', 'Radio Button'),
        isSelected: async () => {
            const nodeId = (await getIfExists(get)())[0];
            if (!nodeId) throw `${desc(selector, 'label', 'Radio Button')} not found`;
            var val = (await evaluate(nodeId, function getvalue() { return this.checked; })).value;
            var description = val ? desc(selector, 'label', 'Radio Button') + 'is selected.' : desc(selector, 'label', 'Radio Button') + 'is not selected.';
            descEvent.emit('success', description);
            return val;
        },
        select: async () => {
            const options = setNavigationOptions({});
            await doActionAwaitingNavigation(options, async () => {
                const nodeId = (await getIfExists(get)())[0];
                if (!nodeId) throw `${desc(selector, 'label', 'Radio Button')} not found`;
                if (headful) await highlightElemOnAction(nodeId);
                await runtimeHandler.runtimeCallFunctionOn(setChecked, null, { nodeId: nodeId, arg: true });
                descEvent.emit('success', desc(selector, 'label', 'Radio Button') + 'is selected');
            });
        },
        deselect: async () => {
            const options = setNavigationOptions({});
            await doActionAwaitingNavigation(options, async () => {
                const nodeId = (await getIfExists(get)())[0];
                if (!nodeId) throw `${desc(selector, 'label', 'Radio Button')} not found`;
                if (headful) await highlightElemOnAction(nodeId);
                await runtimeHandler.runtimeCallFunctionOn(setChecked, null, { nodeId: nodeId, arg: false });
                descEvent.emit('success', desc(selector, 'label', 'Radio Button') + 'is deselected');
            });
        },
        text: selectorText(get)
    };
};

/**
 * This {@link selector} lets you identify an element with text. Looks for exact match if not found does contains.
 *
 * @example
 * await highlight(text('Vehicle'))
 * text('Vehicle').exists()
 *
 * @param {string} text - Text to match.
 * @param {...relativeSelector} args - Proximity selectors
 * @returns {ElementWrapper}
 */
module.exports.text = (text, ...args) => {
    validate();
    const get = async () => await handleRelativeSearch(await elements(text), args);
    return { get: getIfExists(get), exists: exists(getIfExists(get), descEvent), description: `Element with text "${text}"`, text: selectorText(get) };
};

/**
 * This {@link selector} lets you identify an element containing the text.
 *
 * @deprecated use text seach instead. text search now does contains if exact text is not found.
 *
 * @example
 * contains('Vehicle').exists()
 *
 * @param {string} text - Text to match.
 * @param {...relativeSelector} args - Proximity selectors
 * @returns {ElementWrapper}
 */
module.exports.contains = contains;

function contains(text, ...args) {
    console.warn('DEPRECATION WARNING: contains is deprecated, as text search now does contains if exact text is not found.');
    validate();
    assertType(text);
    const get = async (e = '*') => {
        let elements = await $$xpath('//' + e + `[contains(@value, ${xpath(text)})]`);
        if (!elements || !elements.length) elements = await $$xpath('//' + e + `[not(descendant::*[contains(translate(normalize-space(.),'ABCDEFGHIJKLMNOPQRSTUVWXYZ','abcdefghijklmnopqrstuvwxyz'), ${xpath(text.toLowerCase())})]) and contains(translate(normalize-space(.),'ABCDEFGHIJKLMNOPQRSTUVWXYZ','abcdefghijklmnopqrstuvwxyz'), ${xpath(text.toLowerCase())})]`);
        return await handleRelativeSearch(elements, args);
    };
    return { get: getIfExists(get), exists: exists(getIfExists(get), descEvent), description: `Element containing text "${text}"`, text: selectorText(get) };
}

function match(text, ...args) {
    validate();
    assertType(text);
    const get = async (e = '*') => {
        let elements;
        let nbspChar = String.fromCharCode(160);
        let textToTranslate = 'ABCDEFGHIJKLMNOPQRSTUVWXYZ' + nbspChar;
        let translateTo = 'abcdefghijklmnopqrstuvwxyz' + ' ';
        let xpathText = `translate(normalize-space(${xpath(text)}), "${textToTranslate}", "${translateTo}")`;
        elements = await matchExactElements(e, textToTranslate, translateTo, xpathText);
        if (!elements || !elements.length) elements = await matchContainsElements(e, textToTranslate, translateTo, xpathText);
        return await handleRelativeSearch(elements, args);
    };
    return { get: getIfExists(get), exists: exists(getIfExists(get), descEvent), description: `Element matching text "${text}"`, text: selectorText(get) };
}

async function matchExactElements(e, textToTranslate, translateTo, xpathText) {
    let elements = [];
    if (e === '*') elements = await matchTextNode(textToTranslate, translateTo, xpathText);
    let valueAndTypeElements = await matchValueOrType(e, textToTranslate, translateTo, xpathText);
    if(valueAndTypeElements.length) elements = elements.concat(valueAndTypeElements);
    if (!elements || !elements.length) elements = await matchTextAcrossElements(e, textToTranslate, translateTo, xpathText);
    return elements;
}

async function matchContainsElements(e, textToTranslate, translateTo, xpathText) {
    let elements;
    if (e === '*') elements = await containsTextNode(textToTranslate, translateTo, xpathText);
    let valueAndTypeElements =  await containsValueOrType(e, textToTranslate, translateTo, xpathText);
    if(valueAndTypeElements.length) elements = elements.concat(valueAndTypeElements);
    if (!elements || !elements.length) elements = await containsTextAcrossElements(e, textToTranslate, translateTo, xpathText);
    return elements;
}


async function matchTextNode(textToTranslate, translateTo, xpathText) {
    return await $$xpath(`//text()[translate(normalize-space(string()), "${textToTranslate}", "${translateTo}")=${xpathText}]`);
}

async function containsTextNode(textToTranslate, translateTo, xpathText) {
    return await $$xpath(`//text()[contains(translate(normalize-space(string()), "${textToTranslate}", "${translateTo}"), ${xpathText})]`);
}

async function matchValueOrType(e, textToTranslate, translateTo, xpathText) {
    return await $$xpath('//' + e + `[translate(normalize-space(@value), "${textToTranslate}", "${translateTo}")=${xpathText} or translate(normalize-space(@type), "${textToTranslate}", "${translateTo}")=${xpathText}]`);
}

async function containsValueOrType(e, textToTranslate, translateTo, xpathText) {
    return await $$xpath('//' + e + `[contains(translate(normalize-space(@value), "${textToTranslate}", "${translateTo}"), ${xpathText}) or contains(translate(normalize-space(@type), "${textToTranslate}", "${translateTo}"), ${xpathText})]`);
}

async function matchTextAcrossElements(e, textToTranslate, translateTo, xpathText) {
    const xpathToTranslateInnerText = `translate(normalize-space(.), "${textToTranslate}", "${translateTo}")`;
    return await $$xpath('//' + e + `[not(descendant::*[${xpathToTranslateInnerText}=${xpathText}]) and ${xpathToTranslateInnerText}=${xpathText}]`);
}

async function containsTextAcrossElements(e, textToTranslate, translateTo, xpathText) {
    return await $$xpath('//' + e + `[not(descendant::*[contains(translate(normalize-space(.), '${textToTranslate}', '${translateTo}'), ${xpathText})]) and contains(translate(normalize-space(.), '${textToTranslate}', '${translateTo}'), ${xpathText})]`);
}

/**
 * This {@link relativeSelector} lets you perform relative HTML element searches.
 *
 * @example
 * await click(link("Block", toLeftOf("name"))
 *
 * @param {selector|string} selector - Web element selector.
 * @returns {RelativeSearchElement}
 */
module.exports.toLeftOf = selector => {
    validate();
    return new RelativeSearchElement(async (e, v) => {
        const rect = await domHandler.getBoundingClientRect(e);
        return rect.right <= v;
    }, rectangle(selector, r => r.left), isString(selector) ? `To Left of ${selector}` : `To Left of ${selector.description}`);
};

/**
 * This {@link relativeSelector} lets you perform relative HTML element searches.
 *
 * @example
 * await click(link("Block", toRightOf("name"))
 *
 * @param {selector|string} selector - Web element selector.
 * @returns {RelativeSearchElement}
 */
module.exports.toRightOf = selector => {
    validate();
    const value = rectangle(selector, r => r.right);
    const desc = isString(selector) ? `To Right of ${selector}` : `To Right of ${selector.description}`;
    return new RelativeSearchElement(async (e, v) => {
        const rect = await domHandler.getBoundingClientRect(e);
        return rect.left >= v;
    }, value, desc);
};

/**
 * This {@link relativeSelector} lets you perform relative HTML element searches.
 *
 * @example
 * await click(link("Block", above("name"))
 *
 * @param {selector|string} selector - Web element selector.
 * @returns {RelativeSearchElement}
 */
module.exports.above = selector => {
    validate();
    const desc = isString(selector) ? `Above ${selector}` : `Above ${selector.description}`;
    const value = rectangle(selector, r => r.top);
    return new RelativeSearchElement(async (e, v) => {
        const rect = await domHandler.getBoundingClientRect(e);
        return rect.bottom <= v;
    }, value, desc);
};

/**
 * This {@link relativeSelector} lets you perform relative HTML element searches.
 *
 * @example
 * await click(link("Block", below("name"))
 *
 * @param {selector|string} selector - Web element selector.
 * @returns {RelativeSearchElement}
 */
module.exports.below = selector => {
    validate();
    const desc = isString(selector) ? `Below ${selector}` : `Below ${selector.description}`;
    const value = rectangle(selector, r => r.bottom);
    return new RelativeSearchElement(async (e, v) => {
        const rect = await domHandler.getBoundingClientRect(e);
        return rect.top >= v;
    }, value, desc);
};

/**
 * This {@link relativeSelector} lets you perform relative HTML element searches.
 * An element is considered nearer to a reference element,
 * only if the element offset is lesser than the 30px of the reference element in any direction.
 * Default offset is 30 px to override set options = {offset:50}
 *
 * @example
 * await click(link("Block", near("name"))
 * await click(link("Block", near("name", {offset: 50}))
 *
 * @param {selector|string} selector - Web element selector.
 * @returns {RelativeSearchElement}
 *
 */
module.exports.near = (selector, opts = {}) => {
    validate();
    const desc = isString(selector) ? `Near ${selector}` : `Near ${selector.description}`;
    const value = rectangle(selector, r => r);
    const nearOffset = opts.offset || 30;
    return new RelativeSearchElement(async (e, v) => {
        const rect = await domHandler.getBoundingClientRect(e);
        return [rect.bottom, rect.top].some((offSet) => offSet > (v.top - nearOffset) && offSet < (v.bottom + nearOffset)) &&
            [rect.left, rect.right].some((offSet) => offSet > (v.left - nearOffset) && offSet < (v.right + nearOffset));

    }, value, desc);
};

/**
 * Lets you perform an operation when an `alert` with given text is shown.
 * Note : `alert` listener has to be added before it is triggered.
 *
 * @example
 * alert('Message', async () => await dismiss())
 * alert('Message', async () => await accept('Something'))
 *
 * @param {string} message - Identify alert based on this message.
 * @param {function} callback - Operation to perform. Accept/Dismiss
 */
module.exports.alert = (message, callback) => dialog('alert', message, callback);

/**
 * Lets you perform an operation when a `prompt` with given text is shown.
 *
 * @example
 * prompt('Message', async () => await dismiss())
 * prompt('Message', async () => await accept('Something'))
 *
 * @param {string} message - Identify prompt based on this message.
 * @param {function} callback - Operation to perform.Accept/Dismiss
 */
module.exports.prompt = (message, callback) => dialog('prompt', message, callback);

/**
 * Lets you perform an operation when a `confirm` with given text is shown.
 *
 * @example
 * confirm('Message', async () => await dismiss())
 *
 * @param {string} message - Identify confirm based on this message.
 * @param {function} callback - Operation to perform.Accept/Dismiss
 */
module.exports.confirm = (message, callback) => dialog('confirm', message, callback);

/**
 * Lets you perform an operation when a `beforeunload` with given text is shown.
 *
 * @example
 * beforeunload('Message', async () => await dismiss())
 *
 * @param {string} message - Identify beforeunload based on this message.
 * @param {function} callback - Operation to perform.Accept/Dismiss
 */
module.exports.beforeunload = (message, callback) => dialog('beforeunload', message, callback);

/**
 * Evaluates script on element matching the given selector.
 *
 * @example
 * await evaluate(link("something"), (element) => element.style.backgroundColor)
 * await evaluate(()=>{return document.title})
 *
 * @param {selector|string} selector - Web element selector.
 * @param {function} callback - callback method to execute on the element.
 * NOTE : In callback, we can access only inline css not the one which are define in css files.
 * @param {Object} options - Click options.
 * @param {boolean} [options.waitForNavigation=true] - Wait for navigation after the click. Default navigation timeout is 15 seconds, to override pass `{ navigationTimeout: 10000 }` in `options` parameter.
 * @param {number} [options.waitForStart=100] - wait for navigation to start. Default to 100ms
 * @param {number} [options.timeout=5000] - DEPRECATED timeout option, use navigationTimeout instead.
 * @param {number} [options.navigationTimeout=5000] - Navigation timeout value in milliseconds for navigation after click.
 * @param {number} [options.args] - Arguments to be passed to the provided callback.
 * @param {string} [options.waitForEvents = ['firstMeaningfulPaint']] - Events available to wait for ['DOMContentLoaded', 'loadEventFired', 'networkAlmostIdle', 'networkIdle', 'firstPaint', 'firstContentfulPaint', 'firstMeaningfulPaint']]
 * @returns {Promise<Object>} Object with return value of callback given
 */
module.exports.evaluate = async (selector, callback, options = {}) => {
    let result;
    if (isFunction(selector)) {
        options = callback || options;
        callback = selector;
        selector = (await $$xpath('//*'))[0];
    }
    const nodeId = isNaN(selector) ? await element(selector) : selector;
    if (headful) await highlightElemOnAction(nodeId);

    async function evalFunc({ callback, args }) {
        let fn;
        eval(`fn = ${callback}`);
        return await fn(this, args);
    }

    options = setNavigationOptions(options);
    await doActionAwaitingNavigation(options, async () => {
        result = await runtimeHandler.runtimeCallFunctionOn(evalFunc, null,
            { nodeId: nodeId, arg: { callback: callback.toString(), args: options.args }, returnByValue: true });
    });
    descEvent.emit('success', 'Evaluated given script. Result:' + result.result.value);
    return { result: result.result.value };
};

/**
 * Converts seconds to milliseconds.
 *
 * @example
 * link('Plugins').exists(intervalSecs(1))
 *
 * @param {number} secs - Seconds to convert.
 * @return {number} - Milliseconds.
 */
module.exports.intervalSecs = secs => secs * 1000;

/**
 * Converts seconds to milliseconds.
 *
 * @example
 * link('Plugins').exists(intervalSecs(1), timeoutSecs(10))
 *
 * @param {number} secs - Seconds to convert.
 * @return {number} - Milliseconds.
 */
module.exports.timeoutSecs = secs => secs * 1000;

/**
 * This function is used to improve the readability. It simply returns the parameter passed into it.
 *
 * @example
 * await attach('c:/abc.txt', to('Please select a file:'))
 *
 * @param {string|selector}
 * @return {string|selector}
 */
module.exports.to = e => e;

/**
 * This function is used to improve the readability. It simply returns the parameter passed into it.
 *
 * @example
 * await write("user", into('Username:'))
 *
 * @param {string|selector}
 * @return {string|selector}
 */
module.exports.into = e => e;

/**
 * This function is used to wait for number of secs given.
 *
 * @example
 * waitFor(intervalSecs(5))
 *
 * @param {number|time}
 * @return {promise}
 */
module.exports.waitFor = waitFor;

/**
 * Accept callback for dialogs
 *
 * @example
 * prompt('Message', async () => await accept('Something'))
 */
module.exports.accept = async (text = '') => {
    await page.handleJavaScriptDialog({
        accept: true,
        promptText: text
    });
    descEvent.emit('success', 'Accepted dialog');
};

/**
 * Dismiss callback for dialogs
 *
 * @example
 * prompt('Message', async () => await dismiss())
 */
module.exports.dismiss = async () => {
    await page.handleJavaScriptDialog({
        accept: false
    });
    descEvent.emit('success', 'Dismissed dialog');
};

/**
 * DEPRICATED :
 * This function is used by taiko to initiate the plugin
 *
 * @example
 * import {loadPlugin} from 'taiko';
 * import {ID, pluginHandler} from 'taiko-plugin';
 * loadPlugin(IDm pluginHandler);
 *
 * @param {string} ID - unique id or name of the plugin
 * @param {Function} clientHandler - DEPRICATED use init method instead
 * @param {Function} init - callback method to set taiko instance for plugin
 */


const loadPlugin = (id, init) => {
    try {
        if (!plugins.has(id)) {
            init(module.exports, xhrEvent);
            plugins.set(id, init);
        }
    } catch (error) {
        console.trace(error);
    }
};

module.exports.loadPlugin = loadPlugin;


const overriddenAPIs = {};
getPlugins().forEach( (pluginName) => {
    let pluginPath = path.resolve(`node_modules/${pluginName}`);
    const globalPath = childProcess.spawnSync('npm',['root','-g']).stdout.toString().slice(0,-1);
    if(!fs.existsSync(pluginPath)) pluginPath = path.resolve(globalPath,pluginName);
    let plugin = require(pluginPath);
    plugin.ID = pluginName.split('-').slice(1);
    loadPlugin(plugin.ID, plugin.init);
    module.exports[plugin.ID] = plugin;
    for( var api in plugin) {
        const isApiOverridden = overriddenAPIs.hasOwnProperty(api);
        if(!isApiOverridden && module.exports.hasOwnProperty(api)) {
            module.exports[api] = plugin[api];
            overriddenAPIs[api] = pluginName;
        } else if (isApiOverridden) {
            throw new Error(`${pluginName} cannot override ${api} API as it has already been overridden by ${overriddenAPIs[api]}`);
        }
    }
});

/**
 * Lets you configure global configurations.
 *
 * @example
 * setConfig( { observeTime: 3000});
 *
 * @param {Object} options
 * @param {number} [options.observeTime = 3000 ] - Option to modify delay time in milliseconds for observe mode.
 * @param {number} [options.navigationTimeout = 30000 ] Navigation timeout value in milliseconds for navigation after performing
 * <a href="#opentab">openTab</a>, <a href="#goto">goto</a>, <a href="#reload">reload</a>, <a href="#goback">goBack</a>,
 * <a href="#goforward">goForward</a>, <a href="#click">click</a>, <a href="#write">write</a>, <a href="#clear">clear</a>,
 * <a href="#press">press</a> and <a href="#evaluate">evaluate</a>.
 * @param {number} [options.retryInterval = 1000 ] Option to modify delay time in milliseconds to retry the search of element existance.
 * @param {number} [options.retryTimeout = 10000 ] Option to modify timeout in milliseconds while retrying the search of element existance.
 * @param {boolean} [options.waitForNavigation = true ] Wait for navigation after performing <a href="#goto">goto</a>, <a href="#click">click</a>,
 * <a href="#doubleclick">doubleClick</a>, <a href="#rightclick">rightClick</a>, <a href="#write">write</a>, <a href="#clear">clear</a>,
 * <a href="#press">press</a> and <a href="#evaluate">evaluate</a>.
 */
module.exports.setConfig = setConfig;

const doActionAwaitingNavigation = async (options, action) => {
    var promises = [];
    let listenerCallbackMap = {};
    options.waitForNavigation = determineWaitForNavigation(options.waitForNavigation);
    options.navigationTimeout = options.navigationTimeout || options.timeout || config.navigationTimeout;
    if (options.waitForEvents) {
        options.waitForEvents.forEach((event) => {
            promises.push(new Promise((resolve) => {
                xhrEvent.addListener(event, resolve);
                listenerCallbackMap[event] = resolve;
            }));
        });
    } else {
        if(options.navigationAction){
            promises.push(new Promise((resolve) => {
                xhrEvent.addListener('firstMeaningfulPaint', resolve);
                listenerCallbackMap['firstMeaningfulPaint'] = resolve;
            }));
        }  
        let func = addPromiseToWait(promises);
        listenerCallbackMap = { 'xhrEvent': func, 'frameEvent': func, 'frameNavigationEvent': func };
        xhrEvent.addListener('xhrEvent', func);
        xhrEvent.addListener('frameEvent', func);
        xhrEvent.addListener('frameNavigationEvent', func);
        const waitForTargetCreated = () => {
            promises = [
                new Promise((resolve) => {
                    xhrEvent.addListener('targetNavigated', resolve);
                    listenerCallbackMap['targetNavigated'] = resolve;
                }),
                new Promise((resolve) => {
                    xhrEvent.addListener('firstMeaningfulPaint', resolve);
                    listenerCallbackMap['firstMeaningfulPaint'] = resolve;
                })
            ];
        };
        xhrEvent.once('targetCreated', waitForTargetCreated);
        listenerCallbackMap['targetCreated'] = waitForTargetCreated;
        const waitForReconnection = () => {
            promises = [
                new Promise((resolve) => {
                    xhrEvent.addListener('reconnected', resolve);
                    listenerCallbackMap['reconnected'] = resolve;
                })
            ];
        };
        xhrEvent.once('reconnecting', waitForReconnection);
        listenerCallbackMap['reconnecting'] = waitForReconnection;
    }
    await action();
    await waitForPromises(promises, options.waitForStart);
    if (options.waitForNavigation) {
        await waitForNavigation(options.navigationTimeout, promises).catch(handleTimeout(options.navigationTimeout, listenerCallbackMap));
    }
    for (var listener in listenerCallbackMap) {
        xhrEvent.removeListener(listener, listenerCallbackMap[listener]);
    }
};

const waitForPromises = (promises, waitForStart) => {
    return Promise.race([waitFor(waitForStart), new Promise(function waitForPromise(resolve) {
        if (promises.length) {
            const timeoutId = setTimeout(resolve, 100);
            timeouts.push(timeoutId);
        } else {
            const timeoutId = setTimeout(() => { waitForPromise(resolve); }, waitForStart / 5);
            timeouts.push(timeoutId);
        }
    })]);
};

const addPromiseToWait = (promises) => {
    return (promise) => {
        promises.push(promise);
    };
};

const handleTimeout = (timeout, listenerCallbackMap) => {
    return (e) => {
        for (var listener in listenerCallbackMap) {
            xhrEvent.removeListener(listener, listenerCallbackMap[listener]);
        }
        if (e === 'Timedout')
            throw new Error(`Navigation took more than ${timeout}ms. Please increase the timeout.`);
    };
};

const highlightElemOnAction = async (elem) => {
    const result = await domHandler.getBoxModel(elem);
    await overlay.highlightQuad({ quad: result.model.border, outlineColor: { r: 255, g: 0, b: 0 } });
    await waitFor(1000);
    await overlay.hideHighlight();
};

const element = async (selector, tag) => (await elements(selector, tag))[0];

const elements = async (selector, tag) => {
    const elements = await (() => {
        if (isString(selector)) {
            return match(selector).get(tag);
        } else if (isSelector(selector)) {
            return selector.get(tag);
        }
        return null;
    })();
    if (!elements || !elements.length) {
        const error = isString(selector) ? `Element with text ${selector} not found` :
            `${selector.description} not found`;
        throw new Error(error);
    }
    return elements;
};

const description = (selector, lowerCase = false) => {
    const d = (() => {
        if (isString(selector)) return match(selector).description;
        else if (isSelector(selector)) return selector.description;
        return '';
    })();
    return lowerCase ? d.charAt(0).toLowerCase() + d.slice(1) : d;
};

const waitForMouseActions = async (options) => {
    await doActionAwaitingNavigation(options, async () => {
        options.type = 'mouseMoved';
        await input.dispatchMouseEvent(options);
        options.type = 'mousePressed';
        await input.dispatchMouseEvent(options);
        options.type = 'mouseReleased';
        await input.dispatchMouseEvent(options);
    });
};

const _focus = async selector => {
    await scrollTo(selector);

    function focusElement() {
        this.focus();
        return true;
    }
    await evaluate(selector, focusElement);
};

const dialog = (dialogType, dialogMessage, callback) => {
    validate();
    xhrEvent.once(createJsDialogEventName(dialogMessage, dialogType), async ({ message }) => {
        if (dialogMessage === message)
            await callback();
    });
};

const isSelector = obj => obj && obj['get'] && obj['exists'];

const filter_visible_nodes = async (nodeIds) => {
    let visible_nodes = [];

    function isHidden() {
        if (this.nodeType === Node.TEXT_NODE) return this.parentElement.offsetHeight <= 0 && this.parentElement.offsetWidth <= 0;
        return this.offsetHeight <= 0 && this.offsetWidth <= 0;
    }

    for (const nodeId of nodeIds) {
        const result = await evaluate(nodeId, isHidden);
        if (!result.value) visible_nodes.push(nodeId);
    }

    return visible_nodes;
};

const $$ = async (selector) => {
    return (await filter_visible_nodes(await runtimeHandler.findElements(`document.querySelectorAll('${selector}')`)));
};

const $$xpath = async (selector) => {
    var xpathFunc = function (selector) {
        var result = [];
        var nodesSnapshot = document.evaluate(selector, document, null, XPathResult.ORDERED_NODE_SNAPSHOT_TYPE, null);
        for (var i = 0; i < nodesSnapshot.snapshotLength; i++) {
            result.push(nodesSnapshot.snapshotItem(i));
        }
        return result;
    };
    return (await filter_visible_nodes(await runtimeHandler.findElements(xpathFunc, selector)));
};

const evaluate = async (selector, func) => {
    let nodeId = selector;
    if (isNaN(selector)) nodeId = await element(selector);
    const { result } = await runtimeHandler.runtimeCallFunctionOn(func, null, { nodeId: nodeId });
    return result;
};

const validate = () => {
    if (!dom || !page) throw new Error('Browser or page not initialized. Call `openBrowser()` before using this API');
};

const assertType = (obj, condition = isString, message = 'String parameter expected') => {
    if (!condition(obj)) throw new Error(message);
};


const selectorText = get => {
    return async () => {
        const texts = [];
        const elems = await getIfExists(get)();
        for (const elem of elems) {
            texts.push((await evaluate(elem, function getText() { return this.innerText; })).value);
        }
        return texts;
    };
};

const rectangle = async (selector, callback) => {
    const elems = await elements(selector);
    let results = [];
    for (const e of elems) {
        const r = await domHandler.getBoundingClientRect(e);
        results.push({ elem: e, result: callback(r) });
    }
    return results;
};

/**
* Starts a REPL when taiko is invoked as a runner with `--load` option.
* @callback repl
*
* @example
* import { repl } from 'taiko/recorder';
* await repl();
*
* @example
* taiko --load script.js
*/


/**
 * Identifies an element on the page.
 * @callback selector
 * @function
 * @example
 * link('Sign in')
 * button('Get Started')
 * $('#id')
 * text('Home')
 *
 * @param {string} text - Text to identify the element.
 * @param {...string} args
 */

/**
 * Lets you perform relative HTML element searches.
 * @callback relativeSelector
 * @function
 * @example
 * near('Home')
 * toLeftOf('Sign in')
 * toRightOf('Get Started')
 * above('Sign in')
 * below('Home')
 * link('Sign In',near("Home"),toLeftOf("Sign Out")) - Multiple selectors can be used to perform relative search
 *
 * @param {selector|string} selector - Web element selector.
 * @returns {RelativeSearchElement}
 */

/**
 * Represents a relative HTML element search. This is returned by {@link relativeSelector}
 *
 * @example
 * // returns RelativeSearchElement
 * above('username')
 *
 * @typedef {Object} RelativeSearchElement
 */

/**
 * Wrapper object for the element present on the web page. Extra methods are avaliable based on the element type.
 *
 * * `get()`, `exists()`, `description`, `text()` for all the elements.
 * (NOTE: `exists()` returns boolean form version `0.4.0`)
 * * `value()` for input field, fileField and text field.
 * * `value()`, `select()` for combo box.
 * * `check()`, `uncheck()`, `isChecked()` for checkbox.
 * * `select()`, `deselect()`, `isSelected()` for radio button.
 *
 * @typedef {Object} ElementWrapper
 * @property @private {function} get - DOM element getter. Implicitly wait for the element to appears with timeout of 10 seconds.
 * @property {function(number, number)} exists - Checks existence for element.
 * @property {string} description - Describing the operation performed.
 * @property {Array} text - Gives innerText of all matching elements.
 *
 * @example
 * link('google').exists()
 * link('google').exists(intervalSecs(1), timeoutSecs(10))
 * link('google').description
 * textField('username').value()
 * $('.class').text()
 */
const realFuncs = {};
for (const func in module.exports) {
    realFuncs[func] = module.exports[func];
    if (realFuncs[func].constructor.name === 'AsyncFunction')

        module.exports[func] = async function () {
            if (observe) { await waitFor(config.observeTime); }
            return await realFuncs[func].apply(this, arguments);
        };
}

module.exports.metadata = {
    'Browser actions': ['openBrowser', 'closeBrowser', 'client', 'switchTo', 'intercept', 'emulateNetwork', 'emulateDevice', 'setViewPort', 'openTab', 'closeTab', 'overridePermissions', 'clearPermissionOverrides', 'setCookie', 'clearBrowserCookies', 'deleteCookies', 'getCookies', 'setLocation'],
    'Page actions': ['goto', 'reload', 'goBack', 'goForward', 'currentURL', 'title', 'click', 'doubleClick', 'rightClick', 'dragAndDrop', 'hover', 'focus', 'write', 'clear', 'attach', 'press', 'highlight', 'scrollTo', 'scrollRight', 'scrollLeft', 'scrollUp', 'scrollDown', 'screenshot', 'tap', 'mouseAction'],
    'Selectors': ['$', 'image', 'link', 'listItem', 'button', 'inputField', 'fileField', 'textBox', 'textField', 'comboBox', 'dropDown','checkBox', 'radioButton', 'text', 'contains'],
    'Proximity selectors': ['toLeftOf', 'toRightOf', 'above', 'below', 'near'],
    'Events': ['alert', 'prompt', 'confirm', 'beforeunload'],
    'Helpers': ['evaluate', 'intervalSecs', 'timeoutSecs', 'to', 'into', 'waitFor', 'accept', 'dismiss', 'setConfig', 'emitter'],
    'Extensions': ['loadPlugin']
};<|MERGE_RESOLUTION|>--- conflicted
+++ resolved
@@ -451,17 +451,10 @@
  * deleteCookies("CSRFToken", {domain: "herokuapp.com"})
  *
  * @param {string} cookieName - Cookie name.
-<<<<<<< HEAD
- * @param {Object} options
- * @param {string} [options.url='http://www.google.com'] - deletes all the cookies with the given name where domain and path match provided URL.
- * @param {string} [options.domain='herokuapp.com'] - deletes only cookies with the given name and exact domain.
- * @param {string} [options.path='Google/Chrome/Default/Cookies/..'] - deletes only cookies with the given name and exact path.
-=======
  * @param {Object} [options]
  * @param {string} [options.url] - deletes all the cookies with the given name where domain and path match provided URL. eg: https://google.com
  * @param {string} [options.domain] - deletes only cookies with the exact domain. eg: google.com
  * @param {string} [options.path] - deletes only cookies with the exact path. eg: Google/Chrome/Default/Cookies/..
->>>>>>> bfa3f5f9
  */
 module.exports.deleteCookies = async (cookieName, options = {}) => {
     validate();
