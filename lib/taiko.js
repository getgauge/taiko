const puppeteer = require('puppeteer');
const Browser = require('puppeteer/lib/Browser').Browser;
const Page = require('puppeteer/lib/Page');
const cri = require('chrome-remote-interface');
const childProcess = require('child_process');
const BrowserFetcher = require('./browserFetcher');
const {helper, assert} = require('./helper');
const boundingBox = require('./boundingBox')
const fs = require('fs');
const path = require('path');
const ChromiumRevision = require(path.join(helper.projectRoot(), 'package.json')).taiko.chromium_revision;

let chromeProcess,page,network,runtime,input,client,dom;

/**
 * Launches a browser with a tab. The browser will be closed when the parent node.js process is closed.
 *
 * @example
 * openBrowser()
 * openBrowser({ headless: false })
 *
 * @param {Object} options - Set of configurable [options](https://github.com/GoogleChrome/puppeteer/blob/master/docs/api.md#puppeteerlaunchoptions) to set on the browser.
 * @returns {Promise<Object>} - Object with the description of the action performed.
 */
module.exports.openBrowser = async options => {
    const browserFetcher = new BrowserFetcher();
    const revisionInfo = browserFetcher.revisionInfo(ChromiumRevision);
    assert(revisionInfo.local, `Chromium revision is not downloaded. Run "npm install"`);
    chromeExecutable = revisionInfo.executablePath;
    chromeProcess = childProcess.spawn(
        chromeExecutable,
        ['--remote-debugging-port=9222']); 
    (function connect() {
        cri(async (c) => {
            client = c;
            page = c.Page;
            network = c.Network;
            runtime = c.Runtime;
            input = c.Input;
            dom = c.DOM;
            await Promise.all([network.enable(), page.enable(), dom.enable()]);
        }).on('error', (err) => {
            setTimeout(connect, 1000);
        });
    })();         
    return { description: 'Browser and page initialized' };
};

/**
 * Closes the browser and all of its tabs (if any were opened).
 *
 * @example
 * closeBrowser()
 *
 * @returns {Promise<Object>} - Object with the description of the action performed.
 */
module.exports.closeBrowser = async () => {
    await client.close();
    chromeProcess.kill('SIGTERM');
    return { description: 'Browser and page closed' };
};

/**
 * Opens the specified URL in the browser's tab. Adds `http` protocol to the URL if not present.
 *
 * @example
 * goto('https://google.com')
 * goto('google.com')
 *
 * @param {string} url - URL to navigate page to.
 * @param {Object} options - [Navigation parameters](https://github.com/GoogleChrome/puppeteer/blob/master/docs/api.md#pagegotourl-options)
 * @returns {Promise<Object>} - Object with the description of the action performed and the final URL.
 */
module.exports.goto = async (url, options) => {
    if (!/^https?:\/\//i.test(url)) url = 'http://' + url;
    await page.navigate({url: url});
    await page.loadEventFired();
    return { description: `Navigated to url "${url}"`, url:url};
};

/**
 * Reloads the page.
 *
 * @example
 * reload('https://google.com')
 * reload('https://google.com', { timeout: 10000 })
 *
 * @param {Object} options - [Navigation parameters](https://github.com/GoogleChrome/puppeteer/blob/master/docs/api.md#pagereloadoptions)
 * @returns {Promise<Object>} - Object with the description of the action performed and the final URL.
 */
module.exports.reload = async (url, options) => {
    await page.reload(url);
    return { description: `"${url}" reloaded`, url: url};
};

/**
 * Returns page's title.
 *
 * @returns {Promise<String>}
 */
module.exports.title = async () => {
    const result = await runtime.evaluate({
        expression: "document.querySelector('title').textContent"
    });

    return result.result.value;
};

/**
 * Fetches an element with the given selector, scrolls it into view if needed, and then clicks in the center of the element. If there's no element matching selector, the method throws an error.
 *
 * @example
 * click('Get Started')
 * click(link('Get Started'))
 * click('Get Started', waitForNavigation(false))
 *
 * @param {selector|string} selector - A selector to search for element to click. If there are multiple elements satisfying the selector, the first will be clicked.
 * @param {boolean} [waitForNavigation=true] - Wait for navigation after the click. Default navigation timout is 5 seconds, to override pass `{ timeout: 10000 }` in `options` parameter.
 * @param {Object} options - Click options.
 * @param {string} [options.button='left'] - `left`, `right`, or `middle`.
 * @param {number} [options.number=1] - Number of times to click on the element.
 * @param {number} [options.delay=0] - Time to wait between mousedown and mouseup in milliseconds.
 * @param {number} [options.timeout=5000] - Timeout value in milliseconds for navigation after click.
 * @returns {Promise<Object>} - Object with the description of the action performed.
 */
module.exports.click = click;

async function click(selector, waitForNavigation = true, options = {}) {
    const e = await element(selector);
<<<<<<< HEAD
    // const type = await p.evaluate(e => e.type, e);
    // assertType(e, () => type !== 'file', 'Unsupported operation, use `attach` on file input field');
    const {x, y} = await boundingBox.boundingBoxCenter(dom,e);
    option = {
        x: x,
        y: y,
        button: options.button || 'left',
        clickCount: options.clickCount || 1
    }
    Promise.resolve().then(() => {
        option.type = 'mousePressed';
        return input.dispatchMouseEvent(option);
    }).then(() => {
        option.type = 'mouseReleased';
        return input.dispatchMouseEvent(option);
    }).catch((err) => {
        console.error(err);
    });
    if (waitForNavigation){
        await page.loadEventFired();
    } 
=======
    const type = await page.evaluate(e => e.type, e);
    assertType(e, () => type !== 'file', 'Unsupported operation, use `attach` on file input field');
    // await e.click(options);

    Promise.resolve().then(() => {
        options.type = 'mousePressed';
        return client.Input.dispatchMouseEvent(options);
    }).then(() => {
        options.type = 'mouseReleased';
        return client.Input.dispatchMouseEvent(options);
    }).catch((err) => {
        console.error(err);
    }).then(() => {
        client.close();
    });

    if (waitForNavigation) try {
        await page.waitForNavigation({ timeout: options.timeout || 5000 });
    } catch (_) {}
    await e.dispose();
>>>>>>> 579febce
    return { description: 'Clicked ' + description(selector, true) };
}

/**
 * Fetches an element with the given selector, scrolls it into view if needed, and then double clicks the element. If there's no element matching selector, the method throws an error.
 *
 * @example
 * doubleClick('Get Started')
 * doubleClick(button('Get Started'))
 * doubleClick('Get Started', waitForNavigation(false))
 *
 * @param {selector|string} selector - A selector to search for element to click. If there are multiple elements satisfying the selector, the first will be double clicked.
 * @param {boolean} [waitForNavigation=true] - wait for navigation after the click.
 * @returns {Promise<Object>} - Object with the description of the action performed.
 */
module.exports.doubleClick = async (selector, waitForNavigation = true) => {
    await click(selector, waitForNavigation, { clickCount: 2, });
    return { description: 'Double clicked ' + description(selector, true) };
};

/**
 * Fetches an element with the given selector, scrolls it into view if needed, and then right clicks the element. If there's no element matching selector, the method throws an error.
 *
 * @example
 * rightClick('Get Started')
 * rightClick(text('Get Started'))
 *
 * @param {selector|string} selector - A selector to search for element to right click. If there are multiple elements satisfying the selector, the first will be double clicked.
 * @returns {Promise<Object>} - Object with the description of the action performed.
 */
module.exports.rightClick = async (selector) => {
    await click(selector, false, { button: 'right', });
    return { description: 'Right clicked ' + description(selector, true) };
};

/**
 * Fetches an element with the given selector, scrolls it into view if needed, and then hovers over the center of the element. If there's no element matching selector, the method throws an error.
 *
 * @example
 * hover('Get Started')
 * hover(link('Get Started'))
 *
 * @param {selector|string} selector - A selector to search for element to right click. If there are multiple elements satisfying the selector, the first will be hovered.
 * @returns {Promise<Object>} - Object with the description of the action performed.
 */
module.exports.hover = async selector => {
    validate();
    const e = await element(selector);
    await e.hover();
    await e.dispose();
    return { description: 'Hovered over the ' + description(selector, true) };
};

/**
 * Fetches an element with the given selector and focuses it. If there's no element matching selector, the method throws an error.
 *
 * @example
 * focus(textField('Username:'))
 *
 * @param {selector|string} selector - A selector of an element to focus. If there are multiple elements satisfying the selector, the first will be focused.
 * @returns {Promise<Object>} - Object with the description of the action performed.
 */
module.exports.focus = async selector => {
    validate();
    await (await _focus(selector)).dispose();
    return { description: 'Focussed on the ' + description(selector, true) };
};

/**
 * Types the given text into the focused or given element.
 *
 * @example
 * write('admin', into('Username:'))
 * write('admin', 'Username:')
 * write('admin')
 *
 * @param {string} text - Text to type into the element.
 * @param {selector|string} [into] - A selector of an element to write into.
 * @param {Object} [options]
 * @param {number} options.delay - Time to wait between key presses in milliseconds.
 * @returns {Promise<Object>} - Object with the description of the action performed.
 */
module.exports.write = async (text, into, options = { delay: 10 }) => {
    validate();
    if (into) {
        const selector = isString(into) ? textField(into) : into;
        const e = await _focus(selector);
        await e.type(text, options);
        await e.dispose();
        return { description: `Wrote ${text} into the ` + description(selector, true) };
    } else {
        await p.keyboard.type(text, options);
        return { description: `Wrote ${text} into the focused element.` };
    }
};

/**
 * Attaches a file to a file input element.
 *
 * @example
 * attach('c:/abc.txt', to('Please select a file:'))
 * attach('c:/abc.txt', 'Please select a file:')
 *
 * @param {string} filepath - The path of the file to be attached.
 * @param {selector|string} to - The file input element to which to attach the file.
 * @returns {Promise<Object>} - Object with the description of the action performed.
 */
module.exports.attach = async (filepath, to) => {
    validate();
    if (isString(to)) to = fileField(to);
    else if (!isSelector(to)) throw Error('Invalid element passed as paramenter');
    const e = await element(to);
    await e.uploadFile(filepath);
    await e.dispose();
    return { description: `Attached ${filepath} to the ` + description(to, true) };
};

/**
 * Presses the given key.
 *
 * @example
 * press('Enter')
 * press('a')
 *
 * @param {string} key - Name of key to press, such as ArrowLeft. See [USKeyboardLayout](https://github.com/GoogleChrome/puppeteer/blob/master/lib/USKeyboardLayout.js) for a list of all key names.
 * @param {Object} options
 * @param {string} options.text - If specified, generates an input event with this text.
 * @param {number} [options.delay=0] - Time to wait between keydown and keyup in milliseconds.
 * @returns {Promise<Object>} - Object with the description of the action performed.
 */
module.exports.press = async (key, options) => {
    await input.dispatchKeyEvent({ type: 'rawKeyDown', keyIdentifier: key })
    return { description: `Pressed the ${key} key` };
};

/**
 * Highlights the given element on the page by drawing a red rectangle around it. This is useful for debugging purposes.
 *
 * @example
 * highlight('Get Started')
 * highlight(link('Get Started'))
 *
 * @param {selector|string} selector - A selector of an element to highlight. If there are multiple elements satisfying the selector, the first will be highlighted.
 * @returns {Promise<Object>} - Object with the description of the action performed.
 */
module.exports.highlight = async selector => {
    validate();
    await evaluate(selector, e => e.style.border = '0.5em solid red');
    return { description: 'Highlighted the ' + description(selector, true) };
};

/**
 * Scrolls the page to the given element.
 *
 * @example
 * scrollTo('Get Started')
 * scrollTo(link('Get Started'))
 *
 * @param {selector|string} selector - A selector of an element to scroll to.
 * @returns {Promise<Object>} - Object with the description of the action performed.
 */
module.exports.scrollTo = async selector => {
    validate();
    await evaluate(selector, e => e.scrollIntoViewIfNeeded());
    return { description: 'Scrolled to the ' + description(selector, true) };
};

/**
 * Scrolls the page/element to the right.
 *
 * @example
 * scrollRight()
 * scrollRight(1000)
 * scrollRight('Element containing text')
 * scrollRight('Element containing text', 1000)
 *
 * @param {selector|string|number} [e='Window']
 * @param {number} [px=100]
 * @returns {Promise<Object>} - Object with the description of the action performed.
 */
module.exports.scrollRight = async (e, px = 100) => {
    validate();
    return await scroll(e, px, px => window.scrollBy(px, 0), (e, px) => e.scrollLeft += px, 'right');
};

/**
 * Scrolls the page/element to the left.
 *
 * @example
 * scrollLeft()
 * scrollLeft(1000)
 * scrollLeft('Element containing text')
 * scrollLeft('Element containing text', 1000)
 *
 * @param {selector|string|number} [e='Window']
 * @param {number} [px=100]
 * @returns {Promise<Object>} - Object with the description of the action performed.
 */
module.exports.scrollLeft = async (e, px = 100) => {
    validate();
    return await scroll(e, px, px => window.scrollBy(px * -1, 0), (e, px) => e.scrollLeft -= px, 'left');
};

/**
 * Scrolls up the page/element.
 *
 * @example
 * scrollUp()
 * scrollUp(1000)
 * scrollUp('Element containing text')
 * scrollUp('Element containing text', 1000)
 *
 * @param {selector|string|number} [e='Window']
 * @param {number} [px=100]
 * @returns {Promise<Object>} - Object with the description of the action performed.
 */
module.exports.scrollUp = async (e, px = 100) => {
    validate();
    return await scroll(e, px, px => window.scrollBy(0, px * -1), (e, px) => e.scrollTop -= px), 'top';
};

/**
 * Scrolls down the page/element.
 *
 * @example
 * scrollDown()
 * scrollDown(1000)
 * scrollDown('Element containing text')
 * scrollDown('Element containing text', 1000)
 *
 * @param {selector|string|number} [e='Window']
 * @param {number} [px=100]
 * @returns {Promise<Object>} - Object with the description of the action performed.
 */
module.exports.scrollDown = async (e, px = 100) => {
    validate();
    return await scroll(e, px, px => window.scrollBy(0, px), (e, px) => e.scrollTop += px, 'down');
};

/**
 * Captures a screenshot of the page.
 *
 * @example
 * screenshot({path: 'screenshot.png'})
 *
 * @param {Object} options - Options object with properties mentioned [here](https://github.com/GoogleChrome/puppeteer/blob/master/docs/api.md#pagescreenshotoptions).
 * @returns {Promise<Buffer>} - Promise which resolves to buffer with captured screenshot.
 */
module.exports.screenshot = async options => {
    const {data} = await page.captureScreenshot();
    fs.writeFileSync(options.path, Buffer.from(data, 'base64'));
};

/**
 * This {@link selector} lets you identify elements on the web page via XPath or CSS selector.
 * @example
 * highlight($(`//*[text()='text']`))
 * $(`//*[text()='text']`).exists()
 *
 * @param {string} selector - XPath or CSS selector.
 * @param {...relativeSelector} args
 * @returns {ElementWrapper}
 */
module.exports.$ = (selector, ...args) => {
    validate();
    const get = async () => await handleRelativeSearch(await (selector.startsWith('//') || selector.startsWith('(') ? $$xpath(selector) : p.$$(selector)), args);
    return { get: get, exists: exists(get), description: `Custom selector $(${selector})` };
};

/**
 * This {@link selector} lets you identify an image on a web page. Typically, this is done via the image's alt text.
 *
 * @example
 * click(image('alt'))
 * image('alt').exists()
 *
 * @param {string} alt - The image's alt text.
 * @param {...relativeSelector} args
 * @returns {ElementWrapper}
 */
module.exports.image = (alt, ...args) => {
    validate();
    assertType(alt);
    const get = async () => await handleRelativeSearch(await p.$$(`img[alt="${alt}"]`), args);
    return { get: get, exists: exists(get), description: `Image with "alt=${alt}"` };
};

/**
 * This {@link selector} lets you identify a link on a web page.
 *
 * @example
 * click(link('Get Started'))
 * link('Get Started').exists()
 *
 * @param {string} text - The link text.
 * @param {...relativeSelector} args
 * @returns {ElementWrapper}
 */
module.exports.link = (text, ...args) => {
    const get = async () => await elements(text, 'a');
    return { get: get, exists: exists(get), description: description(text).replace('Element', 'Link') };
};

/**
 * This {@link selector} lets you identify a list item (HTML <li> element) on a web page.
 *
 * @example
 * highlight(listItem('Get Started'))
 * listItem('Get Started').exists()
 *
 * @param {string} label - The label of the list item.
 * @param {...relativeSelector} args
 * @returns {ElementWrapper}
 */
module.exports.listItem = (label, ...args) => {
    validate();
    const get = async () => await handleRelativeSearch(await elements(label, 'li'), args);
    return { get: get, exists: exists(get), description: description(label).replace('Element', 'List item') };
};

/**
 * This {@link selector} lets you identify a button on a web page.
 *
 * @example
 * highlight(button('Get Started'))
 * button('Get Started').exists()
 *
 * @param {string} label - The button label.
 * @param {...relativeSelector} args
 * @returns {ElementWrapper}
 */
module.exports.button = (label, ...args) => {
    validate();
    const get = async () => await handleRelativeSearch(await elements(label, 'button'), args);
    return { get: get, exists: exists(get), description: description(label).replace('Element', 'Button') };
};

/**
 * This {@link selector} lets you identify an input field on a web page.
 *
 * @example
 * focus(inputField('id', 'name'))
 * inputField('id', 'name').exists()
 *
 * @param {string} [attribute='value'] - The input field's attribute.
 * @param {string} value - Value of the attribute specified in the first parameter.
 * @param {...relativeSelector} args
 * @returns {ElementWrapper}
 */
module.exports.inputField = (attribute = 'value', value, ...args) => {
    validate();
    if (value instanceof RelativeSearchElement) {
        args = [value].concat(args);
        value = undefined;
    }
    if (!value) {
        value = attribute;
        attribute = 'value';
    }
    assertType(value);
    assertType(attribute);
    const get = async () => await handleRelativeSearch(await p.$$(`input[${attribute}="${value}"]`), args);
    return {
        get: get,
        exists: exists(get),
        description: `Input field with "${attribute} = ${value}"`,
        value: async () => p.evaluate(e => e.value, (await get())[0]),
    };
};

/**
 * This {@link selector} lets you identify a file input field on a web page.
 *
 * @example
 * fileField('Please select a file:').value()
 * fileField('Please select a file:').exists()
 *
 * @param {string} label - The label (human-visible name) of the file input field.
 * @param {...relativeSelector} args
 * @returns {ElementWrapper}
 */
module.exports.fileField = fileField;

function fileField(label, ...args) {
    const get = async () => await handleRelativeSearch(await $$xpath(`//input[@type='file'][@id=(//label[contains(text(), ${xpath(label)})]/@for)]`), args);
    return {
        get: get,
        exists: exists(get),
        value: async () => p.evaluate(e => e.value, (await get())[0]),
        description: `File input field with label containing "${label}"`,
    };
}

/**
 * This {@link selector} lets you identify a text field on a web page.
 *
 * @example
 * focus(textField('Username:'))
 * textField('Username:').exists()
 *
 * @param {string} label - The label (human-visible name) of the text field.
 * @param {...relativeSelector} args
 * @returns {ElementWrapper}
 */
module.exports.textField = textField;

function textField(label, ...args) {
    validate();
    assertType(label);
    const get = async () => await handleRelativeSearch(await $$xpath(`//input[@type='text'][@id=(//label[contains(text(), ${xpath(label)})]/@for)]`), args);
    return {
        get: get,
        exists: exists(get),
        description: `Text field with label containing "${label}"`,
        value: async () => p.evaluate(e => e.value, (await get())[0]),
    };
}

/**
 * This {@link selector} lets you identify a combo box on a web page.
 *
 * @example
 * comboBox('Vehicle:').select('Car')
 * comboBox('Vehicle:').value()
 * comboBox('Vehicle:').exists()
 *
 * @param {string} label - The label (human-visible name) of the combo box.
 * @param {...relativeSelector} args
 * @returns {ElementWrapper}
 */
module.exports.comboBox = (label, ...args) => {
    validate();
    assertType(label);
    const get = async () => await handleRelativeSearch(await $$xpath(`//select[@id=(//label[contains(text(), ${xpath(label)})]/@for)]`), args);
    return {
        get: get,
        exists: exists(get),
        description: `Combo box with label containing "${label}"`,
        select: async (value) => {
            const box = (await get())[0];
            if (!box) throw new Error('Combo Box not found');
            await p.evaluate((box, value) => {
                Array.from(box.options).filter(o => o.text === value).forEach(o => o.selected = true);
            }, box, value);
        },
        value: async () => p.evaluate(e => e.value, (await get())[0]),
    };
};

/**
 * This {@link selector} lets you identify a checkbox on a web page.
 *
 * @example
 * checkBox('Vehicle').check()
 * checkBox('Vehicle').uncheck()
 * checkBox('Vehicle').isChecked()
 * checkBox('Vehicle').exists()
 *
 * @param {string} label - The label (human-visible name) of the check box.
 * @param {...relativeSelector} args
 * @returns {ElementWrapper}
 */
module.exports.checkBox = (label, ...args) => {
    validate();
    assertType(label);
    const get = async () => await handleRelativeSearch(await $$xpath(`//input[@type='checkbox'][@id=(//label[contains(text(), ${xpath(label)})]/@for)]`), args);
    return {
        get: get,
        exists: exists(get),
        description: `Checkbox with label containing "${label}"`,
        isChecked: async () => p.evaluate(e => e.checked, (await get())[0]),
        check: async () => p.evaluate(e => e.checked = true, (await get())[0]),
        uncheck: async () => p.evaluate(e => e.checked = false, (await get())[0]),
    };
};

/**
 * This {@link selector} lets you identify a radio button on a web page.
 *
 * @example
 * radioButton('Vehicle').select()
 * radioButton('Vehicle').deselect()
 * radioButton('Vehicle').isSelected()
 * radioButton('Vehicle').exists()
 *
 * @param {string} label - The label (human-visible name) of the radio button.
 * @param {...relativeSelector} args
 * @returns {ElementWrapper}
 */
module.exports.radioButton = (label, ...args) => {
    validate();
    assertType(label);
    const get = async () => await handleRelativeSearch(await $$xpath(`//input[@type='radio'][@id=(//label[contains(text(), ${xpath(label)})]/@for)]`), args);
    return {
        get: get,
        exists: exists(get),
        description: `Radio button with label containing "${label}"`,
        isSelected: async () => p.evaluate(e => e.checked, (await get())[0]),
        select: async () => p.evaluate(e => e.checked = true, (await get())[0]),
        deselect: async () => p.evaluate(e => e.checked = false, (await get())[0]),
    };
};

/**
 * This {@link selector} lets you identify an element with text.
 *
 * @example
 * highlight(text('Vehicle'))
 * text('Vehicle').exists()
 *
 * @param {string} text - Text to match.
 * @param {...relativeSelector} args
 * @returns {ElementWrapper}
 */
module.exports.text = (text, ...args) => {
    validate();
    assertType(text);
    const get = async (e = '*') => await handleRelativeSearch(await $$xpath('//' + e + `[text()=${xpath(text)}]`), args);
    return { get: get, exists: exists(get), description: `Element with text "${text}"` };
};

/**
 * This {@link selector} lets you identify an element containing the text.
 *
 * @example
 * contains('Vehicle').exists()
 *
 * @param {string} text - Text to match.
 * @param {...relativeSelector} args
 * @returns {ElementWrapper}
 */
module.exports.contains = contains;

function contains(text, ...args) {
    assertType(text);
    const get = async (e = '*') => {
        let elements = await $$xpath('//' + e + `[contains(@value, \'${text}\')]`);
        if (!elements || !elements.length)
            elements = await $$xpath('//' + e + `[contains(text(), \'${text}\')]`);
        return await handleRelativeSearch(elements, args);
    };
    return { get: get, exists: exists(get), description: `Element containing text "${text}"` };
}

/**
 * This {@link relativeSelector} lets you perform relative HTML element searches.
 *
 * @example
 * click(link("Block", toLeftOf("name"))
 *
 * @param {selector|string} selector - Web element selector.
 * @returns {RelativeSearchElement}
 */
module.exports.toLeftOf = selector => {
    validate();
    return new RelativeSearchElement((e, v) => e.getBoundingClientRect().left < v, rectangle(selector, r => r.left), `To left of ${selector}`);
};

/**
 * This {@link relativeSelector} lets you perform relative HTML element searches.
 *
 * @example
 * click(link("Block", toRightOf("name"))
 *
 * @param {selector|string} selector - Web element selector.
 * @returns {RelativeSearchElement}
 */
module.exports.toRightOf = selector => {
    validate();
    return new RelativeSearchElement((e, v) => e.getBoundingClientRect().right > v, rectangle(selector, r => r.right), `To right of ${selector}`);
};

/**
 * This {@link relativeSelector} lets you perform relative HTML element searches.
 *
 * @example
 * click(link("Block", above("name"))
 *
 * @param {selector|string} selector - Web element selector.
 * @returns {RelativeSearchElement}
 */
module.exports.above = selector => {
    validate();
    return new RelativeSearchElement((e, v) => e.getBoundingClientRect().top < v, rectangle(selector, r => r.top), `Above ${selector}`);
};

/**
 * This {@link relativeSelector} lets you perform relative HTML element searches.
 *
 * @example
 * click(link("Block", below("name"))
 *
 * @param {selector|string} selector - Web element selector.
 * @returns {RelativeSearchElement}
 */
module.exports.below = selector => {
    validate();
    return new RelativeSearchElement((e, v) => e.getBoundingClientRect().bottom > v, rectangle(selector, r => r.bottom), `Below ${selector}`);
};

/**
 * This {@link relativeSelector} lets you perform relative HTML element searches.
 *
 * @example
 * click(link("Block", near("name"))
 *
 * @param {selector|string} selector - Web element selector.
 * @returns {RelativeSearchElement}
 */
module.exports.near = selector => {
    validate();
    return new RelativeSearchElement((e, v) => {
        const nearOffset = 300;
        const rect = e.getBoundingClientRect();
        return Math.abs(rect.bottom - v.bottom) < nearOffset || Math.abs(rect.top - v.top) < nearOffset ||
            Math.abs(rect.left - v.left) < nearOffset || Math.abs(rect.right - v.right) < nearOffset;
    }, rectangle(selector, r => r), `near ${selector}`);
};

/**
 * Lets you perform an operation when an `alert` with given text is shown.
 *
 * @example
 * alert('Message', async alert => await alert.dismiss())
 *
 * @param {string} message - Identify alert based on this message.
 * @param {function(alert)} callback - Operation to perform.
 */
module.exports.alert = (message, callback) => dialog('alert', message, callback);

/**
 * Lets you perform an operation when a `prompt` with given text is shown.
 *
 * @example
 * prompt('Message', async prompt => await prompt.dismiss())
 *
 * @param {string} message - Identify prompt based on this message.
 * @param {function(prompt)} callback - Operation to perform.
 */
module.exports.prompt = (message, callback) => dialog('prompt', message, callback);

/**
 * Lets you perform an operation when a `confirm` with given text is shown.
 *
 * @example
 * confirm('Message', async confirm => await confirm.dismiss())
 *
 * @param {string} message - Identify confirm based on this message.
 * @param {function(confirm)} callback - Operation to perform.
 */
module.exports.confirm = (message, callback) => dialog('confirm', message, callback);

/**
 * Lets you perform an operation when a `beforeunload` with given text is shown.
 *
 * @example
 * beforeunload('Message', async beforeunload => await beforeunload.dismiss())
 *
 * @param {string} message - Identify beforeunload based on this message.
 * @param {function(beforeunload)} callback - Operation to perform.
 */
module.exports.beforeunload = (message, callback) => dialog('beforeunload', message, callback);

/**
 * Converts seconds to milliseconds.
 *
 * @example
 * link('Plugins').exists(intervalSecs(1))
 *
 * @param {number} secs - Seconds to convert.
 * @return {number} - Milliseconds.
 */
module.exports.intervalSecs = secs => secs * 1000;

/**
 * Converts seconds to milliseconds.
 *
 * @example
 * link('Plugins').exists(intervalSecs(1), timeoutSecs(10))
 *
 * @param {number} secs - Seconds to convert.
 * @return {number} - Milliseconds.
 */
module.exports.timeoutSecs = secs => secs * 1000;

/**
 * This function is used to improve the readability. It simply returns the parameter passed into it.
 *
 * @example
 * click('Get Started', waitForNavigation(false))
 *
 * @param {boolean} e
 * @return {boolean}
 */
module.exports.waitForNavigation = e => e;

/**
 * This function is used to improve the readability. It simply returns the parameter passed into it.
 *
 * @example
 * attach('c:/abc.txt', to('Please select a file:'))
 *
 * @param {string|selector}
 * @return {string|selector}
 */
module.exports.to = e => e;

/**
 * This function is used to improve the readability. It simply returns the parameter passed into it.
 *
 * @example
 * write("user", into('Username:'))
 *
 * @param {string|selector}
 * @return {string|selector}
 */
module.exports.into = e => e;

const element = async (selector, tag) => (await elements(selector, tag))[0];

const elements = async (selector, tag) => {
    const elements = await (() => {
        if (isString(selector)) return contains(selector).get(tag);
        else if (isSelector(selector)) return selector.get(tag);
        return null;
    })();
    if (!elements || !elements.length) throw new Error('Element not found');
    return elements;
};

const description = (selector, lowerCase = false) => {
    const d = (() => {
        if (isString(selector)) return contains(selector).description;
        else if (isSelector(selector)) return selector.description;
        return '';
    })();
    return lowerCase ? d.charAt(0).toLowerCase() + d.slice(1) : d;
};

const _focus = async selector => {
    const e = await element(selector);
    await p.evaluate(e => e.focus(), e);
    return e;
};

const scroll = async (e, px, scrollPage, scrollElement, direction) => {
    e = e || 100;
    if (Number.isInteger(e)) {
        await p.evaluate(scrollPage, e);
        return { description: `Scrolled ${direction} the page by ${e} pixels` };
    }
    await evaluate(e, scrollElement, px);
    return { description: `Scrolled ${direction} ` + description(e, true) + ` by ${px} pixels` };
};

const dialog = (type, message, callback) => {
    validate();
    p.on('dialog', async dialog => {
        if (dialog.type() === type && dialog.message() === message)
            await callback(dialog);
    });
};

const isString = obj => typeof obj === 'string' || obj instanceof String;

const isSelector = obj => obj['get'] && obj['exists'];

const $$xpath = async selector => {
<<<<<<< HEAD
    await dom.getDocument();
    const {searchId, resultCount} = await dom.performSearch({
        query: selector
    });
    if(resultCount === 0) return;
    const {nodeIds} = await dom.getSearchResults({
        searchId,
        fromIndex: 0,
        toIndex: resultCount
    });
    return nodeIds;
=======
    var elementsList = [];
    var len = 0;
    const snapshotLength = await runtime.evaluate( {
        expression: "document.evaluate(\""+selector+"\",document,null,XPathResult.ORDERED_NODE_SNAPSHOT_TYPE,null).snapshotLength"
    });
    console.log(snapshotLength);
    const snapshotItem = await runtime.evaluate( {
        expression: "document.evaluate(\""+selector+"\",document,null,XPathResult.ORDERED_NODE_SNAPSHOT_TYPE,null).snapshotItem(0)"
    });
    console.log(snapshotItem);

    // res = await runtime.getProperties({objectId : query.result.objectId});
    // var snapshotitem,snapshotlength;
    // for (const property of res.result) {
    //     if (property.name === "snapshotLength"){
    //         snapshotlength = property; 
    //     }
    //     if (property.name === "snapshotItem"){
    //         snapshotitem=property;    
    //     }
    // }
    // console.log(snapshotlength);
    // len = snapshotlength.value.value;
    // console.log(snapshotitem);
    // for (let i=0; i<len; ++i) {
    //     console.log(snapshotitem.value[i]);
    //     console.log(await runtime.getProperties({objectId : snapshotitem.value.objectId}));
    //     elementsList.push(snapshotitem.value[i]);
    // }    
    // console.log("----------------------")
    // console.log(elementsList);
    const fElements = [];
    for (var i in elementsList) {
        const isVisible = await runtime.evaluate({
            expression:
            "const rect = "+elementsList[i]+".getBoundingClientRect();\
            return !((rect.width === 0 && rect.height === 0) || !e.isConnected);"
        });
        if (isVisible) fElements.push(elementsList[i]);
    }
    return fElements;
>>>>>>> 579febce
};

const validate = () => {
    if (!b || !p) throw new Error('Browser or page not initialized. Call `openBrowser()` before using this API');
};

const assertType = (obj, condition = isString, message = 'String parameter expected') => {
    if (!condition(obj)) throw new Error(message);
};

const sleep = milliseconds => {
    var start = new Date().getTime();
    for (var i = 0; i < 1e7; i++)
        if ((new Date().getTime() - start) > milliseconds) break;
};

const exists = get => {
    return async (intervalTime = 1000, timeout = 10000) => {
        try {
            await waitUntil(async () => (await get()).length > 0, intervalTime, timeout);
            return true;
        } catch (e) {
            return false;
        }
    };
};

const waitUntil = async (condition, intervalTime, timeout) => {
    var start = new Date().getTime();
    while (true) {
        try {
            if (await condition()) break;
        } catch (e) {}
        if ((new Date().getTime() - start) > timeout)
            throw new Error(`waiting failed: timeout ${timeout}ms exceeded`);
        sleep(intervalTime);
    }
};

const evaluate = async (selector, callback, ...args) => {
    const e = await element(selector);
    await p.evaluate(callback, e, ...args);
    await e.dispose();
};

// const xpath = s => `concat(${s.match(/[^'"]+|['"]/g).map(part => {
//     if (part === '\'') return '"\'"';
//     if (part === '"')   return '\'"\'';
//     return '\'' + part + '\'';
// }).join(',') + ', ""'})`;

const rectangle = async (selector, callback) => {
    return callback(await p.evaluate(e => {
        const rect = e.getBoundingClientRect();
        return { top: rect.top, left: rect.left, right: rect.right, bottom: rect.bottom };
    }, await element(selector)));
};

const isRelativeSearch = args => args.every(a => a instanceof RelativeSearchElement);

const handleRelativeSearch = async (elements, args) => {
    if (!args.length) return elements;
    if (!isRelativeSearch(args)) throw new Error('Invalid arguments passed, only relativeSelectors are accepted');
    const filteredElements = [];
    for (let i = 0; i < elements.length; i++) {
        let isValid = true;
        for (let j = 0; j < args.length; j++)
            if (!await args[j].isValid(elements[i]))
                isValid = false;
        if (isValid) filteredElements.push(elements[i]);
    }
    return filteredElements;
};

/**
 * Identifies an element on the page.
 * @callback selector
 * @function
 * @example
 * link('Sign in')
 * button('Get Started')
 * $('#id')
 * text('Home')
 *
 * @param {string} text - Text to identify the element.
 * @param {...string} args
 */

/**
 * Lets you perform relative HTML element searches.
 * @callback relativeSelector
 * @function
 * @example
 * near('Home')
 * toLeftOf('Sign in')
 * toRightOf('Get Started')
 * above('Sign in')
 * below('Home')
 *
 * @param {selector|string} selector - Web element selector.
 * @returns {RelativeSearchElement}
 */

/**
 * Represents a relative HTML element search. This is returned by {@link relativeSelector}
 * 
 * @example
 * // returns RelativeSearchElement
 * above('username')
 * 
 * @typedef {Object} RelativeSearchElement
 */
class RelativeSearchElement {
    /**
     * @class 
     * @ignore
     */
    constructor(condition, value, desc) {
        this.condition = condition;
        this.value = value;
        this.desc = desc;
    }

    async isValid(e) {
        return await p.evaluate(this.condition, e, await this.value);
    }

    toString() {
        return this.desc;
    }
}

/**
 * Wrapper object for the element present on the web page. Extra methods are avaliable based on the element type.
 *
 * * `get()`, `exists()`, `description` for all the elements.
 * * `value()` for input field, fileField and text field.
 * * `value()`, `select()` for combo box.
 * * `check()`, `uncheck()`, `isChecked()` for checkbox.
 * * `select()`, `deselect()`, `isSelected()` for radio button.
 *
 * @typedef {Object} ElementWrapper
 * @property @private {function} get - DOM element getter.
 * @property {function(number, number)} exists - Checks existence for element.
 * @property {string} description - Describing the operation performed.
 *
 * @example
 * link('google').exists()
 * link('google').exists(intervalSecs(1), timeoutSecs(10))
 * link('google').description
 * textField('username').value()
 */

module.exports.metadata = {
    'Browser actions': ['openBrowser', 'closeBrowser', 'setup', 'browser'],
    'Page actions': ['page', 'goto', 'reload', 'title', 'click', 'doubleClick', 'rightClick', 'hover', 'focus', 'write', 'attach', 'press', 'highlight', 'scrollTo', 'scrollRight', 'scrollLeft', 'scrollUp', 'scrollDown', 'screenshot'],
    'Selectors': ['$', 'image', 'link', 'listItem', 'button', 'inputField', 'fileField', 'textField', 'comboBox', 'checkBox', 'radioButton', 'text', 'contains'],
    'Proximity selectors': ['toLeftOf', 'toRightOf', 'above', 'below', 'near'],
    'Events': ['alert', 'prompt', 'confirm', 'beforeunload'],
    'Helpers': ['intervalSecs', 'timeoutSecs', 'waitForNavigation', 'to', 'into'],
};<|MERGE_RESOLUTION|>--- conflicted
+++ resolved
@@ -127,7 +127,6 @@
 
 async function click(selector, waitForNavigation = true, options = {}) {
     const e = await element(selector);
-<<<<<<< HEAD
     // const type = await p.evaluate(e => e.type, e);
     // assertType(e, () => type !== 'file', 'Unsupported operation, use `attach` on file input field');
     const {x, y} = await boundingBox.boundingBoxCenter(dom,e);
@@ -149,28 +148,6 @@
     if (waitForNavigation){
         await page.loadEventFired();
     } 
-=======
-    const type = await page.evaluate(e => e.type, e);
-    assertType(e, () => type !== 'file', 'Unsupported operation, use `attach` on file input field');
-    // await e.click(options);
-
-    Promise.resolve().then(() => {
-        options.type = 'mousePressed';
-        return client.Input.dispatchMouseEvent(options);
-    }).then(() => {
-        options.type = 'mouseReleased';
-        return client.Input.dispatchMouseEvent(options);
-    }).catch((err) => {
-        console.error(err);
-    }).then(() => {
-        client.close();
-    });
-
-    if (waitForNavigation) try {
-        await page.waitForNavigation({ timeout: options.timeout || 5000 });
-    } catch (_) {}
-    await e.dispose();
->>>>>>> 579febce
     return { description: 'Clicked ' + description(selector, true) };
 }
 
@@ -939,7 +916,6 @@
 const isSelector = obj => obj['get'] && obj['exists'];
 
 const $$xpath = async selector => {
-<<<<<<< HEAD
     await dom.getDocument();
     const {searchId, resultCount} = await dom.performSearch({
         query: selector
@@ -951,49 +927,6 @@
         toIndex: resultCount
     });
     return nodeIds;
-=======
-    var elementsList = [];
-    var len = 0;
-    const snapshotLength = await runtime.evaluate( {
-        expression: "document.evaluate(\""+selector+"\",document,null,XPathResult.ORDERED_NODE_SNAPSHOT_TYPE,null).snapshotLength"
-    });
-    console.log(snapshotLength);
-    const snapshotItem = await runtime.evaluate( {
-        expression: "document.evaluate(\""+selector+"\",document,null,XPathResult.ORDERED_NODE_SNAPSHOT_TYPE,null).snapshotItem(0)"
-    });
-    console.log(snapshotItem);
-
-    // res = await runtime.getProperties({objectId : query.result.objectId});
-    // var snapshotitem,snapshotlength;
-    // for (const property of res.result) {
-    //     if (property.name === "snapshotLength"){
-    //         snapshotlength = property; 
-    //     }
-    //     if (property.name === "snapshotItem"){
-    //         snapshotitem=property;    
-    //     }
-    // }
-    // console.log(snapshotlength);
-    // len = snapshotlength.value.value;
-    // console.log(snapshotitem);
-    // for (let i=0; i<len; ++i) {
-    //     console.log(snapshotitem.value[i]);
-    //     console.log(await runtime.getProperties({objectId : snapshotitem.value.objectId}));
-    //     elementsList.push(snapshotitem.value[i]);
-    // }    
-    // console.log("----------------------")
-    // console.log(elementsList);
-    const fElements = [];
-    for (var i in elementsList) {
-        const isVisible = await runtime.evaluate({
-            expression:
-            "const rect = "+elementsList[i]+".getBoundingClientRect();\
-            return !((rect.width === 0 && rect.height === 0) || !e.isConnected);"
-        });
-        if (isVisible) fElements.push(elementsList[i]);
-    }
-    return fElements;
->>>>>>> 579febce
 };
 
 const validate = () => {
