const cri = require('chrome-remote-interface');
const childProcess = require('child_process');
const BrowserFetcher = require('./browserFetcher');
const removeFolder = require('rimraf');
const { helper, waitFor, isString, isFunction } = require('./helper');
const removeFolderAsync = helper.promisify(removeFolder);
const inputHandler = require('./inputHandler');
const domHandler = require('./domHandler');
const networkHandler = require('./networkHandler');
const pageHandler = require('./pageHandler');
const targetHandler = require('./targetHandler');
const runtimeHandler = require('./runtimeHandler');
const fs = require('fs');
const os = require('os');
const mkdtempAsync = helper.promisify(fs.mkdtemp);
const path = require('path');
const CHROME_PROFILE_PATH = path.join(os.tmpdir(), 'taiko_dev_profile-');
const EventEmiter = require('events').EventEmitter;
const xhrEvent = new EventEmiter();
<<<<<<< HEAD
const default_timeout = 30000;
let chromeProcess, temporaryUserDataDir, page, network, runtime, input, client, dom, emulation, overlay, criTarget, currentPort, currentHost, rootId = null,
=======
const default_timeout = 15000;
let chromeProcess, temporaryUserDataDir, page, network, runtime, input, client, dom, emulation, overlay, criTarget, currentPort, currentHost,
>>>>>>> 62a7be8e
    headful, security, ignoreSSLErrors, observe, observeTime;

const connect_to_cri = async (target) => {
    if(client){
        client.removeAllListeners();
    }
    return new Promise(async function connect(resolve) {
        try {
            if (!target) target = await cri.New({ host: currentHost, port: currentPort });
            await cri({ target }, async (c) => {
                client = c;
                page = c.Page;
                network = c.Network;
                runtime = c.Runtime;
                input = c.Input;
                dom = c.DOM;
                emulation = c.Emulation;
                criTarget = c.Target;
                overlay = c.Overlay;
                security = c.Security;
                await Promise.all([runtime.enable(), network.enable(), page.enable(), dom.enable(), overlay.enable(), security.enable()]);
                await networkHandler.setNetwork(network, xhrEvent);
                await inputHandler.setInput(input);
                await domHandler.setDOM(dom);
                await targetHandler.setTarget(criTarget, xhrEvent, connect_to_cri, currentHost, currentPort);
                await runtimeHandler.setRuntime(runtime, dom);
                await pageHandler.setPage(page, xhrEvent, async function () {
                    if (!client) return;
                    await dom.getDocument();
                });
                if (ignoreSSLErrors) security.setIgnoreCertificateErrors({ ignore: true });
                resolve();
            });
        } catch (e) { setTimeout(() => { connect(resolve); }, 1000).unref(); }
    });
};

const setBrowserOptions = (options) => {
    options.port = options.port || 0;
    options.host = options.host || '127.0.0.1';
    options.headless = options.headless === undefined || options.headless === null ? true : options.headless;
    headful = !options.headless;
    ignoreSSLErrors = options.ignoreCertificateErrors;
    observe = options.observe || false;
    observeTime = options.observeTime || 3000;
    return options;
};

/**
 * Launches a browser with a tab. The browser will be closed when the parent node.js process is closed.
 *
 * @example
 * openBrowser()
 * openBrowser({ headless: false })
 * openBrowser({args:['--window-size=1440,900']})
 * openBrowser({args: [
 *      '--disable-gpu',
 *       '--disable-dev-shm-usage',
 *       '--disable-setuid-sandbox',
 *       '--no-first-run',
 *       '--no-sandbox',
 *       '--no-zygote']}) - These are recommended args that has to be passed when running in docker
 *
 * @param {Object} options {headless: true|false, args:['--window-size=1440,900']}
 * @param {boolean} [options.headless=true] - Option to open browser in headless/headful mode.
 * @param {Array} [options.args] - Args to open chromium https://peter.sh/experiments/chromium-command-line-switches/.
 * @param {number} [options.port=0] - Remote debugging port if not given connects to any open port.
 * @param {boolean} [options.ignoreCertificateErrors=false] - Option to ignore certificate errors.
 * @param {boolean} [options.observe=false] - Option to run commands with delay to observe what's happening.
 * @param {number} [option.observeTime=3000] - Option to modify delay time for observe mode.
 * @returns {Promise<Object>} - Object with the description of the action performed.
 */
module.exports.openBrowser = async (options = { headless: true }) => {
    const browserFetcher = new BrowserFetcher();
    const chromeExecutable = browserFetcher.getExecutablePath();
    options = setBrowserOptions(options);
    let args = [`--remote-debugging-port=${options.port}`, '--use-mock-keychain', '--disable-features=IsolateOrigins,site-per-process'];
    if (options.args) args = args.concat(options.args);
    if (!args.some(arg => arg.startsWith('--user-data-dir'))) {
        temporaryUserDataDir = await mkdtempAsync(CHROME_PROFILE_PATH);
        args.push(`--user-data-dir=${temporaryUserDataDir}`);
    }
    if (options.headless) args = args.concat(['--headless', '--window-size=1440,900']);
    chromeProcess = childProcess.spawn(chromeExecutable, args);
    const endpoint = await browserFetcher.waitForWSEndpoint(chromeProcess, default_timeout);
    currentHost = endpoint.host;
    currentPort = endpoint.port;
    await connect_to_cri();
    return { description: 'Browser opened' };
};

/**
 * Closes the browser and all of its tabs (if any were opened).
 *
 * @example
 * closeBrowser()
 *
 * @returns {Promise<Object>} - Object with the description of the action performed.
 */
module.exports.closeBrowser = async () => {
    validate();
    xhrEvent.removeAllListeners();
    await _closeBrowser();
    networkHandler.resetInterceptors();
    return { description: 'Browser closed' };
};

const _closeBrowser = async () => {
    if (client) {
        await client.removeAllListeners();
        await page.close();
        await client.close();
        client = null;
    }
    chromeProcess.kill('SIGTERM');
    chromeProcess.once('exit', async () => {
        if (temporaryUserDataDir) {
            try {
                await removeFolderAsync(temporaryUserDataDir);
            } catch (e) { }
        }
    });
};

/**
 * Gives CRI client object.
 *
 * @returns {Object}
 */
module.exports.client = () => client;

/**
 * Allows to switch between tabs using URL or page title.
 *
 * @example
 * switchTo('https://taiko.gauge.org/') - switch using URL
 * switchTo('Taiko') - switch using Title
 *
 * @param {string} targetUrl - URL/Page title of the tab to switch.
 * @returns {Promise<Object>} - Object with the description of the action performed.
 */
module.exports.switchTo = async (targetUrl) => {
    const target = await targetHandler.getCriTarget(targetUrl);
    await connect_to_cri(target);
    await dom.getDocument();
    return { description: `Switched to tab with url "${targetUrl}"` };
};

/**
 * Sets page viewport
 *
 * @example
 * setViewPort({width:600,height:800})
 *
 * @param {Object} options - https://chromedevtools.github.io/devtools-protocol/tot/Emulation#method-setDeviceMetricsOverride
 * @returns {Promise<Object>} - Object with the description of the action performed.
 */
module.exports.setViewPort = async (options) => {
    if (options.height === undefined || options.width === undefined) throw new Error('No height and width provided');
    options.mobile = options.mobile || false;
    options.deviceScaleFactor = options.deviceScaleFactor || 1;
    await emulation.setDeviceMetricsOverride(options);
    return { description: `ViewPort is set to width ${options.width} and height ${options.height}` };
};

/**
 * Launches a new tab with given url.
 *
 * @example
 * openTab('https://taiko.gauge.org/')
 *
 * @param {string} targetUrl - URL/Page title of the tab to switch.
 * @returns {Promise<Object>} - Object with the description of the action performed.
 */
module.exports.openTab = async (targetUrl, options = { timeout: 30000 }) => {
    if (!/^https?:\/\//i.test(targetUrl) && !/^file/i.test(targetUrl)) targetUrl = 'http://' + targetUrl;
    const targetPromise = new Promise((resolve) => {
        xhrEvent.addListener('targetNavigated', resolve);
    });
    const promises = [targetPromise];
    await criTarget.createTarget({ url: targetUrl });
    await waitForNavigation(options.timeout, promises).catch(handleTimeout(options.timeout));
    xhrEvent.removeAllListeners();
    return { description: `Opened tab with url "${targetUrl}"` };
};

/**
 * Closes the given tab with given url or closes current tab.
 *
 * @example
 * closeTab() - Closes the current tab.
 * closeTab('https://gauge.org') - Closes the tab with url 'https://gauge.org'.
 *
 * @param {string} targetUrl - URL/Page title of the tab to switch.
 * @returns {Promise<Object>} - Object with the description of the action performed.
 */
module.exports.closeTab = async (targetUrl) => {
    if (!targetUrl) {
        const result = await runtimeHandler.runtimeEvaluate('window.location.toString()');
        targetUrl = result.result.value;
    }
    let target = await targetHandler.getCriTarget(targetUrl);
    let targetToConnect = await targetHandler.getTargetToConnect(targetUrl);
    if (!targetToConnect) {
        await _closeBrowser();
        return { description: 'Closing last target and browser.' };
    }
    await cri.Close({ host: currentHost, port: currentPort, id: target.id });
    await connect_to_cri(targetHandler.constructCriTarget(targetToConnect));
    await dom.getDocument();
    return { description: `Closed tab with url "${targetUrl}"` };
};

/**
 * Opens the specified URL in the browser's tab. Adds `http` protocol to the URL if not present.
 *
 * @example
 * goto('https://google.com')
 * goto('google.com')
 *
 * @param {string} url - URL to navigate page to.
 * @param {Object} options - {timeout:5000, headers:{'Authorization':'Basic cG9zdG1hbjpwYXNzd29y2A=='}} Default timeout is 30 seconds to override set options = {timeout:10000}, headers to override defaults.
 * @returns {Promise<Object>} - Object with the description of the action performed and the final URL.
 */
module.exports.goto = async (url, options = { timeout: 30000 }) => {
    validate();
    if (!/^https?:\/\//i.test(url) && !/^file/i.test(url)) url = 'http://' + url;
    const promises = [page.loadEventFired(), 
        page.frameStoppedLoading(), 
        page.domContentEventFired(),
        new Promise((resolve) => {
            xhrEvent.addListener('networkIdle', resolve);
        }),
        new Promise((resolve) => {
            xhrEvent.addListener('firstMeaningfulPaint', resolve);
        })
    ];
    let func = addPromiseToWait(promises);
    xhrEvent.addListener('xhrEvent', func);
    if (options.headers) await network.setExtraHTTPHeaders({ headers: options.headers });
    const res = await page.navigate({ url: url });
    if (res.errorText) throw new Error(`Navigation to url ${url} failed.\n REASON: ${res.errorText}`);
    await waitForNavigation(options.timeout, promises).catch(handleTimeout(options.timeout));
    xhrEvent.removeAllListeners();
    return { description: `Navigated to url "${url}"`, url: url };
};

/**
 * Reloads the page.
 *
 * @example
 * reload('https://google.com')
 * reload('https://google.com', { timeout: 10000 })
 *
 * @param {string} url - URL to reload
 * @returns {Promise<Object>} - Object with the description of the action performed and the final URL.
 */
module.exports.reload = async (url) => {
    validate();
    await page.reload(url);
    return { description: `"${url}" reloaded`, url: url };
};

/**
 * Returns page's title.
 *
 * @returns {Promise<String>}
 */
module.exports.title = async () => {
    validate();
    const result = await runtimeHandler.runtimeEvaluate('document.querySelector("title").textContent');
    return result.result.value;
};

const setNavigationOptions = (options) => {
    options.awaitNavigation = options.waitForNavigation === undefined || options.waitForNavigation === null ?
        true : options.waitForNavigation;
    options.timeout = options.timeout || default_timeout;
    options.waitForStart = options.waitForStart || 500;
    return options;
};

const setOptions = (options, x, y) => {
    options = setNavigationOptions(options);
    options.x = x;
    options.y = y;
    options.button = options.button || 'left';
    options.clickCount = options.clickCount || 1;
    options.elementsToMatch = options.elementsToMatch || 10;
    return options;
};

const checkIfElementAtPointOrChild = async (e) => {

    function isElementAtPointOrChild() {
        const value = this.getBoundingClientRect();
        const y = (value.top + value.bottom)/2;
        const x = (value.left + value.right)/2;
        const node = document.elementFromPoint(x, y);
        return this.contains(node) ||
            (window.getComputedStyle(node).getPropertyValue('opacity') < 0.1) ||
            (window.getComputedStyle(this).getPropertyValue('opacity') < 0.1);
    }

    const res = await runtimeHandler.runtimeCallFunctionOn(isElementAtPointOrChild,null,{nodeId:e});
    return res.result.value;
};

const getChildNodes = async (element) => {
    function getChild() {
        return this.childNodes;
    }
    const res = await evaluate(element, getChild);
    const childNodes = await runtimeHandler.getNodeIdsFromResult(res);
    return childNodes;
};

const checkIfChildOfOtherMatches = async (elem, elements) => {
    function getElementFromPoint(){
        let value = this.getBoundingClientRect();
        const y = (value.top + value.bottom)/2;
        const x = (value.left + value.right)/2;
        return document.elementFromPoint(x,y);
    } 
    const result = await runtimeHandler.runtimeCallFunctionOn(getElementFromPoint,null,{nodeId:elem});
    const { nodeId } = await dom.requestNode({ objectId: result.result.objectId });
    if (elements.includes(nodeId)) return true;
    for (const element of elements) {
        const childNodes = await getChildNodes(element);
        if (childNodes.includes(nodeId)) return true;
    }
    const childOfNodeAtPoint = await getChildNodes(nodeId);
    if (childOfNodeAtPoint.some((val) => elements.includes(val))) return true;
    return false;
};

const checkIfElementIsCovered = async (elem, elems, isElemAtPoint) => {
    isElemAtPoint = await checkIfElementAtPointOrChild(elem);
    //If element to be clicked and element at point are different check if it is any other element matching the selector
    if (!isElemAtPoint)
        isElemAtPoint = await checkIfChildOfOtherMatches(elem, elems);
    return isElemAtPoint;
};

/**
 * Fetches an element with the given selector, scrolls it into view if needed, and then clicks in the center of the element. If there's no element matching selector, the method throws an error.
 *
 * @example
 * click('Get Started')
 * click(link('Get Started'))
 *
 * @param {selector|string} selector - A selector to search for element to click. If there are multiple elements satisfying the selector, the first will be clicked.
 * @param {Object} options - Click options.
 * @param {boolean} [options.waitForNavigation=true] - Wait for navigation after the click. Default navigation timeout is 15 seconds, to override pass `{ timeout: 10000 }` in `options` parameter.
 * @param {number} [options.waitForStart=500] - wait for navigation to start. Default to 500ms
 * @param {number} [options.timeout=5000] - Timeout value in milliseconds for navigation after click.
 * @param {string} [options.button='left'] - `left`, `right`, or `middle`.
 * @param {number} [options.clickCount=1] - Number of times to click on the element.
 * @param {number} [options.elementsToMatch=10] - Number of elements to loop through to match the element with given selector.
 * @returns {Promise<Object>} - Object with the description of the action performed.
 */
module.exports.click = click;

async function click(selector, options = {}, ...args) {
    validate();
    if (options instanceof RelativeSearchElement) {
        args = [options].concat(args);
        options = {};
    }
    const elems = isNaN(selector) ? (await handleRelativeSearch(await elements(selector), args)) : [selector];
    let elemsLength = elems.length;
    let isElemAtPoint;
    options = setOptions(options);
    if (elemsLength > options.elementsToMatch) {
        elems.splice(options.elementsToMatch, elems.length);
    }
    for (let elem of elems) {
        isElemAtPoint = false;
        await scrollTo(elem);
        const { x, y } = await domHandler.boundingBoxCenter(elem);
        isElemAtPoint = await checkIfElementIsCovered(elem, elems, isElemAtPoint);
        options = setOptions(options, x, y);
        if (isElemAtPoint) {
            const type = (await evaluate(elem, function getType() { return this.type; })).value;
            assertType(elem, () => type !== 'file', 'Unsupported operation, use `attach` on file input field');
            if (headful) await highlightElemOnAction(elem);
            break;
        }
    }
    if (!isElemAtPoint && elemsLength != elems.length)
        throw Error('Please provide a better selector, Too many matches.');
    if (!isElemAtPoint)
        throw Error(description(selector) + ' is coverred by other element');
    await doActionAwaitingNavigation(options, async () => {
        options.type = 'mouseMoved';
        await input.dispatchMouseEvent(options);
        options.type = 'mousePressed';
        await input.dispatchMouseEvent(options);
        options.type = 'mouseReleased';
        await input.dispatchMouseEvent(options);
    });
    return { description: 'Clicked ' + description(selector, true) };
}

/**
 * Fetches an element with the given selector, scrolls it into view if needed, and then double clicks the element. If there's no element matching selector, the method throws an error.
 *
 * @example
 * doubleClick('Get Started')
 * doubleClick(button('Get Started'))
 *
 * @param {selector|string} selector - A selector to search for element to click. If there are multiple elements satisfying the selector, the first will be double clicked.
 * @param {Object} options - Click options.
 * @param {boolean} [options.waitForNavigation=true] - Wait for navigation after the click. Default navigation timout is 15 seconds, to override pass `{ timeout: 10000 }` in `options` parameter.
 * @returns {Promise<Object>} - Object with the description of the action performed.
 */
module.exports.doubleClick = async (selector, options = {}, ...args) => {
    if (options instanceof RelativeSearchElement) {
        args = [options].concat(args);
        options = {};
    }
    options = {
        waitForNavigation: options.waitForNavigation !== undefined ? options.waitForNavigation : false,
        clickCount: 2
    };
    await click(selector, options, ...args);
    return { description: 'Double clicked ' + description(selector, true) };
};

/**
 * Fetches an element with the given selector, scrolls it into view if needed, and then right clicks the element. If there's no element matching selector, the method throws an error.
 *
 * @example
 * rightClick('Get Started')
 * rightClick(text('Get Started'))
 *
 * @param {selector|string} selector - A selector to search for element to right click. If there are multiple elements satisfying the selector, the first will be double clicked.
 * @param {Object} options - Click options.
 * @param {boolean} [options.waitForNavigation=true] - Wait for navigation after the click. Default navigation timout is 15 seconds, to override pass `{ timeout: 10000 }` in `options` parameter.
 * @returns {Promise<Object>} - Object with the description of the action performed.
 */
module.exports.rightClick = async (selector, options = {}, ...args) => {
    if (options instanceof RelativeSearchElement) {
        args = [options].concat(args);
        options = {};
    }
    options = {
        waitForNavigation: options.waitForNavigation !== undefined ? options.waitForNavigation : false,
        button: 'right'
    };
    await click(selector, options, ...args);
    return { description: 'Right clicked ' + description(selector, true) };
};

/**
 * Fetches the source element with given selector and moves it to given destination selector or moves for given distance. If there's no element matching selector, the method throws an error.
 *Drag and drop of HTML5 draggable does not work as expected. Issue tracked here https://github.com/getgauge/taiko/issues/279
 * 
 * @example
 * dragAndDrop($("work"),into($('work done')))
 * dragAndDrop($("work"),{up:10,down:10,left:10,right:10})
 * 
 * @param {selector|string} source - Element to be Dragged
 * @param {selector|string} destination - Element for dropping the dragged element
 * @param {object} distance - Distance to be moved from position of source element
 * @returns {Promise<Object>} - Object with the description of the action performed.
 */
module.exports.dragAndDrop = async (source,destination) =>{
    let sourceElem = await element(source);
    let destElem = isSelector(destination) || isString(destination) ? await element(destination) : destination;
    let options = setOptions({});
    await doActionAwaitingNavigation(options, async () => {
        if (headful) {
            await highlightElemOnAction(sourceElem);
            if(!isNaN(destElem))await highlightElemOnAction(destElem);
        } 
        await dragAndDrop(options, sourceElem, destElem); 
    });
    const desc = !isNaN(destElem) ? `Dragged and dropped ${description(source,true)} to ${description(destination,true)}}`:
        `Dragged and dropped ${description(source,true)} at ${JSON.stringify(destination)}`;
    return {description: desc};
};

const dragAndDrop = async (options, sourceElem, destElem) =>{
    let sourcePosition = await domHandler.boundingBoxCenter(sourceElem);
    await scrollTo(sourceElem);
    options.x = sourcePosition.x;
    options.y = sourcePosition.y;
    options.type = 'mouseMoved';
    await input.dispatchMouseEvent(options);
    options.type = 'mousePressed';
    await input.dispatchMouseEvent(options);
    let destPosition = await calculateDestPosition(sourceElem, destElem);
    await inputHandler.mouse_move(sourcePosition,destPosition);
    options.x = destPosition.x;
    options.y = destPosition.y;
    options.type = 'mouseReleased';
    await input.dispatchMouseEvent(options);
};

const calculateDestPosition = async (sourceElem, destElem) => {
    if(!isNaN(destElem)){
        await scrollTo(destElem);
        return await domHandler.boundingBoxCenter(destElem);
    }
    const destPosition = await domHandler.calculateNewCenter(sourceElem,destElem);
    const newBoundary = destPosition.newBoundary;
    if(headful) {
        await overlay.highlightQuad({ quad: [newBoundary.right,newBoundary.top,newBoundary.right,newBoundary.bottom,newBoundary.left,newBoundary.bottom,newBoundary.left,newBoundary.top], outlineColor: { r: 255, g: 0, b: 0 } });
        await waitFor(1000);
        await overlay.hideHighlight();
    }
    return destPosition;    
};

/**
 * Fetches an element with the given selector, scrolls it into view if needed, and then hovers over the center of the element. If there's no element matching selector, the method throws an error.
 *
 * @example
 * hover('Get Started')
 * hover(link('Get Started'))
 *
 * @param {selector|string} selector - A selector to search for element to right click. If there are multiple elements satisfying the selector, the first will be hovered.
 * @returns {Promise<Object>} - Object with the description of the action performed.
 */
module.exports.hover = async (selector, options = {}) => {
    validate();
    options = setNavigationOptions(options);
    const e = await element(selector);
    await scrollTo(e);
    if (headful) await highlightElemOnAction(e);
    const { x, y } = await domHandler.boundingBoxCenter(e);
    const option = {
        x: x,
        y: y
    };
    await doActionAwaitingNavigation(options, async () => {
        Promise.resolve().then(() => {
            option.type = 'mouseMoved';
            return input.dispatchMouseEvent(option);
        }).catch((err) => {
            throw new Error(err);
        });
    });
    return { description: 'Hovered over the ' + description(selector, true) };
};

/**
 * Fetches an element with the given selector and focuses it. If there's no element matching selector, the method throws an error.
 *
 * @example
 * focus(textField('Username:'))
 *
 * @param {selector|string} selector - A selector of an element to focus. If there are multiple elements satisfying the selector, the first will be focused.
 * @param {object} options - {waitForNavigation:true,waitForStart:500,timeout:10000}
 * @returns {Promise<Object>} - Object with the description of the action performed.
 */
module.exports.focus = async (selector, options = {}) => {
    validate();
    options = setNavigationOptions(options);
    await doActionAwaitingNavigation(options, async () => {
        if (headful) await highlightElemOnAction(await element(selector));
        await _focus(selector);
    });
    return { description: 'Focussed on the ' + description(selector, true) };
};

/**
 * Types the given text into the focused or given element.
 *
 * @example
 * write('admin', into('Username:'))
 * write('admin', 'Username:')
 * write('admin')
 *
 * @param {string} text - Text to type into the element.
 * @param {selector|string} [into] - A selector of an element to write into.
 * @param {Object} [options]
 * @param {number} options.delay - Time to wait between key presses in milliseconds.
 * @param {boolean} [options.waitForNavigation=true] - Wait for navigation after the click. Default navigation timeout is 15 seconds, to override pass `{ timeout: 10000 }` in `options` parameter.
 * @param {number} [options.waitForStart=500] - wait for navigation to start. Default to 500ms
 * @param {number} [options.timeout=5000] - Timeout value in milliseconds for navigation after click
 * @returns {Promise<Object>} - Object with the description of the action performed.
 */
module.exports.write = async (text, into, options = { delay: 10 }) => {
    validate();
    let desc;
    if (into && !isSelector(into)) {
        if(!into.delay) into.delay = options.delay;
        options = into;
        into = undefined;
    }
    options = setNavigationOptions(options);
    await doActionAwaitingNavigation(options, async () => {
        if (into) {
            const selector = isString(into) ? textField(into) : into;
            await _focus(selector);
            const activeElement = await runtimeHandler.activeElement();
            await _write(text, activeElement, options);
            text = (activeElement.isPassword) ? '*****' : text;
            desc = `Wrote ${text} into the ` + description(selector, true);
            return;
        } else {
            const activeElement = await runtimeHandler.activeElement();
            await _write(text, activeElement, options);
            text = (activeElement.isPassword) ? '*****' : text;
            desc = `Wrote ${text} into the focused element.`;
            return;
        }
    });
    return { description: desc };
};

const _write = async (text, activeElement, options) => {
    if (activeElement.notWritable)
        throw new Error('Element focused is not writable');
    if (headful) await highlightElemOnAction(activeElement.nodeId);
    for (const char of text) {
        await new Promise(resolve => setTimeout(resolve, options.delay).unref());
        await input.dispatchKeyEvent({ type: 'char', text: char });
    }
};

/**
 * Clears the value of given selector. If no selector is given clears the current active element.
 *
 * @example
 * clear()
 * clear(inputField({placeholder:'Email'}))
 *
 * @param {selector} selector - A selector to search for element to clear. If there are multiple elements satisfying the selector, the first will be cleared.
 * @param {Object} options - Click options.
 * @param {boolean} [options.waitForNavigation=true] - Wait for navigation after clear. Default navigation timeout is 15 seconds, to override pass `{ timeout: 10000 }` in `options` parameter.
 * @param {number} [options.waitForStart=500] - wait for navigation to start. Default to 500ms
 * @param {number} [options.timeout=5000] - Timeout value in milliseconds for navigation after click.
 * @returns {Promise<Object>} - Object with the description of the action performed.
 */
module.exports.clear = async (selector, options = {}) => {
    options = setNavigationOptions(options);
    if(selector)await _focus(selector);
    const activeElement = await runtimeHandler.activeElement();
    if (activeElement.notWritable)
        throw new Error('Element cannot be cleared');
    const desc = !selector ? { description: 'Cleared element on focus' } :
        { description: 'Cleared ' + description(selector, true) };
    await doActionAwaitingNavigation(options, async () => {
        await _clear(activeElement.nodeId);
        if (headful) await highlightElemOnAction(activeElement.nodeId);
    });
    return desc;
};

const _clear = async (elem) => {
    await click(elem, { clickCount: 3, waitForNavigation: false });
    await inputHandler.down('Backspace');
    await inputHandler.up('Backspace');
};

/**
 * Attaches a file to a file input element.
 *
 * @example
 * attach('c:/abc.txt', to('Please select a file:'))
 * attach('c:/abc.txt', 'Please select a file:')
 *
 * @param {string} filepath - The path of the file to be attached.
 * @param {selector|string} to - The file input element to which to attach the file.
 * @returns {Promise<Object>} - Object with the description of the action performed.
 */
module.exports.attach = async (filepath, to) => {
    validate();
    let resolvedPath = filepath ? path.resolve(process.cwd(), filepath) : path.resolve(process.cwd());
    fs.open(resolvedPath, 'r', (err) => {
        if (err && err.code === 'ENOENT') {
            throw new Error(`File ${resolvedPath} doesnot exists.`);
        }
    });
    if (isString(to)) to = fileField(to);
    else if (!isSelector(to)) throw Error('Invalid element passed as paramenter');
    const nodeId = await element(to);
    if (headful) await highlightElemOnAction(nodeId);
    await dom.setFileInputFiles({
        nodeId: nodeId,
        files: [resolvedPath]
    });
    return { description: `Attached ${resolvedPath} to the ` + description(to, true) };
};

/**
 * Presses the given keys.
 *
 * @example
 * press('Enter')
 * press('a')
 * press(['Shift', 'ArrowLeft', 'ArrowLeft'])
 *
 * @param {string | Array<string> } keys - Name of keys to press, such as ArrowLeft. See [USKeyboardLayout](https://github.com/getgauge/taiko/blob/master/lib/USKeyboardLayout.js) for a list of all key names.
 * @param {Object} options
 * @param {string} [options.text] - If specified, generates an input event with this text.
 * @param {number} [options.delay=0] - Time to wait between keydown and keyup in milliseconds.
 * @param {boolean} [options.waitForNavigation=true] - Wait for navigation after the click. Default navigation timeout is 15 seconds, to override pass `{ timeout: 10000 }` in `options` parameter.
 * @param {number} [options.waitForStart=500] - wait for navigation to start. Default to 500ms
 * @param {number} [options.timeout=5000] - Timeout value in milliseconds for navigation after click.
 * @returns {Promise<Object>} - Object with the description of the action performed.
 */
module.exports.press = async (keys, options = {}) => {
    validate();
    options = setNavigationOptions(options);
    return await _press(new Array().concat(keys), options);
};

async function _press(keys, options) {
    await doActionAwaitingNavigation(options, async () => {
        for (let i = 0; i < keys.length; i++) await inputHandler.down(keys[i], options);
        if (options && options.delay) await new Promise(f => setTimeout(f, options.delay).unref());
        keys = keys.reverse();
        for (let i = 0; i < keys.length; i++) await inputHandler.up(keys[i]);
    });
    return { description: `Pressed the ${keys.reverse().join(' + ')} key` };
}


/**
 * Highlights the given element on the page by drawing a red rectangle around it. This is useful for debugging purposes.
 *
 * @example
 * highlight('Get Started')
 * highlight(link('Get Started'))
 *
 * @param {selector|string} selector - A selector of an element to highlight. If there are multiple elements satisfying the selector, the first will be highlighted.
  * @param {...relativeSelector} args - Proximity selectors
 * @returns {Promise<Object>} - Object with the description of the action performed.
 */
module.exports.highlight = highlight;

async function highlight(selector, ...args) {
    validate();

    function highlightNode() {
        this.style.border = '0.5em solid red';
        return true;
    }
    let elems = await handleRelativeSearch(await elements(selector), args);
    await evaluate(elems[0], highlightNode);
    return { description: 'Highlighted the ' + description(selector, true) };
}

/**
 * Scrolls the page to the given element.
 *
 * @example
 * scrollTo('Get Started')
 * scrollTo(link('Get Started'))
 *
 * @param {selector|string} selector - A selector of an element to scroll to.
 * @returns {Promise<Object>} - Object with the description of the action performed.
 */
module.exports.scrollTo = async (selector, options = {}) => {
    options = setNavigationOptions(options);
    await doActionAwaitingNavigation(options, async () => {
        await scrollTo(selector);
    });
    if (headful) await highlightElemOnAction(await element(selector));
    return { description: 'Scrolled to the ' + description(selector, true) };
};

async function scrollTo(selector) {
    validate();

    function scrollToNode() {
        this.scrollIntoViewIfNeeded();
        return 'result';
    }
    await evaluate(selector, scrollToNode);
}

const scroll = async (e, px, scrollPage, scrollElement, direction) => {
    e = e || 100;
    if (Number.isInteger(e)) {
        await runtimeHandler.runtimeEvaluate(`(${scrollPage}).apply(null, ${JSON.stringify([e])})`);
        return { description: `Scrolled ${direction} the page by ${e} pixels` };
    }

    const nodeId = await element(e);
    if (headful) await highlightElemOnAction(nodeId);
    //TODO: Allow user to set options for scroll
    const options = setNavigationOptions({});
    await doActionAwaitingNavigation(options, async () => {
        await runtimeHandler.runtimeCallFunctionOn(scrollElement,null,{nodeId:nodeId,arg:px});
    });
    return { description: `Scrolled ${direction} ` + description(e, true) + ` by ${px} pixels` };
};

/**
 * Scrolls the page/element to the right.
 *
 * @example
 * scrollRight()
 * scrollRight(1000)
 * scrollRight('Element containing text')
 * scrollRight('Element containing text', 1000)
 *
 * @param {selector|string|number} [e='Window']
 * @param {number} [px=100]
 * @returns {Promise<Object>} - Object with the description of the action performed.
 */
module.exports.scrollRight = async (e, px = 100) => {
    validate();
    return await scroll(e, px, px => window.scrollBy(px, 0), 
        function sr(px) { 
            if(this.tagName === 'IFRAME') {
                this.contentWindow.scroll(this.contentWindow.scrollX + px, this.contentWindow.scrollY);
                return true;
            }
            this.scrollLeft += px; return true; 
        }, 
        'right');
};

/**
 * Scrolls the page/element to the left.
 *
 * @example
 * scrollLeft()
 * scrollLeft(1000)
 * scrollLeft('Element containing text')
 * scrollLeft('Element containing text', 1000)
 *
 * @param {selector|string|number} [e='Window']
 * @param {number} [px=100]
 * @returns {Promise<Object>} - Object with the description of the action performed.
 */
module.exports.scrollLeft = async (e, px = 100) => {
    validate();
    return await scroll(e, px, px => window.scrollBy(px * -1, 0), 
        function sl(px) { 
            if(this.tagName === 'IFRAME') {
                this.contentWindow.scroll(this.contentWindow.scrollX - px, this.contentWindow.scrollY);
                return true;
            }
            this.scrollLeft -= px; return true; 
        }, 
        'left');
};

/**
 * Scrolls up the page/element.
 *
 * @example
 * scrollUp()
 * scrollUp(1000)
 * scrollUp('Element containing text')
 * scrollUp('Element containing text', 1000)
 *
 * @param {selector|string|number} [e='Window']
 * @param {number} [px=100]
 * @returns {Promise<Object>} - Object with the description of the action performed.
 */
module.exports.scrollUp = async (e, px = 100) => {
    validate();
    return await scroll(e, px, px => window.scrollBy(0, px * -1), 
        function su(px) { 
            if(this.tagName === 'IFRAME') {
                this.contentWindow.scroll(this.contentWindow.scrollX, this.contentWindow.scrollY - px);
                return true;
            }
            this.scrollTop -= px; return true; 
        }, 
        'up');
};

/**
 * Scrolls down the page/element.
 *
 * @example
 * scrollDown()
 * scrollDown(1000)
 * scrollDown('Element containing text')
 * scrollDown('Element containing text', 1000)
 *
 * @param {selector|string|number} [e='Window']
 * @param {number} [px=100]
 * @returns {Promise<Object>} - Object with the description of the action performed.
 */
module.exports.scrollDown = async (e, px = 100) => {
    validate();
    return await scroll(e, px, px => window.scrollBy(0, px), 
        function sd(px) { 
            if(this.tagName === 'IFRAME') {
                this.contentWindow.scroll(this.contentWindow.scrollX, this.contentWindow.scrollY + px);
                return true;
            }
            this.scrollTop += px; return true; 
        }, 
        'down');
};

/**
 * Captures a screenshot of the page. Appends timeStamp to filename if no filepath given.
 *
 * @example
 * screenshot()
 * screenshot({path : 'screenshot.png'})
 *
 * @param {object} options - {path:'screenshot.png'} or {encoding:'base64'}
 * @returns {Promise<Buffer>} - Promise which resolves to buffer with captured screenshot if {encoding:'base64} given.
 * @returns {Promise<object>} - Object with the description of the action performed
 */
module.exports.screenshot = async (options = {}) => {
    validate();
    options.path = options.path || `Screenshot-${Date.now()}.png`;
    const { data } = await page.captureScreenshot();
    if (options.encoding === 'base64') return data;
    fs.writeFileSync(options.path, Buffer.from(data, 'base64'));
    return { description: `Screenshot is created at "${options.path}"` };
};

/**
 * This {@link selector} lets you identify elements on the web page via XPath or CSS selector.
 * @example
 * highlight($(`//*[text()='text']`))
 * $(`//*[text()='text']`).exists()
 * $(`#id`)
 *
 * @param {string} selector - XPath or CSS selector.
 * @param {...relativeSelector} args - Proximity selectors
 * @returns {ElementWrapper}
 */
module.exports.$ = (selector, ...args) => {
    validate();
    const get = async () => await handleRelativeSearch(await (selector.startsWith('//') || selector.startsWith('(') ? $$xpath(selector) : $$(selector)), args);
    return {
        get: getIfExists(get),
        exists: exists(getIfExists(get)),
        description: `Custom selector $(${selector})`,
        text: selectorText(get)
    };
};

const getValues = (attrValuePairs, args) => {

    if (attrValuePairs instanceof RelativeSearchElement) {
        args = [attrValuePairs].concat(args);
        return { args: args };
    }

    if (isString(attrValuePairs) || isSelector(attrValuePairs)) {
        return { label: attrValuePairs, args: args };
    }

    return { attrValuePairs: attrValuePairs, args: args };
};

const getQuery = (attrValuePairs, tag = '') => {
    let xpath = tag;
    for (const key in attrValuePairs) {
        if (key === 'class') xpath += `[${key}*="${attrValuePairs[key]}"]`;
        else xpath += `[${key}="${attrValuePairs[key]}"]`;
    }
    return xpath;
};


const getElementGetter = (selector, query, tag) => {
    let get;
    if (selector.attrValuePairs) get = async () => await handleRelativeSearch(await $$(getQuery(selector.attrValuePairs, tag)), selector.args);
    else if (selector.label) get = async () => await handleRelativeSearch(await query(), selector.args);
    else get = async () => await handleRelativeSearch(await $$(tag), selector.args);
    return get;
};

const desc = (selector, query, tag) => {
    let description = '';
    if (selector.attrValuePairs) description = getQuery(selector.attrValuePairs, tag);
    else if (selector.label) description = `${tag} with ${query} ${selector.label} `;

    for (const arg of selector.args) {
        description += description === '' ? tag : ' and';
        description += ' ' + arg.toString();
    }

    return description;
};

/**
 * This {@link selector} lets you identify an image on a web page. Typically, this is done via the image's alt text or attribute and value pairs.
 *
 * @example
 * click(image('alt'))
 * image('alt').exists()
 *
 * @param {string} alt - The image's alt text.
 * @param {object} attrValuePairs - Pairs of attribute and value like {"id":"name","class":"class-name"}
 * @param {...relativeSelector} args - Proximity selectors
 * @returns {ElementWrapper}
 */
module.exports.image = (attrValuePairs, ...args) => {
    validate();
    const selector = getValues(attrValuePairs, args);
    const get = getElementGetter(selector, async () => await $$xpath(`//img[contains(@alt, ${xpath(selector.label)})]`), 'img');
    return { get: getIfExists(get), exists: exists(getIfExists(get)), description: desc(selector, 'alt', 'Image'), text: selectorText(get) };
};

/**
 * This {@link selector} lets you identify a link on a web page with text or attribute and value pairs.
 *
 * @example
 * click(link('Get Started'))
 * link('Get Started').exists()
 *
 * @param {string} text - The link text.
 * @param {object} attrValuePairs - Pairs of attribute and value like {"id":"name","class":"class-name"}
 * @param {...relativeSelector} args - Proximity selectors
 * @returns {ElementWrapper}
 */
module.exports.link = (attrValuePairs, ...args) => {
    validate();
    const selector = getValues(attrValuePairs, args);
    const get = getElementGetter(selector, async () => await elements(selector.label, 'a'), 'a');
    return { get: getIfExists(get), exists: exists(getIfExists(get)), description: desc(selector, 'text', 'Link'), text: selectorText(get) };
};

/**
 * This {@link selector} lets you identify a list item (HTML <li> element) on a web page with label or attribute and value pairs.
 *
 * @example
 * highlight(listItem('Get Started'))
 * listItem('Get Started').exists()
 *
 * @param {string} label - The label of the list item.
 * @param {object} attrValuePairs - Pairs of attribute and value like {"id":"name","class":"class-name"}
 * @param {...relativeSelector} args - Proximity selectors
 * @returns {ElementWrapper}
 */
module.exports.listItem = (attrValuePairs, ...args) => {
    validate();
    const selector = getValues(attrValuePairs, args);
    const get = getElementGetter(selector, async () => await elements(selector.label, 'li'), 'li');
    return { get: getIfExists(get), exists: exists(getIfExists(get)), description: desc(selector, 'label', 'List item'), text: selectorText(get) };
};

/**
 * This {@link selector} lets you identify a button on a web page with label or attribute and value pairs.
 *
 * @example
 * highlight(button('Get Started'))
 * button('Get Started').exists()
 *
 * @param {string} label - The button label.
 * @param {object} attrValuePairs - Pairs of attribute and value like {"id":"name","class":"class-name"}
 * @param {...relativeSelector} args - Proximity selectors
 * @returns {ElementWrapper}
 */
module.exports.button = (attrValuePairs, ...args) => {
    validate();
    const selector = getValues(attrValuePairs, args);
    const get = getElementGetter(selector, async () => await elements(selector.label, 'button'), 'button');
    return { get: getIfExists(get), exists: exists(getIfExists(get)), description: desc(selector, 'label', 'Button'), text: selectorText(get) };
};

/**
 * This {@link selector} lets you identify an input field on a web page with label or attribute and value pairs.
 *
 * @example
 * focus(inputField({'id':'name'})
 * inputField({'id': 'name'}).exists()
 *
 * @param {object} attrValuePairs - Pairs of attribute and value like {"id":"name","class":"class-name"}
 * @param {...relativeSelector} args - Proximity selectors
 * @returns {ElementWrapper}
 */
module.exports.inputField = (attrValuePairs, ...args) => {
    validate();
    const selector = getValues(attrValuePairs, args);
    const get = getElementGetter(selector, async () =>
        await $$xpath(`//input[@id=(//label[contains(text(), ${xpath(selector.label)})]/@for)]`), 'input');
    return {
        get: getIfExists(get),
        exists: exists(getIfExists(get)),
        description: desc(selector, 'label', 'Input Field'),
        value: async () => (await evaluate((await get())[0], function getvalue() { return this.value; })).value,
        text: selectorText(get)
    };
};

/**
 * This {@link selector} lets you identify a file input field on a web page either with label or with attribute and value pairs.
 *
 * @example
 * fileField('Please select a file:').value()
 * fileField('Please select a file:').exists()
 * fileField({'id':'file'}).exists()
 *
 * @param {string} label - The label (human-visible name) of the file input field.
 * @param {object} attrValuePairs - Pairs of attribute and value like {"id":"name","class":"class-name"}
 * @param {...relativeSelector} args - Proximity selectors
 * @returns {ElementWrapper}
 */
module.exports.fileField = fileField;

function fileField(attrValuePairs, ...args) {
    validate();
    const selector = getValues(attrValuePairs, args);
    const get = getElementGetter(selector,
        async () => await $$xpath(`//input[@type='file'][@id=(//label[contains(text(), ${xpath(selector.label)})]/@for)]`),
        'input[type="file"]');
    return {
        get: getIfExists(get),
        exists: exists(getIfExists(get)),
        value: async () => (await evaluate((await get())[0], function getvalue() { return this.value; })).value,
        description: desc(selector, 'label', 'File field'),
        text: selectorText(get)
    };
}

/**
 * This {@link selector} lets you identify a text field on a web page either with label or with attribute and value pairs.
 *
 * @example
 * focus(textField('Username:'))
 * textField('Username:').exists()
 *
 * @param {object} attrValuePairs - Pairs of attribute and value like {"id":"name","class":"class-name"}
 * @param {string} label - The label (human-visible name) of the text field.
 * @param {...relativeSelector} args - Proximity selectors
 * @returns {ElementWrapper}
 */
module.exports.textField = textField;

function textField(attrValuePairs, ...args) {
    validate();
    const selector = getValues(attrValuePairs, args);
    const get = getElementGetter(selector,
        async () => await $$xpath(`//input[@type='text'][@id=(//label[contains(text(), ${xpath(selector.label)})]/@for)]`),
        'input[type="text"]');
    return {
        get: getIfExists(get),
        exists: exists(getIfExists(get)),
        description: desc(selector, 'label', 'Text field'),
        value: async () => (await evaluate((await get())[0], function getvalue() { return this.value; })).value,
        text: selectorText(get)
    };
}

/**
 * This {@link selector} lets you identify a combo box on a web page either with label or with attribute and value pairs.
 * Any value can be selected using value or text of the options.
 *
 * @example
 * comboBox('Vehicle:').select('Car')
 * comboBox('Vehicle:').value()
 * comboBox('Vehicle:').exists()
 *
 * @param {object} attrValuePairs - Pairs of attribute and value like {"id":"name","class":"class-name"}
 * @param {string} label - The label (human-visible name) of the combo box.
 * @param {...relativeSelector} args - Proximity selectors
 * @returns {ElementWrapper}
 */
module.exports.comboBox = (attrValuePairs, ...args) => {
    validate();
    const selector = getValues(attrValuePairs, args);
    const get = getElementGetter(selector,
        async () => await $$xpath(`//select[@id=(//label[contains(text(), ${xpath(selector.label)})]/@for)]`),
        'select');
    return {
        get: getIfExists(get),
        exists: exists(getIfExists(get)),
        description: desc(selector, 'label', 'Combobox'),
        select: async (value) => {

            const nodeId = (await get())[0];
            if (!nodeId) throw new Error('Combo Box not found');
            if (headful) await highlightElemOnAction(nodeId);

            function selectBox(value) {
                let found_value = false;
                for (var i = 0; i < this.options.length; i++) {
                    if (this.options[i].text === value || this.options[i].value === value) {
                        this.selectedIndex = i;
                        found_value = true;
                        let event = new Event('change');
                        this.dispatchEvent(event);
                        break;
                    }
                }
                return found_value;
            }
            const options = setNavigationOptions({});
            await doActionAwaitingNavigation(options, async () => {
                const result = await runtimeHandler.runtimeCallFunctionOn(selectBox,null,{nodeId:nodeId,arg:value});
                if (!result.result.value) throw new Error('Option not available in combo box');
            });
        },
        value: async () => (await evaluate((await get())[0], function getvalue() { return this.value; })).value,
        text: selectorText(get)
    };
};

/**
 * This {@link selector} lets you identify a checkbox on a web page either with label or with attribute and value pairs.
 *
 * @example
 * checkBox('Vehicle').check()
 * checkBox('Vehicle').uncheck()
 * checkBox('Vehicle').isChecked()
 * checkBox('Vehicle').exists()
 *
 * @param {object} attributeValuePairs - Pairs of attribute and value like {"id":"name","class":"class-name"}
 * @param {string} label - The label (human-visible name) of the check box.
 * @param {...relativeSelector} args Proximity selectors
 * @returns {ElementWrapper}
 */
module.exports.checkBox = (attrValuePairs, ...args) => {
    validate();
    const selector = getValues(attrValuePairs, args);
    const get = getElementGetter(selector,
        async () => await $$xpath(`//input[@type='checkbox'][@id=(//label[contains(text(), ${xpath(selector.label)})]/@for)]`),
        'input[type="checkbox"]');
    return {
        get: getIfExists(get),
        exists: exists(getIfExists(get)),
        description: desc(selector, 'label', 'Checkbox'),
        isChecked: async () => (await evaluate((await get())[0], function getvalue() { return this.checked; })).value,
        check: async () => {
            const options = setNavigationOptions({});
            await doActionAwaitingNavigation(options, async () => {
                if (headful) await highlightElemOnAction((await get())[0]);
                await evaluate((await get())[0], function getvalue() { this.checked = true; return true; });
            });
        },
        uncheck: async () => {
            const options = setNavigationOptions({});
            await doActionAwaitingNavigation(options, async () => {
                if (headful) await highlightElemOnAction((await get())[0]);
                await evaluate((await get())[0], function getvalue() { this.checked = false; return true; });
            });
        },
        text: selectorText(get)
    };
};

/**
 * This {@link selector} lets you identify a radio button on a web page either with label or with attribute and value pairs.
 *
 * @example
 * radioButton('Vehicle').select()
 * radioButton('Vehicle').deselect()
 * radioButton('Vehicle').isSelected()
 * radioButton('Vehicle').exists()
 *
 * @param {object} attributeValuePairs - Pairs of attribute and value like {"id":"name","class":"class-name"}
 * @param {string} label - The label (human-visible name) of the radio button.
 * @param {...relativeSelector} args
 * @returns {ElementWrapper}
 */
module.exports.radioButton = (attrValuePairs, ...args) => {
    validate();
    const selector = getValues(attrValuePairs, args);
    const get = getElementGetter(
        selector,
        async () => await $$xpath(`//input[@type='radio'][@id=(//label[contains(text(), ${xpath(selector.label)})]/@for)]`),
        'input[type="radio"]');
    return {
        get: getIfExists(get),
        exists: exists(getIfExists(get)),
        description: desc(selector, 'label', 'Radio Button'),
        isSelected: async () => (await evaluate((await get())[0], function getvalue() { return this.checked; })).value,
        select: async () => {
            const options = setNavigationOptions({});
            await doActionAwaitingNavigation(options, async () => {
                if (headful) await highlightElemOnAction((await get())[0]);
                await evaluate((await get())[0], function getvalue() { this.checked = true; return true; });
            });
        },
        deselect: async () => {
            const options = setNavigationOptions({});
            await doActionAwaitingNavigation(options, async () => {
                if (headful) await highlightElemOnAction((await get())[0]);
                await evaluate((await get())[0], function getvalue() { this.checked = false; return true; });
            });
        },
        text: selectorText(get)
    };
};

/**
 * This {@link selector} lets you identify an element with text.
 *
 * @example
 * highlight(text('Vehicle'))
 * text('Vehicle').exists()
 *
 * @param {string} text - Text to match.
 * @param {...relativeSelector} args - Proximity selectors
 * @returns {ElementWrapper}
 */
module.exports.text = (text, ...args) => {
    validate();
    const get = async () => await handleRelativeSearch(await elements(text), args);
    return { get: getIfExists(get), exists: exists(getIfExists(get)), description: `Element with text "${text}"`, text: selectorText(get) };
};

/**
 * This {@link selector} lets you identify an element containing the text.
 *
 * @example
 * contains('Vehicle').exists()
 *
 * @param {string} text - Text to match.
 * @param {...relativeSelector} args - Proximity selectors
 * @returns {ElementWrapper}
 */
module.exports.contains = contains;

function contains(text, ...args) {
    console.warn('DEPRECATION WARNING: Contains is deprecated as text search now does contains if exact text is not found.');
    validate();
    assertType(text);
    const get = async (e = '*') => {
        let elements = await $$xpath('//' + e + `[contains(@value, ${xpath(text)})]`);
        if (!elements || !elements.length) elements = await $$xpath('//' + e + `[not(descendant::*[contains(translate(normalize-space(.),'ABCDEFGHIJKLMNOPQRSTUVWXYZ','abcdefghijklmnopqrstuvwxyz'), ${xpath(text.toLowerCase())})]) and contains(translate(normalize-space(.),'ABCDEFGHIJKLMNOPQRSTUVWXYZ','abcdefghijklmnopqrstuvwxyz'), ${xpath(text.toLowerCase())})]`);
        return await handleRelativeSearch(elements, args);
    };
    return { get: getIfExists(get), exists: exists(getIfExists(get)), description: `Element containing text "${text}"`, text: selectorText(get) };
}

function match(text, ...args) {
    validate();
    assertType(text);
    const get = async (e = '*') => {
        let elements = await $$xpath('//' + e + `[@value=${xpath(text)}]`);
        if (!elements || !elements.length) {
            const xpathToText = xpath(text.toLowerCase());
            const xpathToTranslateInnerText = 'translate(normalize-space(.),"ABCDEFGHIJKLMNOPQRSTUVWXYZ","abcdefghijklmnopqrstuvwxyz")';
            elements = await $$xpath('//' + e + `[not(descendant::*[${xpathToTranslateInnerText}=${xpathToText}]) and ${xpathToTranslateInnerText}=${xpathToText}]`);
        }
        if (!elements || !elements.length) elements = await $$xpath('//' + e + `[not(descendant::*[contains(translate(normalize-space(.),'ABCDEFGHIJKLMNOPQRSTUVWXYZ','abcdefghijklmnopqrstuvwxyz'), ${xpath(text.toLowerCase())})]) and contains(translate(normalize-space(.),'ABCDEFGHIJKLMNOPQRSTUVWXYZ','abcdefghijklmnopqrstuvwxyz'), ${xpath(text.toLowerCase())})]`);
        return await handleRelativeSearch(elements, args);
    };
    return { get: getIfExists(get), exists: exists(getIfExists(get)), description: `Element matching text "${text}"`, text: selectorText(get) };
}

/**
 * This {@link relativeSelector} lets you perform relative HTML element searches.
 *
 * @example
 * click(link("Block", toLeftOf("name"))
 *
 * @param {selector|string} selector - Web element selector.
 * @returns {RelativeSearchElement}
 */
module.exports.toLeftOf = selector => {
    validate();
    return new RelativeSearchElement(async (e, v) => {
        const rect = await domHandler.getBoundingClientRect(e);
        return rect.left < v;
    }, rectangle(selector, r => r.left), isString(selector) ? `To Left of ${selector}` : `To Left of ${selector.description}`);
};

/**
 * This {@link relativeSelector} lets you perform relative HTML element searches.
 *
 * @example
 * click(link("Block", toRightOf("name"))
 *
 * @param {selector|string} selector - Web element selector.
 * @returns {RelativeSearchElement}
 */
module.exports.toRightOf = selector => {
    validate();
    const value = rectangle(selector, r => r.right);
    const desc = isString(selector) ? `To Right of ${selector}` : `To Right of ${selector.description}`;
    return new RelativeSearchElement(async (e, v) => {
        const rect = await domHandler.getBoundingClientRect(e);
        return rect.right > v;
    }, value, desc);
};

/**
 * This {@link relativeSelector} lets you perform relative HTML element searches.
 *
 * @example
 * click(link("Block", above("name"))
 *
 * @param {selector|string} selector - Web element selector.
 * @returns {RelativeSearchElement}
 */
module.exports.above = selector => {
    validate();
    const desc = isString(selector) ? `Above ${selector}` : `Above ${selector.description}`;
    const value = rectangle(selector, r => r.top);
    return new RelativeSearchElement(async (e, v) => {
        const rect = await domHandler.getBoundingClientRect(e);
        return rect.top < v;
    }, value, desc);
};

/**
 * This {@link relativeSelector} lets you perform relative HTML element searches.
 *
 * @example
 * click(link("Block", below("name"))
 *
 * @param {selector|string} selector - Web element selector.
 * @returns {RelativeSearchElement}
 */
module.exports.below = selector => {
    validate();
    const desc = isString(selector) ? `Below ${selector}` : `Below ${selector.description}`;
    const value = rectangle(selector, r => r.bottom);
    return new RelativeSearchElement(async (e, v) => {
        const rect = await domHandler.getBoundingClientRect(e);
        return rect.bottom > v;
    }, value, desc);
};

/**
 * This {@link relativeSelector} lets you perform relative HTML element searches.
 *
 * @example
 * click(link("Block", near("name"))
 *
 * @param {selector|string} selector - Web element selector.
 * @returns {RelativeSearchElement}
 */
module.exports.near = (selector) => {
    validate();
    const desc = isString(selector) ? `Near ${selector}` : `Near ${selector.description}`;
    const value = rectangle(selector, r => r);
    return new RelativeSearchElement(async (e, v) => {
        const nearOffset = 30;
        const rect = await domHandler.getBoundingClientRect(e);
        return Math.abs(rect.bottom - v.bottom) < nearOffset || Math.abs(rect.top - v.top) < nearOffset ||
            Math.abs(rect.left - v.left) < nearOffset || Math.abs(rect.right - v.right) < nearOffset;
    }, value, desc);
};

/**
 * Lets you perform an operation when an `alert` with given text is shown.
 *
 * @example
 * alert('Message', async () => await dismiss())
 *
 * @param {string} message - Identify alert based on this message.
 * @param {function} callback - Operation to perform. Accept/Dismiss
 */
module.exports.alert = (message, callback) => dialog('alert', message, callback);

/**
 * Lets you perform an operation when a `prompt` with given text is shown.
 *
 * @example
 * prompt('Message', async () => await dismiss())
 *
 * @param {string} message - Identify prompt based on this message.
 * @param {function} callback - Operation to perform.Accept/Dismiss
 */
module.exports.prompt = (message, callback) => dialog('prompt', message, callback);

/**
 * Lets you perform an operation when a `confirm` with given text is shown.
 *
 * @example
 * confirm('Message', async () => await dismiss())
 *
 * @param {string} message - Identify confirm based on this message.
 * @param {function} callback - Operation to perform.Accept/Dismiss
 */
module.exports.confirm = (message, callback) => dialog('confirm', message, callback);

/**
 * Lets you perform an operation when a `beforeunload` with given text is shown.
 *
 * @example
 * beforeunload('Message', async () => await dismiss())
 *
 * @param {string} message - Identify beforeunload based on this message.
 * @param {function} callback - Operation to perform.Accept/Dismiss
 */
module.exports.beforeunload = (message, callback) => dialog('beforeunload', message, callback);

/**
 * Add interceptor for the network call to override request or mock response.
 *
 * @example
 * case 1: block url => intercept(url)
 * case 2: mockResponse => intercept(url,{mockObject})
 * case 3: override request => intercept(url,(request) => {request.continue({overrideObject})})
 * case 4: redirect => intercept(url,redirectUrl)
 * case 5: mockResponse based on request => intercept(url,(request) => { request.respond({mockResponseObject})} )
 *
 * @param {string} requestUrl request URL to intercept
 * @param {function|object}option action to be done after interception. For more examples refer to https://github.com/getgauge/taiko/issues/98#issuecomment-42024186
 * @returns {object} Object with the description of the action performed.
 */
module.exports.intercept = async (requestUrl, option) => {
    await networkHandler.addInterceptor({ requestUrl: requestUrl, action: option });
    return { description: `Interceptor added for ${requestUrl}` };
};

/**
 * Evaluates script on element matching the given selector.
 *
 * @example
 * evaluate(link("something"), (element) => element.style.backgroundColor)
 * evaluate(()=>{return document.title})
 *
 * @param {selector|string} selector - Web element selector.
 * @param {function} callback - callback method to execute on the element.
 * @param {Object} options - Click options.
 * @param {boolean} [options.waitForNavigation=true] - Wait for navigation after the click. Default navigation timeout is 15 seconds, to override pass `{ timeout: 10000 }` in `options` parameter.
 * @param {number} [options.waitForStart=500] - wait for navigation to start. Default to 500ms
 * @param {number} [options.timeout=5000] - Timeout value in milliseconds for navigation after click.
 * @returns {Promise<Object>} Object with description of action performed and return value of callback given
 */
module.exports.evaluate = async (selector, callback, options = {}) => {
    let result;
    if (isFunction(selector)) {
        callback = selector;
        selector = (await $$xpath('//*'))[0];
    }
    const nodeId = isNaN(selector) ? await element(selector) : selector;
    if (headful) await highlightElemOnAction(nodeId);

    async function evalFunc(callback) {
        let fn;
        eval(`fn = ${callback}`);
        return await fn(this);
    }

    options = setNavigationOptions(options);
    await doActionAwaitingNavigation(options, async () => {
        result = await runtimeHandler.runtimeCallFunctionOn(evalFunc,null,
            {nodeId:nodeId,arg:callback.toString(),returnByValue:true});
    });
    return { description: 'Evaluated given script. Result: ' + result.result.value, result: result.result.value };
};

/**
 * Converts seconds to milliseconds.
 *
 * @example
 * link('Plugins').exists(intervalSecs(1))
 *
 * @param {number} secs - Seconds to convert.
 * @return {number} - Milliseconds.
 */
module.exports.intervalSecs = secs => secs * 1000;

/**
 * Converts seconds to milliseconds.
 *
 * @example
 * link('Plugins').exists(intervalSecs(1), timeoutSecs(10))
 *
 * @param {number} secs - Seconds to convert.
 * @return {number} - Milliseconds.
 */
module.exports.timeoutSecs = secs => secs * 1000;

/**
 * This function is used to improve the readability. It simply returns the parameter passed into it.
 *
 * @example
 * attach('c:/abc.txt', to('Please select a file:'))
 *
 * @param {string|selector}
 * @return {string|selector}
 */
module.exports.to = e => e;

/**
 * This function is used to improve the readability. It simply returns the parameter passed into it.
 *
 * @example
 * write("user", into('Username:'))
 *
 * @param {string|selector}
 * @return {string|selector}
 */
module.exports.into = e => e;

/**
 * This function is used to wait for number of secs given.
 *
 * @example
 * waitFor(intervalSecs(5))
 *
 * @param {number|time}
 * @return {promise}
 */
module.exports.waitFor = waitFor;

/**
 * Accept callback for dialogs
 */
module.exports.accept = async () => {
    await page.handleJavaScriptDialog({
        accept: true,
    });
    return { description: 'Accepted dialog' };
};

/**
 * Dismiss callback for dialogs
 */
module.exports.dismiss = async () => {
    await page.handleJavaScriptDialog({
        accept: false
    });
    return { description: 'Dismissed dialog' };
};

const doActionAwaitingNavigation = async (options, action) => {
    let promises = [];
    const targetPromise = new Promise((resolve) => {
        xhrEvent.addListener('targetNavigated', resolve);
    });
    const paintPromise = new Promise((resolve) => {
        xhrEvent.addListener('firstMeaningfulPaint', resolve);
    });
    let func = addPromiseToWait(promises);
   
    xhrEvent.addListener('xhrEvent', func);
    xhrEvent.addListener('frameEvent', func);
    xhrEvent.addListener('frameNavigationEvent', func);
    xhrEvent.addListener('firstPaint', () => promises.push(paintPromise));
    xhrEvent.once('targetCreated', () => { 
        promises = [];
        promises.push(targetPromise);
    });
    
    await action();
    await waitForPromises(promises, options.waitForStart);
    if (options.awaitNavigation) {
        await waitForNavigation(options.timeout, promises).catch(handleTimeout(options.timeout));
    }
    xhrEvent.removeAllListeners();
};

const waitForPromises = (promises, waitForStart) => {
    return Promise.race([waitFor(waitForStart), new Promise(function waitForPromise(resolve) {
        if (promises.length) {
            resolve();
        } else setTimeout(() => { waitForPromise(resolve); }, waitForStart / 5).unref();
    })]);
};

const addPromiseToWait = (promises) => {
    return (promise) => {
        promises.push(promise);
    };
};

const waitForNavigation = (timeout, promises = []) => {
    return new Promise((resolve, reject) => {
        Promise.all(promises).then(resolve);
        setTimeout(() => reject('Timedout'), timeout).unref();
    });
};

const handleTimeout = (timeout) => {
    return (e) => {
        xhrEvent.removeAllListeners();
        if (e === 'Timedout')
            throw new Error(`Navigation took more than ${timeout}ms. Please increase the timeout.`);
    };
};

const highlightElemOnAction = async (elem) => {
    const result = await domHandler.getBoxModel(elem);
    await overlay.highlightQuad({ quad: result.model.border, outlineColor: { r: 255, g: 0, b: 0 } });
    await waitFor(1000);
    await overlay.hideHighlight();
};

const element = async (selector, tag) => (await elements(selector, tag))[0];

const elements = async (selector, tag) => {
    const elements = await (() => {
        if (isString(selector)) {
            return match(selector).get(tag);
        } else if (isSelector(selector)) {
            return selector.get(tag);
        }
        return null;
    })();
    if (!elements || !elements.length) {
        const error = isString(selector) ? `Element with text ${selector} not found` :
            `${selector.description} not found`;
        throw new Error(error);
    }
    return elements;
};

const description = (selector, lowerCase = false) => {
    const d = (() => {
        if (isString(selector)) return match(selector).description;
        else if (isSelector(selector)) return selector.description;
        return '';
    })();
    return lowerCase ? d.charAt(0).toLowerCase() + d.slice(1) : d;
};

const _focus = async selector => {
    await scrollTo(selector);

    function focusElement() {
        this.focus();
        return true;
    }
    await evaluate(selector, focusElement);
};

const dialog = (dialogType, dialogMessage, callback) => {
    validate();
    page.javascriptDialogOpening(async ({ message, type }) => {
        if (dialogType === type && dialogMessage === message)
            await callback();
    });
};

const isSelector = obj => obj['get'] && obj['exists'];

const filter_visible_nodes = async (nodeIds) => {
    let visible_nodes = [];

    function isHidden() {
        return this.offsetParent === null;
    }

    for (const nodeId of nodeIds) {
        const result = await evaluate(nodeId, isHidden);
        if (!result.value) visible_nodes.push(nodeId);
    }

    return visible_nodes;
};

const $$ = async (selector) => {
    return (await filter_visible_nodes(await runtimeHandler.findElements(`document.querySelectorAll('${selector}')`)));
};

const $$xpath = async (selector) => {
    var xpathFunc = function(selector){
        var result = [];
        var nodesSnapshot = document.evaluate(selector, document, null, XPathResult.ORDERED_NODE_SNAPSHOT_TYPE, null );
        for ( var i=0 ; i < nodesSnapshot.snapshotLength; i++ ){
            result.push( nodesSnapshot.snapshotItem(i) );
        }
        return result;
    };
    return (await filter_visible_nodes(await runtimeHandler.findElements(xpathFunc,selector)));
};

const evaluate = async (selector, func) => {
    let nodeId = selector;
    if (isNaN(selector)) nodeId = await element(selector);
    const  { result } = await runtimeHandler.runtimeCallFunctionOn(func,null,{nodeId:nodeId});
    return result;
};

const validate = () => {
    if (!dom || !page) throw new Error('Browser or page not initialized. Call `openBrowser()` before using this API');
};

const assertType = (obj, condition = isString, message = 'String parameter expected') => {
    if (!condition(obj)) throw new Error(message);
};

const sleep = milliseconds => {
    var start = new Date().getTime();
    for (var i = 0; i < 1e7; i++)
        if ((new Date().getTime() - start) > milliseconds) break;
};

const selectorText = get => {
    return async () => {
        const texts = [];
        const elems = await getIfExists(get)();
        for (const elem of elems) {
            texts.push((await evaluate(elem, function getText() { return this.innerText; })).value);
        }
        return texts;
    };
};

const exists = get => {
    return async () => {
        if ((await get()).length) return true;
        return false;
    };
};

const getIfExists = get => {
    return async (tag, intervalTime = 1000, timeout = 10000) => {
        try {
            await waitUntil(async () => (await get(tag)).length > 0, intervalTime, timeout);
            return await get(tag);
        } catch (e) {
            return [];
        }
    };
};

const waitUntil = async (condition, intervalTime, timeout) => {
    var start = new Date().getTime();
    while (true) {
        try {
            if (await condition()) break;
        } catch (e) { }
        if ((new Date().getTime() - start) > timeout)
            throw new Error(`waiting failed: timeout ${timeout}ms exceeded`);
        sleep(intervalTime);
    }
};

const xpath = s => `concat(${s.match(/[^'"]+|['"]/g).map(part => {
    if (part === '\'') return '"\'"';
    if (part === '"') return '\'"\'';
    return '\'' + part + '\'';
}).join(',') + ', ""'})`;

const rectangle = async (selector, callback) => {
    const elems = await elements(selector);
    let results = [];
    for (const e of elems) {
        const r = await domHandler.getBoundingClientRect(e);
        results.push({ elem: e, result: callback(r) });
    }
    return results;
};

const isRelativeSearch = args => args.every(a => a instanceof RelativeSearchElement);

const getMatchingNode = async (elements, args) => {
    const matchingNodes = [];
    for (const element of elements) {
        let valid = true;
        let dist = 0;
        for (const arg of args) {
            const relativeNode = await arg.validNodes(element);
            if (relativeNode === undefined) {
                valid = false;
                break;
            }
            dist += relativeNode.dist;
        }
        if (valid) matchingNodes.push({ element: element, dist: dist });
    }
    matchingNodes.sort(function (a, b) {
        return a.dist - b.dist;
    });
    return matchingNodes;
};

const handleRelativeSearch = async (elements, args) => {
    if (!args.length) return elements;
    if (!isRelativeSearch(args)) throw new Error('Invalid arguments passed, only relativeSelectors are accepted');
    const matchingNodes = await getMatchingNode(elements, args);
    return Array.from(matchingNodes, node => node.element);
};

/**
 * Identifies an element on the page.
 * @callback selector
 * @function
 * @example
 * link('Sign in')
 * button('Get Started')
 * $('#id')
 * text('Home')
 *
 * @param {string} text - Text to identify the element.
 * @param {...string} args
 */

/**
 * Lets you perform relative HTML element searches.
 * @callback relativeSelector
 * @function
 * @example
 * near('Home')
 * toLeftOf('Sign in')
 * toRightOf('Get Started')
 * above('Sign in')
 * below('Home')
 * link('Sign In',near("Home"),toLeftOf("Sign Out")) - Multiple selectors can be used to perform relative search
 *
 * @param {selector|string} selector - Web element selector.
 * @returns {RelativeSearchElement}
 */

/**
 * Represents a relative HTML element search. This is returned by {@link relativeSelector}
 *
 * @example
 * // returns RelativeSearchElement
 * above('username')
 *
 * @typedef {Object} RelativeSearchElement
 */
class RelativeSearchElement {
    /**
     * @class
     * @ignore
     */
    constructor(condition, value, desc) {
        this.condition = condition;
        this.value = value;
        this.desc = desc;
    }

    async validNodes(nodeId) {
        let matchingNode, minDiff = Infinity;
        const results = await this.value;
        for (const result of results) {
            if (await this.condition(nodeId, result.result)) {
                const diff = await domHandler.getPositionalDifference(nodeId, result.elem);
                if (diff < minDiff) {
                    minDiff = diff;
                    matchingNode = { elem: result.elem, dist: diff };
                }
            }
        }
        return matchingNode;
    }

    toString() {
        return this.desc;
    }
}

/**
 * Wrapper object for the element present on the web page. Extra methods are avaliable based on the element type.
 *
 * * `get()`, `exists()`, `description`, `text()` for all the elements.                                       
 * (NOTE: `exists()` returns boolean form version `0.4.0`)     
 * * `value()` for input field, fileField and text field.
 * * `value()`, `select()` for combo box.
 * * `check()`, `uncheck()`, `isChecked()` for checkbox.
 * * `select()`, `deselect()`, `isSelected()` for radio button.
 *
 * @typedef {Object} ElementWrapper
 * @property @private {function} get - DOM element getter. Implicitly wait for the element to appears with timeout of 10 seconds.
 * @property {function(number, number)} exists - Checks existence for element.
 * @property {string} description - Describing the operation performed.
 * @property {Array} text - Gives innerText of all matching elements.
 *
 * @example
 * link('google').exists()
 * link('google').exists(intervalSecs(1), timeoutSecs(10))
 * link('google').description
 * textField('username').value()
 * $('.class').text()
 */
const realFuncs = {};
for(const func in module.exports){
    realFuncs[func] = module.exports[func];
    if (realFuncs[func].constructor.name === 'AsyncFunction')
        module.exports[func] = async function(){
            if(observe){await waitFor(observeTime);}
            return await realFuncs[func].apply(this, arguments);
        };
}

module.exports.metadata = {
    'Browser actions': ['openBrowser', 'closeBrowser', 'client', 'switchTo', 'setViewPort', 'openTab', 'closeTab'],
    'Page actions': ['goto', 'reload', 'title', 'click', 'doubleClick', 'rightClick', 'dragAndDrop', 'hover', 'focus', 'write', 'clear', 'attach', 'press', 'highlight', 'scrollTo', 'scrollRight', 'scrollLeft', 'scrollUp', 'scrollDown', 'screenshot'],
    'Selectors': ['$', 'image', 'link', 'listItem', 'button', 'inputField', 'fileField', 'textField', 'comboBox', 'checkBox', 'radioButton', 'text', 'contains'],
    'Proximity selectors': ['toLeftOf', 'toRightOf', 'above', 'below', 'near'],
    'Events': ['alert', 'prompt', 'confirm', 'beforeunload', 'intercept'],
    'Helpers': ['evaluate', 'intervalSecs', 'timeoutSecs', 'to', 'into', 'waitFor', 'accept', 'dismiss']
};<|MERGE_RESOLUTION|>--- conflicted
+++ resolved
@@ -17,13 +17,8 @@
 const CHROME_PROFILE_PATH = path.join(os.tmpdir(), 'taiko_dev_profile-');
 const EventEmiter = require('events').EventEmitter;
 const xhrEvent = new EventEmiter();
-<<<<<<< HEAD
-const default_timeout = 30000;
-let chromeProcess, temporaryUserDataDir, page, network, runtime, input, client, dom, emulation, overlay, criTarget, currentPort, currentHost, rootId = null,
-=======
 const default_timeout = 15000;
 let chromeProcess, temporaryUserDataDir, page, network, runtime, input, client, dom, emulation, overlay, criTarget, currentPort, currentHost,
->>>>>>> 62a7be8e
     headful, security, ignoreSSLErrors, observe, observeTime;
 
 const connect_to_cri = async (target) => {
