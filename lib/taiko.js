const cri = require('chrome-remote-interface');
const childProcess = require('child_process');
const { helper, wait, isString, isFunction, getIfExists, waitUntil,
    exists, xpath, waitForNavigation, timeouts, assertType } = require('./helper');
const { createJsDialogEventName } = require('./util');
const inputHandler = require('./handlers/inputHandler');
const domHandler = require('./handlers/domHandler');
const networkHandler = require('./handlers/networkHandler');
const pageHandler = require('./handlers/pageHandler');
const targetHandler = require('./handlers/targetHandler');
const runtimeHandler = require('./handlers/runtimeHandler');
const browserHandler = require('./handlers/browserHandler');
const emulationHandler = require('./handlers/emulationHandler');
const {match,$$,$$xpath,isSelector,elements,element,isElementVisible} = require('./elementSearch');
const { handleRelativeSearch, RelativeSearchElement } = require('./proximityElementSearch');
const {prepareParameters, getElementGetter, desc } = require('./elementWrapperUtils');
const { setConfig, defaultConfig, setNavigationOptions, setClickOptions, setBrowserOptions } = require('./config');
const fs = require('fs');
const path = require('path');
const eventHandler = require('./eventBus');
const EventEmitter = require('events');
const descEvent = new EventEmitter();
<<<<<<< HEAD
let chromeProcess, temporaryUserDataDir, page, network, runtime, input, _client, dom, overlay, criTarget,
=======
let chromeProcess, temporaryUserDataDir, page, network, runtime, input, _client, dom, overlay, 
>>>>>>> a7747af6
    currentPort, currentHost, security, device, eventHandlerProxy, clientProxy, localProtocol = false;

module.exports.emitter = descEvent;

const connect_to_cri = async (target) => {
    if (process.env.LOCAL_PROTOCOL) {
        localProtocol = true;
    }
    if (_client) {
        await network.setRequestInterception({ patterns: [] });
        _client.removeAllListeners();
    }
    return new Promise(async function connect(resolve) {
        try {
            if (!target) {
                const browserTargets = await cri.List({ host: currentHost, port: currentPort });
                if (!browserTargets.length) throw new Error('No targets created yet!');
                target = browserTargets.filter((target) => target.type === 'page')[0];
                if (!target.length) throw new Error('No targets created yet!');
            }
            await cri({ target, local: localProtocol }, async (c) => {
                _client = c;
                clientProxy = getEventProxy(_client);
                page = c.Page;
                network = c.Network;
                runtime = c.Runtime;
                input = c.Input;
                dom = c.DOM;
                overlay = c.Overlay;
                security = c.Security;
                await Promise.all([runtime.enable(), network.enable(), page.enable(), dom.enable(), overlay.enable(), security.enable()]);
                if (defaultConfig.ignoreSSLErrors) security.setIgnoreCertificateErrors({ ignore: true });
                _client.on('disconnect', reconnect);
                device = process.env.TAIKO_EMULATE_DEVICE;
                if (device) emulateDevice(device);
                eventHandler.emit('createdSession', _client);
                resolve();
            });
        } catch (e) {
            const timeoutId = setTimeout(() => { connect(resolve); }, 100);
            timeouts.push(timeoutId);
        }
    });
};

async function reconnect() {
    try {
        eventHandler.emit('reconnecting');
        _client.removeAllListeners();
        _client = null;
        const browserTargets = await cri.List({ host: currentHost, port: currentPort });
        const pages = browserTargets.filter((target) => {
            return target.type === 'page';
        });
        await connect_to_cri(pages[0]);
        await dom.getDocument();
        eventHandler.emit('reconnected');
    } catch (e) {
        console.log(e);
    }
}

eventHandler.addListener('targetCreated', async (newTarget) => {
    const browserTargets = await cri.List({ host: currentHost, port: currentPort });
    const pages = browserTargets.filter((target) => {
        return target.targetId === newTarget.targetId;
    });
    await connect_to_cri(pages[0]).then(() => eventHandler.emit('targetNavigated'));
});

/**
 * Launches a browser with a tab. The browser will be closed when the parent node.js process is closed.<br>
 * Note : `openBrowser` launches the browser in headless mode by default, but when `openBrowser` is called from {@link repl} it launches the browser in headful mode.
 * @example
 * await openBrowser({headless: false})
 * await openBrowser()
 * await openBrowser({args:['--window-size=1440,900']})
 * await openBrowser({args: [
 *      '--disable-gpu',
 *       '--disable-dev-shm-usage',
 *       '--disable-setuid-sandbox',
 *       '--no-first-run',
 *       '--no-sandbox',
 *       '--no-zygote']}) # These are recommended args that has to be passed when running in docker
 *
 * @param {Object} [options={headless:true}] eg. {headless: true|false, args:['--window-size=1440,900']}
 * @param {boolean} [options.headless=true] - Option to open browser in headless/headful mode.
 * @param {Array<string>} [options.args=[]] - Args to open chromium. Refer https://peter.sh/experiments/chromium-command-line-switches/ for values.
 * @param {string} [options.host='127.0.0.1'] - Remote host to connect to.
 * @param {number} [options.port=0] - Remote debugging port, if not given connects to any open port.
 * @param {boolean} [options.ignoreCertificateErrors=false] - Option to ignore certificate errors.
 * @param {boolean} [options.observe=false] - Option to run each command after a delay. Useful to observe what is happening in the browser.
 * @param {number} [options.observeTime=3000] - Option to modify delay time for observe mode. Accepts value in milliseconds.
 * @param {boolean} [options.dumpio=false] - Option to dump IO from browser.
 *
 * @returns {Promise}
 */
module.exports.openBrowser = async (options = { headless: true }) => {
    if (options.host && options.port) {
        currentHost = options.host;
        currentPort = options.port;
    } else {
        const BrowserFetcher = require('./browserFetcher');
        const browserFetcher = new BrowserFetcher();
        const chromeExecutable = browserFetcher.getExecutablePath();
        options = setBrowserOptions(options);
        let args = [
            `--remote-debugging-port=${options.port}`,
            '--disable-features=site-per-process,TranslateUI',
            '--enable-features=NetworkService,NetworkServiceInProcess',
            '--disable-renderer-backgrounding',
            '--disable-backgrounding-occluded-windows',
            '--disable-background-timer-throttling',
            '--disable-background-networking',
            '--disable-breakpad',
            '--disable-default-apps',
            '--disable-hang-monitor',
            '--disable-prompt-on-repost',
            '--disable-sync',
            '--force-color-profile=srgb',
            '--safebrowsing-disable-auto-update',
            '--password-store=basic',
            '--use-mock-keychain',
            '--enable-automation',
            '--disable-notifications',
            'about:blank'
        ];
        if (options.args) args = args.concat(options.args);
        if (!args.some(arg => arg.startsWith('--user-data-dir'))) {
            const os = require('os');
            const CHROME_PROFILE_PATH = path.join(os.tmpdir(), 'taiko_dev_profile-');
            const mkdtempAsync = helper.promisify(fs.mkdtemp);
            temporaryUserDataDir = await mkdtempAsync(CHROME_PROFILE_PATH);
            args.push(`--user-data-dir=${temporaryUserDataDir}`);
        }
        if (options.headless) args = args.concat(['--headless', '--window-size=1440,900']);
        chromeProcess = await childProcess.spawn(chromeExecutable, args);
        if (options.dumpio) {
            chromeProcess.stderr.pipe(process.stderr);
            chromeProcess.stdout.pipe(process.stdout);
        }
        const endpoint = await browserFetcher.waitForWSEndpoint(chromeProcess, defaultConfig.navigationTimeout);
        currentHost = endpoint.host;
        currentPort = endpoint.port;
    }
    await connect_to_cri();
    var description = device ? `Browser opened with viewport ${device}` : 'Browser opened';
    descEvent.emit('success', description);
    if (process.env.TAIKO_EMULATE_NETWORK)
        await module.exports.emulateNetwork(process.env.TAIKO_EMULATE_NETWORK);
};

/**
 * Closes the browser and along with all of its tabs.
 *
 * @example
 * await closeBrowser()
 *
 * @returns {Promise}
 */
module.exports.closeBrowser = async () => {
    validate();
    timeouts.forEach(timeout => { if (timeout) clearTimeout(timeout); });
    await _closeBrowser();
    networkHandler.resetInterceptors();
    descEvent.emit('success', 'Browser closed');
};

const _closeBrowser = async () => {
    if (_client) {
        await _client.removeAllListeners();
        await page.close();
        await _client.close();
        _client = null;
    }
    if (chromeProcess) {
        chromeProcess.kill('SIGTERM');
        const waitForChromeToClose = new Promise((fulfill) => {
            chromeProcess.once('exit', () => {
                if (temporaryUserDataDir) {
                    const removeFolder = require('rimraf');
                    const removeFolderAsync = helper.promisify(removeFolder);
                    removeFolderAsync(temporaryUserDataDir)
                        .then(() => fulfill())
                        .catch(() => { });
                } else {
                    fulfill();
                }
            });
        });
        return waitForChromeToClose;
    }
};

function getEventProxy(target) {
    let unsupportedClientMethods = ['removeListener', 'emit', 'removeAllListeners', 'setMaxListeners', 'off'];
    const handler = {
        get: (target, name) => {
            if (unsupportedClientMethods.includes(name)) throw new Error(`Unsupported action ${name} on client`);
            return target[name];
        }
    };
    return new Proxy(target, handler);
}

/**
 * Gives CRI client object (a wrapper around Chrome DevTools Protocol). Refer https://github.com/cyrus-and/chrome-remote-interface
 * This is useful while writing plugins or if use some API of [Chrome DevTools Protocol](https://chromedevtools.github.io/devtools-protocol/).
 *
 * @returns {Object}
 */
module.exports.client = () => clientProxy;

/**
 * Allows switching between tabs using URL or page title.
 *
 * @example
 * await switchTo('https://taiko.gauge.org/') # switch using URL
 * await switchTo('Taiko') # switch using Title
 *
 * @param {string} targetUrl - URL/Page title of the tab to switch.
 *
 * @returns {Promise}
 */
module.exports.switchTo = async (targetUrl) => {
    validate();
    const targets = await targetHandler.getCriTargets(targetUrl,currentHost,currentPort);
    if (targets.matching.length === 0) {
        throw new Error('No target with given URL/Title found.');
    }
    await connect_to_cri(targets.matching[0]);
    await dom.getDocument();
    descEvent.emit('success', 'Switched to tab with URL ' + targetUrl);
};

/**
 * Add interceptor for the network call. Helps in overriding request or to mock response of a network call.
 *
 * @example
 * # case 1: block URL :
 * await intercept(url)
 * # case 2: mockResponse :
 * await intercept(url, {mockObject})
 * # case 3: override request :
 * await intercept(url, (request) => {request.continue({overrideObject})})
 * #case 4: redirect :
 * await intercept(url, redirectUrl)
 * # case 5: mockResponse based on request :
 * await intercept(url, (request) => { request.respond({mockResponseObject}) })
 *
 * @param {string} requestUrl request URL to intercept
 * @param {function|Object} option action to be done after interception. For more examples refer to https://github.com/getgauge/taiko/issues/98#issuecomment-42024186
 *
 * @returns {Promise}
 */
module.exports.intercept = async (requestUrl, option) => {
    await networkHandler.addInterceptor({ requestUrl: requestUrl, action: option });
    descEvent.emit('success', 'Interceptor added for ' + requestUrl);
};

/**
 * Activates emulation of network conditions.
 *
 * @example
 * await emulateNetwork("Offline")
 * await emulateNetwork("Good2G")
 *
 * @param {string} networkType - 'GPRS','Regular2G','Good2G','Good3G','Regular3G','Regular4G','DSL','WiFi, Offline'
 *
 * @returns {Promise}
 */

module.exports.emulateNetwork = async (networkType) => {
    validate();
    await networkHandler.setNetworkEmulation(networkType);
    descEvent.emit('success', 'Set network emulation with values ' + JSON.stringify(networkType));
};

/**
 * Overrides the values of device screen dimensions according to a predefined list of devices. To provide custom device dimensions, use setViewPort API.
 *
 * @example
 * await emulateDevice('iPhone 6')
 *
 * @param {string} deviceModel - See [device model](https://github.com/getgauge/taiko/blob/master/lib/data/devices.js) for a list of all device models.
 *
 * @returns {Promise}
 */

module.exports.emulateDevice = emulateDevice;
async function emulateDevice(deviceModel) {
    validate();
    const devices = require('./data/devices').default;
    const deviceEmulate = devices[deviceModel];
    let deviceNames = Object.keys(devices);
    if (deviceEmulate == undefined)
        throw new Error(`Please set one of the given device models \n${deviceNames.join('\n')}`);
    await Promise.all([
        emulationHandler.setViewport(deviceEmulate.viewport),
        network.setUserAgentOverride({ userAgent: deviceEmulate.userAgent })
    ]);
    descEvent.emit('success', 'Device emulation set to ' + deviceModel);
}

/**
 * Overrides the values of device screen dimensions
 *
 * @example
 * await setViewPort({width:600, height:800})
 *
 * @param {Object} options - See [chrome devtools setDeviceMetricsOverride](https://chromedevtools.github.io/devtools-protocol/tot/Emulation#method-setDeviceMetricsOverride) for a list of options
 *
 * @returns {Promise}
 */
module.exports.setViewPort = async (options) => {
    validate();
    await emulationHandler.setViewport(options);
    descEvent.emit('success', 'ViewPort is set to width ' + options.width + ' and height ' + options.height);
};

/**
 * Launches a new tab. If url is provided, the new tab is opened with the url loaded.
 * @example
 * await openTab('https://taiko.gauge.org/')
 * await openTab() # opens a blank tab.
 *
 * @param {string} [targetUrl=undefined] - Url of page to open in newly created tab.
 * @param {Object} options
 * @param {boolean} [options.waitForNavigation=true] - Wait for navigation after the reload. Default navigation timeout is 5000 milliseconds, to override pass `{ navigationTimeout: 10000 }` in `options` parameter.
 * @param {number} [options.timeout=5000] - DEPRECATED timeout option, use navigationTimeout instead.
 * @param {number} [options.navigationTimeout=5000] - Navigation timeout value in milliseconds for navigation after click. Accepts value in milliseconds.
 * @param {number} [options.waitForStart=100] - time to wait to check for occurrence of page load events. Accepts value in milliseconds.
 * @param {string[]} [options.waitForEvents = ['firstMeaningfulPaint']] - Page load events to implicitly wait for. Events available to wait for ['DOMContentLoaded', 'loadEventFired', 'networkAlmostIdle', 'networkIdle', 'firstPaint', 'firstContentfulPaint', 'firstMeaningfulPaint']]
 *
 * @returns {Promise}
 */
module.exports.openTab = async (targetUrl, options = { navigationTimeout: defaultConfig.navigationTimeout }) => {
    validate();
    if (!targetUrl) {
        _client.removeAllListeners();
        let target = await cri.New({ host: currentHost, port: currentPort });
        await connect_to_cri(target);
        descEvent.emit('success', 'Opened a new tab');
        return;
    }
    if (!/^https?:\/\//i.test(targetUrl) && !/^file/i.test(targetUrl)) targetUrl = 'http://' + targetUrl;
    options = setNavigationOptions(options);
    options.isPageNavigationAction = true;
    await doActionAwaitingNavigation(options, async () => {
        _client.removeAllListeners();
        let target = await cri.New({host: currentHost, port: currentPort, url: targetUrl});
        await connect_to_cri(target);
    });
    descEvent.emit('success', 'Opened tab with URL ' + targetUrl);
};

/**
 * Closes the given tab with given URL or closes current tab.
 *
 * @example
 * await closeTab() # Closes the current tab.
 * await closeTab('https://gauge.org') # Closes all the tabs with URL 'https://gauge.org'.
 *
 * @param {string} [targetUrl=undefined] - URL/Page title of the tab to close.
 *
 * @returns {Promise}
 */
module.exports.closeTab = async (targetUrl) => {
    validate();
    const { matching, others } = await targetHandler.getCriTargets(targetUrl,currentHost,currentPort);
    if (!others.length) {
        await _closeBrowser();
        descEvent.emit('success', 'Closing last target and browser.');
        return;
    }
    _client.removeAllListeners();
    _client = null;
    let closedTabUrl;
    for (let target of matching) {
        closedTabUrl = target.url;
        await cri.Close({ host: currentHost, port: currentPort, id: target.id });
    }
    await connect_to_cri(others[0]);
    await dom.getDocument();
    let message = targetUrl ? `Closed all tabs with URL ${targetUrl}` : `Closed current tab with URL ${closedTabUrl}`;
    descEvent.emit('success', message);
};

/**
 * Override specific permissions to the given origin
 *
 * @example
 * await overridePermissions('http://maps.google.com',['geolocation']);
 *
 * @param {string} origin - url origin to override permissions
 * @param {Array<string>} permissions - See [chrome devtools permission types](https://chromedevtools.github.io/devtools-protocol/tot/Browser/#type-PermissionType) for a list of permission types.
 *
 * @returns {Promise}
 */
module.exports.overridePermissions = async (origin, permissions) => {
    validate();
    await browserHandler.overridePermissions(origin, permissions);
    descEvent.emit('success', 'Override permissions with ' + permissions);
};

/**
 * Clears all permission overrides for all origins.
 *
 * @example
 * await clearPermissionOverrides()
 *
 * @returns {Promise}
 */
module.exports.clearPermissionOverrides = async () => {
    validate();
    await browserHandler.clearPermissionOverrides();
    descEvent.emit('success', 'Cleared permission overrides');
};

/**
 * Sets a cookie with the given cookie data. It may overwrite equivalent cookie if it already exists.
 *
 * @example
 * await setCookie("CSRFToken","csrfToken", {url: "http://the-internet.herokuapp.com"})
 * await setCookie("CSRFToken","csrfToken", {domain: "herokuapp.com"})
 *
 * @param {string} name - Cookie name.
 * @param {string} value - Cookie value.
 * @param {Object} options
 * @param {string} [options.url=undefined] - sets cookie with the URL.
 * @param {string} [options.domain=undefined] - sets cookie with the exact domain.
 * @param {string} [options.path=undefined] - sets cookie with the exact path.
 * @param {boolean} [options.secure=undefined] - True if cookie to be set is secure.
 * @param {boolean} [options.httpOnly=undefined] - True if cookie to be set is http-only.
 * @param {string} [options.sameSite=undefined] - Represents the cookie's 'SameSite' status: Refer https://tools.ietf.org/html/draft-west-first-party-cookies.
 * @param {number} [options.expires=undefined] - UTC time in seconds, counted from January 1, 1970. eg: 2019-02-16T16:55:45.529Z
 *
 * @returns {Promise}
 */
module.exports.setCookie = async (name, value, options = {}) => {
    validate();
    if (options.url === undefined && options.domain === undefined) throw new Error('At least URL or domain needs to be specified for setting cookies');
    options.name = name;
    options.value = value;
    let res = await network.setCookie(options);
    if (!res.success) throw new Error('Unable to set ' + name + ' cookie');
    descEvent.emit('success', name + ' cookie set successfully');
};

/**
 * Clears browser cookies.
 *
 * @deprecated use deleteCookies api to clear browser cookies.
 *
 * @example
 * await clearBrowserCookies()
 *
 * @returns {Promise}
 */
module.exports.clearBrowserCookies = async () => {
    validate();
    console.warn('DEPRECATION WARNING: clearBrowserCookies is deprecated. use deleteCookies instead');
    await network.clearBrowserCookies();
    descEvent.emit('success', 'Browser cookies deleted successfully');
};

/**
 * Deletes browser cookies with matching name and URL or domain/path pair. If cookie name is not given or empty, all browser cookies are deleted.
 *
 * @example
 * await deleteCookies() # clears all browser cookies
 * await deleteCookies("CSRFToken", {url: "http://the-internet.herokuapp.com"})
 * await deleteCookies("CSRFToken", {domain: "herokuapp.com"})
 *
 * @param {string} [cookieName=undefined] - Cookie name.
 * @param {Object} options
 * @param {string} [options.url=undefined] - deletes all the cookies with the given name where domain and path match provided URL. eg: https://google.com
 * @param {string} [options.domain=undefined] - deletes only cookies with the exact domain. eg: google.com
 * @param {string} [options.path=undefined] - deletes only cookies with the exact path. eg: Google/Chrome/Default/Cookies/..
 *
 * @returns {Promise}
 */
module.exports.deleteCookies = async (cookieName, options = {}) => {
    validate();
    if (!cookieName || !cookieName.trim()) {
        await network.clearBrowserCookies();
        descEvent.emit('success', 'Browser cookies deleted successfully');
    } else {
        if (options.url === undefined && options.domain === undefined) throw new Error('At least URL or domain needs to be specified for deleting cookies');
        options.name = cookieName;
        await network.deleteCookies(options);
        descEvent.emit('success', `"${cookieName}" cookie deleted successfully`);
    }
};


/**
 * Get browser cookies
 *
 * @example
 * await getCookies()
 * await getCookies({urls:['https://the-internet.herokuapp.com']})
 *
 * @param {Object} options
 * @param {Array} [options.urls=undefined] - The list of URLs for which applicable cookies will be fetched
 *
 * @returns {Promise<Object[]>} - Array of cookie objects
 */
module.exports.getCookies = async (options = {}) => {
    validate();
    return (await network.getCookies(options)).cookies;
};

/**
 * Overrides the Geolocation Position
 *
 * @example
 * await setLocation({ latitude: 27.1752868, longitude: 78.040009, accuracy:20 })
 *
 * @param {Object} options Latitue, logitude and accuracy to set the location.
 * @param {number} options.latitude - Mock latitude
 * @param {number} options.longitude - Mock longitude
 * @param {number} options.accuracy - Mock accuracy
 *
 * @returns {Promise}
 */
module.exports.setLocation = async (options) => {
    validate();
    await emulationHandler.setLocation(options);
    descEvent.emit('success', 'Geolocation set');
};

/**
 * Opens the specified URL in the browser's tab. Adds `http` protocol to the URL if not present.
 * @example
 * await goto('https://google.com')
 * await goto('google.com')
 * await goto({ navigationTimeout:10000, headers:{'Authorization':'Basic cG9zdG1hbjpwYXNzd29y2A=='}})
 *
 * @param {string} url - URL to navigate page to.
 * @param {Object} options
 * @param {boolean} [options.waitForNavigation=true] - Wait for navigation after the goto. Default navigationTimeout is 30 seconds to override pass `{ navigationTimeout: 10000 }` in `options` parameter.
 * @param {string[]} [options.waitForEvents = ['firstMeaningfulPaint']] - Events available to wait for ['DOMContentLoaded', 'loadEventFired', 'networkAlmostIdle', 'networkIdle', 'firstPaint', 'firstContentfulPaint', 'firstMeaningfulPaint']
 * @param {number} [options.timeout=30000] - DEPRECATED timeout option, use navigationTimeout instead.
 * @param {number} [options.navigationTimeout=30000] - Navigation timeout value in milliseconds for navigation after click.
 * @param {Object} options.headers - Map with extra HTTP headers.
 * @param {number} [options.waitForStart = 100] - time to wait for navigation to start. Accepts value in milliseconds.
 *
 * @returns {Promise}
 */
module.exports.goto = async (url, options = { navigationTimeout: defaultConfig.navigationTimeout }) => {
    validate();
    if (!/^https?:\/\//i.test(url) && !/^file/i.test(url)) url = 'http://' + url;
    if (options.headers) await network.setExtraHTTPHeaders({ headers: options.headers });
    options = setNavigationOptions(options);
    options.isPageNavigationAction = true;
    await doActionAwaitingNavigation(options, async () => {
        await pageHandler.handleNavigation(url);
    });
    descEvent.emit('success', 'Navigated to URL ' + url);
};

/**
 * Reloads the page.
 * @example
 * await reload('https://google.com')
 * await reload('https://google.com', { navigationTimeout: 10000 })
 *
 * @param {string} url - URL to reload
 * @param {Object} options
 * @param {boolean} [options.waitForNavigation=true] - Wait for navigation after the reload. Default navigation timeout is 30 seconds, to override pass `{ navigationTimeout: 10000 }` in `options` parameter.
 * @param {string[]} [options.waitForEvents = ['firstMeaningfulPaint']] - Events available to wait for ['DOMContentLoaded', 'loadEventFired', 'networkAlmostIdle', 'networkIdle', 'firstPaint', 'firstContentfulPaint', 'firstMeaningfulPaint']
 * @param {number} [options.timeout=30000] - DEPRECATED timeout option, use navigationTimeout instead.
 * @param {number} [options.navigationTimeout=30000] - Navigation timeout value in milliseconds for navigation after click.
 * @param {number} [options.waitForStart = 100] - time to wait for navigation to start. Accepts value in milliseconds.
 *
 * @returns {Promise}
 */
module.exports.reload = async (url, options = { navigationTimeout: defaultConfig.navigationTimeout }) => {
    validate();
    options = setNavigationOptions(options);
    options.isPageNavigationAction = true;
    await doActionAwaitingNavigation(options, async () => {
        await page.reload(url);
    });
    let windowLocation = (await runtimeHandler.runtimeEvaluate('window.location.toString()')).result.value;
    url = url !== undefined && url !== null ? url : windowLocation;
    descEvent.emit('success', url + 'reloaded');
};

/**
 * Mimics browser back button click functionality.
 * @example
 * await goBack()
 *
 * @param {Object} options
 * @param {boolean} [options.waitForNavigation=true] - Wait for navigation after the goBack. Default navigation timeout is 30 seconds, to override pass `{ navigationTimeout: 10000 }` in `options` parameter.
 * @param {string[]} [options.waitForEvents = ['firstMeaningfulPaint']] - Events available to wait for ['DOMContentLoaded', 'loadEventFired', 'networkAlmostIdle', 'networkIdle', 'firstPaint', 'firstContentfulPaint', 'firstMeaningfulPaint']
 * @param {number} [options.timeout=30000] - DEPRECATED timeout option, use navigationTimeout instead.
 * @param {number} [options.navigationTimeout=30000] - Navigation timeout value in milliseconds for navigation after click.
 * @param {number} [options.waitForStart = 100] - time to wait for navigation to start. Accepts value in milliseconds.
 *
 * @returns {Promise}
 */
module.exports.goBack = async (options = { navigationTimeout: defaultConfig.navigationTimeout }) => {
    validate();
    await _go(-1, options);
    descEvent.emit('success', 'Performed clicking on browser back button');
};

/**
 * Mimics browser forward button click functionality.
 * @example
 * await goForward()
 *
 * @param {Object} options
 * @param {boolean} [options.waitForNavigation=true] - Wait for navigation after the goForward. Default navigation timeout is 30 seconds, to override pass `{ navigationTimeout: 10000 }` in `options` parameter.
 * @param {string[]} [options.waitForEvents = ['firstMeaningfulPaint']] - Events available to wait for ['DOMContentLoaded', 'loadEventFired', 'networkAlmostIdle', 'networkIdle', 'firstPaint', 'firstContentfulPaint', 'firstMeaningfulPaint']
 * @param {number} [options.timeout=30000] - DEPRECATED timeout option, use navigationTimeout instead.
 * @param {number} [options.navigationTimeout=30000] - Navigation timeout value in milliseconds for navigation after click.
 * @param {number} [options.waitForStart = 100] - time to wait for navigation to start. Accepts value in milliseconds.
 *
 * @returns {Promise}
 */
module.exports.goForward = async (options = { navigationTimeout: defaultConfig.navigationTimeout }) => {
    validate();
    await _go(+1, options);
    descEvent.emit('success', 'Performed clicking on browser forward button');
};

const _go = async (delta, options) => {
    const history = await page.getNavigationHistory();
    const entry = history.entries[history.currentIndex + delta];
    if (!entry)
        return null;
    options = setNavigationOptions(options);
    await doActionAwaitingNavigation(options, async () => {
        await page.navigateToHistoryEntry({ entryId: entry.id });
    });
};

/**
 * Returns window's current URL.
 * @example
 * await openBrowser();
 * await goto("www.google.com");
 * await currentURL(); # returns "https://www.google.com/?gws_rd=ssl"
 *
 * @returns {Promise<string>} - The URL of the current window.
 */
module.exports.currentURL = async () => {
    validate();
    const locationObj = await runtimeHandler.runtimeEvaluate('window.location.toString()');
    return (locationObj.result.value);
};

/**
 * Returns page's title.
 * @example
 * await openBrowser();
 * await goto("www.google.com");
 * await title(); # returns "Google"
 *
 * @returns {Promise<string>} - The title of the current page.
 */
module.exports.title = async () => {
    validate();
    const result = await runtimeHandler.runtimeEvaluate('document.querySelector("title").textContent');
    return result.result.value;
};

const checkIfElementAtPointOrChild = async (e) => {

    function isElementAtPointOrChild() {
        let value, elem = this;
        if (elem.nodeType === Node.TEXT_NODE) {
            let range = document.createRange();
            range.selectNodeContents(elem);
            value = range.getClientRects()[0];
            elem = elem.parentElement;
        } else value = elem.getBoundingClientRect();
        const y = (value.top + value.bottom) / 2;
        const x = (value.left + value.right) / 2;
        const node = document.elementFromPoint(x, y);
        return elem.contains(node) ||
            (window.getComputedStyle(node).getPropertyValue('opacity') < 0.1) ||
            (window.getComputedStyle(elem).getPropertyValue('opacity') < 0.1);
    }

    const res = await runtimeHandler.runtimeCallFunctionOn(isElementAtPointOrChild, null, { nodeId: e });
    return res.result.value;
};

const getChildNodes = async (element) => {
    function getChild() {
        return this.childNodes;
    }
    const res = await evaluate(element, getChild);
    const childNodes = await runtimeHandler.getNodeIdsFromResult({ result: res });
    return childNodes;
};

const checkIfChildOfOtherMatches = async (elem, elements) => {
    function getElementFromPoint() {
        let value, elem = this;
        if (elem.nodeType === Node.TEXT_NODE) {
            let range = document.createRange();
            range.selectNodeContents(elem);
            value = range.getClientRects()[0];
        } else value = elem.getBoundingClientRect();
        const y = (value.top + value.bottom) / 2;
        const x = (value.left + value.right) / 2;
        return document.elementFromPoint(x, y);
    }
    const result = await runtimeHandler.runtimeCallFunctionOn(getElementFromPoint, null, { nodeId: elem });
    if (result.result.value === null) return false;
    const { nodeId } = await dom.requestNode({ objectId: result.result.objectId });
    if (elements.includes(nodeId)) return true;
    for (const element of elements) {
        const childNodes = await getChildNodes(element);
        if (childNodes.includes(nodeId)) return true;
    }
    const childOfNodeAtPoint = await getChildNodes(nodeId);
    if (childOfNodeAtPoint.some((val) => elements.includes(val))) return true;
    return false;
};

const checkIfElementIsCovered = async (elem, elems, isElemAtPoint) => {
    isElemAtPoint = await checkIfElementAtPointOrChild(elem);
    //If element to be clicked and element at point are different check if it is any other element matching the selector
    if (!isElemAtPoint)
        isElemAtPoint = await checkIfChildOfOtherMatches(elem, elems);
    return isElemAtPoint;
};

async function _click(selector, options, ...args) {
    const elems = Number.isInteger(selector) ? [selector] : (await handleRelativeSearch(await elements(selector), args));
    let elemsLength = elems.length;
    let isElemAtPoint;
    let X;
    let Y;
    options = setClickOptions(options);
    if (elemsLength > options.elementsToMatch) {
        elems.splice(options.elementsToMatch, elems.length);
    }
    for (let elem of elems) {
        isElemAtPoint = false;
        await scrollTo(elem);
        let { x, y } = await domHandler.boundingBoxCenter(elem);
        X = x, Y = y;
        isElemAtPoint = await checkIfElementIsCovered(elem, elems, isElemAtPoint);
        if (isElemAtPoint) {
            const type = (await evaluate(elem, function getType() { return this.type; })).value;
            assertType(elem, () => type !== 'file', 'Unsupported operation, use `attach` on file input field');
            if (defaultConfig.headful) await highlightElemOnAction(elem);
            break;
        }
    }
    if (!isElemAtPoint && elemsLength != elems.length)
        throw Error('Please provide a more specific selector, too many matches.');
    if (!isElemAtPoint)
        throw Error(description(selector) + ' is covered by other element');
    options.x = X, options.y = Y;
    options.noOfClicks = options.noOfClicks || 1;
    for (let count = 0; count < options.noOfClicks; count++) {
        await waitForMouseActions(options);
    }
}

/**
 * Fetches an element with the given selector, scrolls it into view if needed, and then clicks in the center of the element. If there's no element matching selector, the method throws an error.
 * @example
 * await click('Get Started')
 * await click(link('Get Started'))
 * await click({x : 170, y : 567})
 *
 * @param {selector|string|Object} selector - A selector to search for element to click / coordinates of the elemets to click on. If there are multiple elements satisfying the selector, the first will be clicked.
 * @param {Object} options
 * @param {boolean} [options.waitForNavigation=true] - Wait for navigation after the click. Default navigation timeout is 30 seconds, to override pass `{ navigationTimeout: 10000 }` in `options` parameter.
 * @param {number} [options.timeout=30000] - DEPRECATED timeout option, use navigationTimeout instead.
 * @param {number} [options.navigationTimeout=30000] - Navigation timeout value in milliseconds for navigation after click.
 * @param {string} [options.button='left'] - `left`, `right`, or `middle`.
 * @param {number} [options.clickCount=1] - Number of times to click on the element.
 * @param {number} [options.elementsToMatch=10] - Number of elements to loop through to match the element with given selector.
 * @param {string[]} [options.waitForEvents = ['firstMeaningfulPaint']] - Events available to wait for ['DOMContentLoaded', 'loadEventFired', 'networkAlmostIdle', 'networkIdle', 'firstPaint', 'firstContentfulPaint', 'firstMeaningfulPaint']
 * @param {number} [options.waitForStart=100] - time to wait for navigation to start. Accepts time in milliseconds.
 * @param {relativeSelector[]} args
 *
 * @returns {Promise}
 */
module.exports.click = click;

async function click(selector, options = {}, ...args) {
    validate();
    if (options instanceof RelativeSearchElement) {
        args = [options].concat(args);
        options = {};
    }
    if (isSelector(selector) || isString(selector) || Number.isInteger(selector)) {
        options.noOfClicks = options.clickCount || 1;
        await _click(selector, options, ...args);
        descEvent.emit('success', 'Clicked ' + description(selector, true) + ' ' + options.noOfClicks + ' times');
    } else {
        options = setClickOptions(options, selector.x, selector.y);
        options.noOfClicks = options.clickCount || 1;
        for (let count = 0; count < options.noOfClicks; count++) {
            await waitForMouseActions(options);
        }
        descEvent.emit('success', 'Clicked ' + options.noOfClicks + ' times on coordinates x : ' + selector.x + ' and y : ' + selector.y);
    }
}

/**
 * Fetches an element with the given selector, scrolls it into view if needed, and then double clicks the element. If there's no element matching selector, the method throws an error.
 *
 * @example
 * await doubleClick('Get Started')
 * await doubleClick(button('Get Started'))
 *
 * @param {selector|string} selector - A selector to search for element to click. If there are multiple elements satisfying the selector, the first will be double clicked.
 * @param {Object} options
 * @param {boolean} [options.waitForNavigation=true] - Wait for navigation after the click. Default navigation timout is 30 seconds, to override pass `{ navigationTimeout: 10000 }` in `options` parameter.
 * @param {relativeSelector[]} args
 *
 * @returns {Promise}
 */
module.exports.doubleClick = async (selector, options = {}, ...args) => {
    validate();
    if (options instanceof RelativeSearchElement) {
        args = [options].concat(args);
        options = {};
    }
    options = {
        waitForNavigation: options.waitForNavigation,
        clickCount: 2
    };
    await _click(selector, options, ...args);
    descEvent.emit('success', 'Double clicked ' + description(selector, true));
};

/**
 * Fetches an element with the given selector, scrolls it into view if needed, and then right clicks the element. If there's no element matching selector, the method throws an error.
 *
 * @example
 * await rightClick('Get Started')
 * await rightClick(text('Get Started'))
 *
 * @param {selector|string} selector - A selector to search for element to right click. If there are multiple elements satisfying the selector, the first will be clicked.
 * @param {Object} options - Click options.
 * @param {boolean} [options.waitForNavigation=true] - Wait for navigation after the click. Default navigation timout is 30 seconds, to override pass `{ navigationTimeout: 10000 }` in `options` parameter.
 *
 * @returns {Promise}
 */
module.exports.rightClick = async (selector, options = {}, ...args) => {
    validate();
    if (options instanceof RelativeSearchElement) {
        args = [options].concat(args);
        options = {};
    }
    options = {
        waitForNavigation: options.waitForNavigation,
        button: 'right'
    };
    await _click(selector, options, ...args);
    descEvent.emit('success', 'Right clicked ' + description(selector, true));
};

/**
 * Fetches the source element with given selector and moves it to given destination selector or moves for given distance. If there's no element matching selector, the method throws an error.
 *Drag and drop of HTML5 draggable does not work as expected. Issue tracked here https://github.com/getgauge/taiko/issues/279
 *
 * @example
 * await dragAndDrop($("work"),into($('work done')))
 * await dragAndDrop($("work"),{up:10,down:10,left:10,right:10})
 *
 * @param {selector|string} source - Element to be Dragged
 * @param {selector|string} destination - Element for dropping the dragged element
 * @param {Object} distance - Distance to be moved from position of source element
 *
 * @returns {Promise}
 */
module.exports.dragAndDrop = async (source, destination) => {
    validate();
    let sourceElem = await element(source);
    let destElem = isSelector(destination) || isString(destination) ? await element(destination) : destination;
    let options = setClickOptions({});
    await doActionAwaitingNavigation(options, async () => {
        if (defaultConfig.headful) {
            await highlightElemOnAction(sourceElem);
            if (!isNaN(destElem)) await highlightElemOnAction(destElem);
        }
        await dragAndDrop(options, sourceElem, destElem);
    });
    const desc = !isNaN(destElem) ? `Dragged and dropped ${description(source, true)} to ${description(destination, true)}}` :
        `Dragged and dropped ${description(source, true)} at ${JSON.stringify(destination)}`;
    descEvent.emit('success', desc);
};

const dragAndDrop = async (options, sourceElem, destElem) => {
    let sourcePosition = await domHandler.boundingBoxCenter(sourceElem);
    await scrollTo(sourceElem);
    options.x = sourcePosition.x;
    options.y = sourcePosition.y;
    options.type = 'mouseMoved';
    await input.dispatchMouseEvent(options);
    options.type = 'mousePressed';
    await input.dispatchMouseEvent(options);
    let destPosition = await calculateDestPosition(sourceElem, destElem);
    await inputHandler.mouse_move(sourcePosition, destPosition);
    options.x = destPosition.x;
    options.y = destPosition.y;
    options.type = 'mouseReleased';
    await input.dispatchMouseEvent(options);
};

const calculateDestPosition = async (sourceElem, destElem) => {
    if (!isNaN(destElem)) {
        await scrollTo(destElem);
        return await domHandler.boundingBoxCenter(destElem);
    }
    const destPosition = await domHandler.calculateNewCenter(sourceElem, destElem);
    const newBoundary = destPosition.newBoundary;
    if (defaultConfig.headful) {
        await overlay.highlightQuad({ quad: [newBoundary.right, newBoundary.top, newBoundary.right, newBoundary.bottom, newBoundary.left, newBoundary.bottom, newBoundary.left, newBoundary.top], outlineColor: { r: 255, g: 0, b: 0 } });
        await waitFor(1000);
        await overlay.hideHighlight();
    }
    return destPosition;
};

/**
 * Fetches an element with the given selector, scrolls it into view if needed, and then hovers over the center of the element. If there's no element matching selector, the method throws an error.
 *
 * @example
 * await hover('Get Started')
 * await hover(link('Get Started'))
 *
 * @param {selector|string} selector - A selector to search for element to right click. If there are multiple elements satisfying the selector, the first will be hovered.
 * @param {Object} options
 * @param {string[]} [options.waitForEvents = ['firstMeaningfulPaint']] - Events available to wait for ['DOMContentLoaded', 'loadEventFired', 'networkAlmostIdle', 'networkIdle', 'firstPaint', 'firstContentfulPaint', 'firstMeaningfulPaint']
 */
module.exports.hover = async (selector, options = {}) => {
    validate();
    options = setNavigationOptions(options);
    const e = await element(selector);
    await scrollTo(e);
    if (defaultConfig.headful) await highlightElemOnAction(e);
    const { x, y } = await domHandler.boundingBoxCenter(e);
    const option = {
        x: x,
        y: y
    };
    await doActionAwaitingNavigation(options, async () => {
        Promise.resolve().then(() => {
            option.type = 'mouseMoved';
            return input.dispatchMouseEvent(option);
        }).catch((err) => {
            throw new Error(err);
        });
    });
    descEvent.emit('success', 'Hovered over the ' + description(selector, true));
};

/**
 * Fetches an element with the given selector and focuses it. If there's no element matching selector, the method throws an error.
 *
 * @example
 * await focus(textField('Username:'))
 *
 * @param {selector|string} selector - A selector of an element to focus. If there are multiple elements satisfying the selector, the first will be focused.
 * @param {Object} options
 * @param {string[]} [options.waitForEvents = ['firstMeaningfulPaint']] - Events available to wait for ['DOMContentLoaded', 'loadEventFired', 'networkAlmostIdle', 'networkIdle', 'firstPaint', 'firstContentfulPaint', 'firstMeaningfulPaint']
 */
module.exports.focus = async (selector, options = {}) => {
    validate();
    options = setNavigationOptions(options);
    await doActionAwaitingNavigation(options, async () => {
        if (defaultConfig.headful) await highlightElemOnAction(await element(selector));
        await _focus(selector);
    });
    descEvent.emit('success', 'Focussed on the ' + description(selector, true));
};

/**
 * Types the given text into the focused or given element.
 * @example
 * await write('admin', into('Username:'))
 * await write('admin', 'Username:')
 * await write('admin')
 *
 * @param {string} text - Text to type into the element.
 * @param {selector|string} into - A selector of an element to write into.
 * @param {Object} options
 * @param {number} [options.delay = 10] - Time to wait between key presses in milliseconds.
 * @param {boolean} [options.waitForNavigation=true] - Wait for navigation after the click. Default navigation timeout is 15 seconds, to override pass `{ navigationTimeout: 10000 }` in `options` parameter.
 * @param {number} [options.waitForStart=100] - wait for navigation to start. Accepts time in milliseconds.
 * @param {number} [options.timeout=30000] - DEPRECATED timeout option, use navigationTimeout instead.
 * @param {number} [options.navigationTimeout=30000] - Navigation timeout value in milliseconds for navigation after click.
 * @param {boolean} [options.hideText=false] - Prevent given text from being written to log output.
 * @param {string[]} [options.waitForEvents = ['firstMeaningfulPaint']] - Events available to wait for ['DOMContentLoaded', 'loadEventFired', 'networkAlmostIdle', 'networkIdle', 'firstPaint', 'firstContentfulPaint', 'firstMeaningfulPaint']
 *
 * @returns {Promise}
 */
module.exports.write = async (text, into, options = { delay: 10 }) => {
    validate();
    let desc;
    if (into && !isSelector(into)) {
        if (!into.delay) into.delay = options.delay;
        options = into;
        into = undefined;
    }
    options = setNavigationOptions(options);
    await doActionAwaitingNavigation(options, async () => {
        if (into) {
            const selector = isString(into) ? textField(into) : into;
            const elems = await handleRelativeSearch(await elements(selector), []);
            for (let elem of elems) {
                await _focus(elem);
                const activeElement = await runtimeHandler.activeElement();
                if (!activeElement.notWritable) {
                    await _write(text, activeElement, options);
                    text = (activeElement.isPassword || options.hideText) ? '*****' : text;
                    desc = `Wrote ${text} into the ` + description(selector, true);
                    return;
                }
            }
            throw new Error('Element focused is not writable');
        } else {
            const activeElement = await runtimeHandler.activeElement();
            await _write(text, activeElement, options);
            text = (activeElement.isPassword || options.hideText) ? '*****' : text;
            desc = `Wrote ${text} into the focused element.`;
            return;
        }
    });
    descEvent.emit('success', desc);
};

const _write = async (text, activeElement, options) => {
    if (activeElement.notWritable) {
        await waitUntil(async () => !(await runtimeHandler.activeElement()).notWritable, 100, 10000).catch(() => {
            throw new Error('Element focused is not writable');
        });
        activeElement = await runtimeHandler.activeElement();
    }
    if (defaultConfig.headful) await highlightElemOnAction(activeElement.nodeId);
    for (const char of text) {
        await input.dispatchKeyEvent({ type: 'keyDown', text: char });
        await input.dispatchKeyEvent({ type: 'keyUp', text: char });
        await new Promise(resolve => {
            const timeoutId = setTimeout(resolve, options.delay);
            timeouts.push(timeoutId);
        });
    }
};

/**
 * Clears the value of given selector. If no selector is given clears the current active element.
 *
 * @example
 * await clear()
 * await clear(textBox({placeholder:'Email'}))
 *
 * @param {selector} selector - A selector to search for element to clear. If there are multiple elements satisfying the selector, the first will be cleared.
 * @param {Object} options - Click options.
 * @param {boolean} [options.waitForNavigation=true] - Wait for navigation after clear. Default navigation timeout is 30 seconds, to override pass `{ navigationTimeout: 10000 }` in `options` parameter.
 * @param {number} [options.waitForStart=100] - wait for navigation to start. Accepts time in milliseconds.
 * @param {number} [options.timeout=30000] - DEPRECATED timeout option, use navigationTimeout instead.
 * @param {number} [options.navigationTimeout=30000] - Navigation timeout value in milliseconds for navigation after click.
 * @param {string[]} [options.waitForEvents = ['firstMeaningfulPaint']] - Events available to wait for ['DOMContentLoaded', 'loadEventFired', 'networkAlmostIdle', 'networkIdle', 'firstPaint', 'firstContentfulPaint', 'firstMeaningfulPaint']
 *
 * @returns {Promise}
 */
module.exports.clear = async (selector, options = {}) => {
    validate();
    if (selector && !isSelector(selector)) {
        options = selector;
        selector = undefined;
    }
    options = setNavigationOptions(options);
    if (selector) await _focus(selector);
    const activeElement = await runtimeHandler.activeElement();
    if (activeElement.notWritable)
        throw new Error('Element cannot be cleared');
    const desc = !selector ? 'Cleared element on focus' :
        'Cleared ' + description(selector, true);
    await doActionAwaitingNavigation(options, async () => {
        await _clear(activeElement.nodeId);
        if (defaultConfig.headful) await highlightElemOnAction(activeElement.nodeId);
    });
    descEvent.emit('success', desc);
};

const _clear = async (elem) => {
    await _click(elem, { clickCount: 3, waitForNavigation: false });
    await inputHandler.down('Backspace');
    await inputHandler.up('Backspace');
};

/**
 * Attaches a file to a file input element.
 *
 * @example
 * await attach('c:/abc.txt', to('Please select a file:'))
 * await attach('c:/abc.txt', 'Please select a file:')
 *
 * @param {string} filepath - The path of the file to be attached.
 * @param {selector|string} to - The file input element to which to attach the file.
 */
module.exports.attach = async (filepath, to) => {
    validate();
    let resolvedPath = filepath ? path.resolve(process.cwd(), filepath) : path.resolve(process.cwd());
    fs.open(resolvedPath, 'r', (err) => {
        if (err && err.code === 'ENOENT') {
            throw new Error(`File ${resolvedPath} does not exist.`);
        }
    });
    if (isString(to)) to = fileField(to);
    else if (!isSelector(to)) throw Error('Invalid element passed as parameter');
    const nodeId = await element(to);
    if (defaultConfig.headful) await highlightElemOnAction(nodeId);
    await dom.setFileInputFiles({
        nodeId: nodeId,
        files: [resolvedPath]
    });
    descEvent.emit('success', 'Attached ' + resolvedPath + ' to the ' + description(to, true));
};

/**
 * Presses the given keys.
 *
 * @example
 * await press('Enter')
 * await press('a')
 * await press(['Shift', 'ArrowLeft', 'ArrowLeft'])
 *
 * @param {string | Array<string> } keys - Name of keys to press. See [USKeyboardLayout](https://github.com/getgauge/taiko/blob/master/lib/USKeyboardLayout.js) for a list of all key names.
 * @param {Object} options
 * @param {string} [options.text = ""] - If specified, generates an input event with this text.
 * @param {number} [options.delay=0] - Time to wait between keydown and keyup in milliseconds.
 * @param {boolean} [options.waitForNavigation=true] - Wait for navigation after the click. Default navigation timeout is 30 seconds, to override pass `{ navigationTimeout: 10000 }` in `options` parameter.
 * @param {number} [options.waitForStart=100] - wait for navigation to start.
 * @param {number} [options.timeout=30000] - DEPRECATED timeout option, use navigationTimeout instead.
 * @param {number} [options.navigationTimeout=30000] - Navigation timeout value in milliseconds for navigation after click.
 * @param {string[]} [options.waitForEvents = ['firstMeaningfulPaint']] - Events available to wait for ['DOMContentLoaded', 'loadEventFired', 'networkAlmostIdle', 'networkIdle', 'firstPaint', 'firstContentfulPaint', 'firstMeaningfulPaint']
 *
 * @returns {Promise}
 */
module.exports.press = async (keys, options = {}) => {
    validate();
    options = setNavigationOptions(options);
    return await _press(new Array().concat(keys), options);
};

async function _press(keys, options) {
    await doActionAwaitingNavigation(options, async () => {
        for (let i = 0; i < keys.length; i++) await inputHandler.down(keys[i], options);
        if (options && options.delay) await new Promise(f => {
            const timeoutId = setTimeout(f, options.delay);
            timeouts.push(timeoutId);
        });
        keys = keys.reverse();
        for (let i = 0; i < keys.length; i++) await inputHandler.up(keys[i]);
    });
    descEvent.emit('success', 'Pressed the ' + keys.reverse().join(' + ') + ' key');
}


/**
 * Highlights the given element on the page by drawing a red rectangle around it. This is useful for debugging purposes.
 *
 * @example
 * await highlight('Get Started')
 * await highlight(link('Get Started'))
 *
 * @param {selector|string} selector - A selector of an element to highlight. If there are multiple elements satisfying the selector, the first will be highlighted.
 * @param {relativeSelector[]} args - Proximity selectors
 *
 * @returns {Promise}
 */
module.exports.highlight = highlight;

async function highlight(selector, ...args) {
    validate();

    function highlightNode() {
        if (this.nodeType === Node.TEXT_NODE) {
            this.parentElement.style.outline = '0.5em solid red';
            return;
        }
        this.style.outline = '0.5em solid red';
    }
    let elems = await handleRelativeSearch(await elements(selector), args);
    await evaluate(elems[0], highlightNode);
    descEvent.emit('success', 'Highlighted the ' + description(selector, true));
}

/**
 * Performs the given mouse action on the given coordinates. This is useful in performing actions on canvas.
 *
 * @example
 * await mouseAction('press', {x:0,y:0})
 * await mouseAction('move', {x:9,y:9})
 * await mouseAction('release', {x:9,y:9})
 *
 * @param {string} action - Action to be performed on the canvas
 * @param {Object} coordinates - Coordinates of a point on canvas to perform the action.
 * @param {Object} options
 * @param {boolean} [options.waitForNavigation=true] - Wait for navigation after the click. Default navigation timeout is 30 seconds, to override pass `{ navigationTimeout: 10000 }` in `options` parameter.
 * @param {number} [options.timeout=30000] - DEPRECATED timeout option, use navigationTimeout instead.
 * @param {number} [options.navigationTimeout=30000] - Navigation timeout value in milliseconds for navigation after click.
 * @param {string[]} [options.waitForEvents = ['firstMeaningfulPaint']] - Events available to wait for ['DOMContentLoaded', 'loadEventFired', 'networkAlmostIdle', 'networkIdle', 'firstPaint', 'firstContentfulPaint', 'firstMeaningfulPaint']
 * @param {number} [options.waitForStart=100] - time to wait for navigation to start. Accepts time in milliseconds.
 */
module.exports.mouseAction = mouseAction;

async function mouseAction(action, coordinates, options = {}) {
    validate();
    options = setNavigationOptions(options);
    if (defaultConfig.headful)
        await overlay.highlightRect({ x: coordinates.x, y: coordinates.y, width: 1, height: 1, outlineColor: { r: 255, g: 0, b: 0 } });
    options = setClickOptions(options, coordinates.x, coordinates.y);
    await doActionAwaitingNavigation(options, async () => {
        if (action === 'press')
            options.type = 'mousePressed';
        else if (action === 'move')
            options.type = 'mouseMoved';
        else if (action === 'release')
            options.type = 'mouseReleased';
        await input.dispatchMouseEvent(options);
    });
    descEvent.emit('success', 'Performed mouse ' + action + 'action at {' + coordinates.x + ', ' + coordinates.y + '}');
}

/**
 * Scrolls the page to the given element.
 *
 * @example
 * await scrollTo('Get Started')
 * await scrollTo(link('Get Started'))
 *
 * @param {selector|string} selector - A selector of an element to scroll to.
 * @param {Object} options
 * @param {string[]} [options.waitForEvents = ['firstMeaningfulPaint']] - Events available to wait for ['DOMContentLoaded', 'loadEventFired', 'networkAlmostIdle', 'networkIdle', 'firstPaint', 'firstContentfulPaint', 'firstMeaningfulPaint']
 *
 * @returns {Promise}
 */
module.exports.scrollTo = async (selector, options = {}) => {
    validate();
    options = setNavigationOptions(options);
    await doActionAwaitingNavigation(options, async () => {
        await scrollTo(selector);
    });
    if (defaultConfig.headful) await highlightElemOnAction(await element(selector));
    descEvent.emit('success', 'Scrolled to the ' + description(selector, true));
};

async function scrollTo(selector) {
    validate();

    function scrollToNode() {
        const element = this.nodeType === Node.TEXT_NODE ? this.parentElement : this;
        element.scrollIntoViewIfNeeded();
        return 'result';
    }
    await evaluate(selector, scrollToNode);
}

const scroll = async (e, px, scrollPage, scrollElement, direction) => {
    e = e || 100;
    if (Number.isInteger(e)) {
        const res = await runtimeHandler.runtimeEvaluate(`(${scrollPage}).apply(null, ${JSON.stringify([e])})`);
        if (res.result.subtype == 'error') throw new Error(res.result.description);
        return { description: `Scrolled ${direction} the page by ${e} pixels` };
    }

    const nodeId = await element(e);
    if (defaultConfig.headful) await highlightElemOnAction(nodeId);
    //TODO: Allow user to set options for scroll
    const options = setNavigationOptions({});
    await doActionAwaitingNavigation(options, async () => {
        const res = await runtimeHandler.runtimeCallFunctionOn(scrollElement, null, { nodeId: nodeId, arg: px });
        if (res.result.subtype == 'error') throw new Error(res.result.description);
    });
    descEvent.emit('success', 'Scrolled ' + direction + description(e, true) + 'by ' + px + ' pixels');
};

/**
 * Scrolls the page/element to the right.
 *
 * @example
 * await scrollRight()
 * await scrollRight(1000)
 * await scrollRight('Element containing text')
 * await scrollRight('Element containing text', 1000)
 *
 * @param {selector|string|number} [e='Window']
 * @param {number} px - Accept px in pixels
 *
 * @returns {Promise}
 */
module.exports.scrollRight = async (e, px = 100) => {
    validate();
    return await scroll(e, px, px => window.scrollBy(px, 0),
        function sr(px) {
            if (this.tagName === 'IFRAME') {
                this.contentWindow.scroll(this.contentWindow.scrollX + px, this.contentWindow.scrollY);
                return true;
            }
            this.scrollLeft += px; return true;
        },
        'right');
};

/**
 * Scrolls the page/element to the left.
 *
 * @example
 * await scrollLeft()
 * await scrollLeft(1000)
 * await scrollLeft('Element containing text')
 * await scrollLeft('Element containing text', 1000)
 *
 * @param {selector|string|number} [e='Window']
 * @param {number} px - Accept px in pixels
 *
 * @returns {Promise}
 */
module.exports.scrollLeft = async (e, px = 100) => {
    validate();
    return await scroll(e, px, px => window.scrollBy(px * -1, 0),
        function sl(px) {
            if (this.tagName === 'IFRAME') {
                this.contentWindow.scroll(this.contentWindow.scrollX - px, this.contentWindow.scrollY);
                return true;
            }
            this.scrollLeft -= px; return true;
        },
        'left');
};

/**
 * Scrolls up the page/element.
 *
 * @example
 * await scrollUp()
 * await scrollUp(1000)
 * await scrollUp('Element containing text')
 * await scrollUp('Element containing text', 1000)
 *
 * @param {selector|string|number} [e='Window']
 * @param {number} px - Accept px in pixels
 *
 * @returns {Promise}
 */
module.exports.scrollUp = async (e, px = 100) => {
    validate();
    return await scroll(e, px, px => window.scrollBy(0, px * -1),
        function su(px) {
            if (this.tagName === 'IFRAME') {
                this.contentWindow.scroll(this.contentWindow.scrollX, this.contentWindow.scrollY - px);
                return true;
            }
            this.scrollTop -= px; return true;
        },
        'up');
};

/**
 * Scrolls down the page/element.
 *
 * @example
 * await scrollDown()
 * await scrollDown(1000)
 * await scrollDown('Element containing text')
 * await scrollDown('Element containing text', 1000)
 *
 * @param {selector|string|number} [e='Window']
 * @param {number} px - Accept px in pixels
 *
 * @returns {Promise}
 */
module.exports.scrollDown = async (e, px = 100) => {
    validate();
    return await scroll(e, px, px => window.scrollBy(0, px),
        function sd(px) {
            if (this.tagName === 'IFRAME') {
                this.contentWindow.scroll(this.contentWindow.scrollX, this.contentWindow.scrollY + px);
                return true;
            }
            this.scrollTop += px; return true;
        },
        'down');
};

/**
 * Captures a screenshot of the page. Appends timeStamp to filename if no filepath given.
 *
 * @example
 * await screenshot()
 * await screenshot({path : 'screenshot.png'})
 * await screenshot({fullPage:true})
 * await screenshot(text('Images', toRightOf('gmail')))
 *
 * @param {selector|string} selector
 * @param {Object} options
 *
 * @returns {Promise<Buffer>} - Promise which resolves to buffer with captured screenshot if {encoding:'base64'} given.
 */
module.exports.screenshot = async (selector, options = {}) => {
    validate();
    await pageHandler.captureScreenshot(domHandler, selector, options);
    const e = options.encoding !== undefined ? options.encoding : options.path;
    descEvent.emit('success', 'Screenshot is created at ' + e);
};

/**
 * Fetches an element with the given selector, scrolls it into view if needed, and then taps on the element. If there's no element matching selector, the method throws an error.
 * @example
 * await tap('Gmail')
 * await tap(link('Gmail'))
 *
 * @param {selector} selector
 * @param {Object} options
 * @param {boolean} [options.waitForNavigation = true] - - Wait for navigation after the click. Default navigation timeout is 15 seconds, to override pass `{ navigationTimeout: 10000 }` in `options` parameter.
 * @param {string[]} [options.waitForEvents = ['firstMeaningfulPaint']] - Events available to wait for ['DOMContentLoaded', 'loadEventFired', 'networkAlmostIdle', 'networkIdle', 'firstPaint', 'firstContentfulPaint', 'firstMeaningfulPaint']
 * @param {relativeSelector[]} args - Proximity selectors
 *
 * @returns {Promise}
 */
module.exports.tap = async (selector, options = {}, ...args) => {
    validate();
    let elems = await handleRelativeSearch(await elements(selector), args);
    let elemsLength = elems.length;
    let isElemAtPoint;
    for (let elem of elems) {
        isElemAtPoint = false;
        await scrollTo(elem);
        isElemAtPoint = await checkIfElementIsCovered(elem, elems, isElemAtPoint);
        if (isElemAtPoint) {
            const type = (await evaluate(elem, function getType() { return this.type; })).value;
            assertType(elem, () => type !== 'file', 'Unsupported operation, use `attach` on file input field');
            if (defaultConfig.headful) await highlightElemOnAction(elem);
            const { x, y } = await domHandler.boundingBoxCenter(elem);
            options = setNavigationOptions(options);
            await doActionAwaitingNavigation(options, async () => {
                await inputHandler.tap(x, y);
            });
            break;
        }
    }
    if (!isElemAtPoint && elemsLength != elems.length)
        throw Error('Please provide a more specific selector, too many matches.');
    if (!isElemAtPoint)
        throw Error(description(selector) + ' is covered by other element');
    descEvent.emit('success', 'Tap has been performed');
};

/**
 * This {@link selector} lets you identify elements on the web page via XPath or CSS selector and proximity selectors.
 * @example
 * await highlight($(`//*[text()='text']`))
 * await $(`//*[text()='text']`).exists()
 * $(`#id`,near('username'),below('login'))
 *
 * @param {string} selector - XPath or CSS selector.
 * @param {...relativeSelector} args - Proximity selectors
 * @returns {ElementWrapper}
 */
module.exports.$ = (selector, ...args) => {
    validate();
    const get = async () => await handleRelativeSearch(await (selector.startsWith('//') || selector.startsWith('(') ? $$xpath(selector) : $$(selector)), args);
    return {
        get: getIfExists(get),
        exists: exists(getIfExists(get), descEvent),
        description: `Custom selector $(${selector})`,
        text: selectorText(get)
    };
};


/**
 * This {@link selector} lets you identify an image on a web page. This is done via the image's alt text or attribute and value pairs
 * and proximity selectors.
 *
 * @example
 * await click(image('alt'))
 * await image('alt').exists()
 * await image({id:'imageId'}).exists()
 * await image({id:'imageId'},below('text')).exists()
 * await image(below('text')).exists()
 *
 * @param {string} alt - The image's alt text.
 * @param {Object} attrValuePairs - Pairs of attribute and value like {"id":"name","class":"class-name"}
 * @param {...relativeSelector} args - Proximity selectors
 * @returns {ElementWrapper}
 */
module.exports.image = (attrValuePairs, ...args) => {
    validate();
    const {selector} = prepareParameters(attrValuePairs, ...args);
    const get = getElementGetter(selector, async () => await $$xpath(`//img[contains(@alt, ${xpath(selector.label)})]`), '//img');
    return { get: getIfExists(get), exists: exists(getIfExists(get), descEvent), description: desc(selector, 'alt', 'Image'), text: selectorText(get) };
};

/**
 * This {@link selector} lets you identify a link on a web page with text or attribute and value pairs and proximity selectors.
 *
 * @example
 * await click(link('Get Started'))
 * await link('Get Started').exists()
 * await link({id:'linkId'}).exists()
 * await link({id:'linkId'},below('text')).exists()
 * await link(below('text')).exists()
 *
 * @param {string} text - The link text.
 * @param {Object} attrValuePairs - Pairs of attribute and value like {"id":"name","class":"class-name"}
 * @param {...relativeSelector} args - Proximity selectors
 * @returns {ElementWrapper}
 */
module.exports.link = (attrValuePairs, ...args) => {
    validate();
    const {selector} = prepareParameters(attrValuePairs, ...args);
    const get = getElementGetter(selector, async () => await match(selector.label).get('a', 0, 0), '//a');
    return { get: getIfExists(get), exists: exists(getIfExists(get), descEvent), description: desc(selector, 'text', 'Link'), text: selectorText(get) };
};

/**
 * This {@link selector} lets you identify a list item (HTML `<li>` element) on a web page with label or attribute and value pairs and proximity selectors.
 *
 * @example
 * await highlight(listItem('Get Started'))
 * await listItem('Get Started').exists()
 * await listItem({id:'listId'}).exists()
 * await listItem({id:'listItemId'},below('text')).exists()
 * await listItem(below('text')).exists()
 *
 * @param {string} label - The label of the list item.
 * @param {Object} attrValuePairs - Pairs of attribute and value like {"id":"name","class":"class-name"}
 * @param {...relativeSelector} args - Proximity selectors
 * @returns {ElementWrapper}
 */
module.exports.listItem = (attrValuePairs, ...args) => {
    validate();
    const {selector} = prepareParameters(attrValuePairs, ...args);
    const get = getElementGetter(selector, async () => await match(selector.label).get('li', 0, 0), '//li');
    return { get: getIfExists(get), exists: exists(getIfExists(get), descEvent), description: desc(selector, 'label', 'List item'), text: selectorText(get) };
};

/**
 * This {@link selector} lets you identify a button on a web page with label or attribute and value pairs and proximity selectors.
 * Tags button and input with type submit, reset and button are identified using this selector
 *
 * @example
 * await highlight(button('Get Started'))
 * await button('Get Started').exists()
 * await button({id:'buttonId'}).exists()
 * await button({id:'buttonId'},below('text')).exists()
 * await button(below('text')).exists()
 *
 * @param {string} label - The button label.
 * @param {Object} attrValuePairs - Pairs of attribute and value like {"id":"name","class":"class-name"}
 * @param {...relativeSelector} args - Proximity selectors
 * @returns {ElementWrapper}
 */
module.exports.button = (attrValuePairs, ...args) => {
    validate();
    let get;
    const {selector} = prepareParameters(attrValuePairs, ...args);
    if (!selector.attrValuePairs && !selector.label) get = async () => await handleRelativeSearch(await $$xpath('//input[@type="submit" or @type="reset" or @type="button"] | //button'), selector.args);
    else {
        const getByButton = getElementGetter(selector, async () => match(selector.label).get('button', 0, 0), '//button');

        const getByInput = getElementGetter(selector,
            async () => await $$xpath(`//input[@type='submit' or @type='reset' or @type='button'][@id=(//label[contains(string(), ${xpath(selector.label)})]/@for)] | //label[contains(string(), ${xpath(selector.label)})]/input[@type='submit' or @type='reset' or @type='button'] | //input[contains(@value, ${xpath(selector.label)})]`),
            '//input[@type="submit" or @type="reset" or @type="button"]');
        get = async () => {
            const input = await getByInput();
            if (input.length) return input;
            return getByButton();
        };
    }
    return { get: getIfExists(get), exists: exists(getIfExists(get), descEvent), description: desc(selector, 'label', 'Button'), text: selectorText(get) };
};
/**
 * This {@link selector} lets you identify an input field on a web page with label or attribute and value pairs and proximity selectors.
 *
 * @deprecated use textBox for input with type text and password, textarea and contenteditable fields.
 * @example
 * await focus(inputField({'id':'name'})
 * await inputField({'id': 'name'}).exists()
 * await inputField({id:'inputFieldId'},below('text')).exists()
 * await inputField(below('text')).exists()
 *
 * @param {Object} attrValuePairs - Pairs of attribute and value like {"id":"name","class":"class-name"}
 * @param {...relativeSelector} args - Proximity selectors
 * @returns {ElementWrapper}
 */
module.exports.inputField = (attrValuePairs, ...args) => {
    console.warn('DEPRECATION WARNING: inputField is deprecated, use textBox api instead');
    validate();
    const {selector} = prepareParameters(attrValuePairs, ...args);
    const getInputField = getElementGetter(selector,
        async () => await $$xpath(`//input[@id=(//label[contains(string(), ${xpath(selector.label)})]/@for)] | //label[contains(string(), ${xpath(selector.label)})]/input`), '//input');
    const getContentEditable = getElementGetter(selector, async () => await $$xpath('//*[@contenteditable]'), '//*[@contenteditable]');
    let get = async () => {
        const elems = await getInputField();
        if (elems.length) return elems;
        return await getContentEditable();
    };

    return {
        get: getIfExists(get),
        exists: exists(getIfExists(get), descEvent),
        description: desc(selector, 'label', 'Input field'),
        value: async () => {
            const nodeId = (await getIfExists(get)())[0];
            if (!nodeId) throw `${desc(selector, 'label', 'Input field')} not found`;
            return (await evaluate(nodeId, function getvalue() { return this.value; })).value;
        },
        text: selectorText(get)
    };
};

/**
 * This {@link selector} lets you identify a file input field on a web page either with label or with attribute and value pairs and proximity selectors.
 *
 * @example
 * await attach('file.txt', to(fileField('Please select a file:')))
 * await fileField('Please select a file:').exists()
 * await fileField({'id':'file'}).exists()
 * await fileField({id:'fileFieldId'},below('text')).exists()
 * await fileField(below('text')).exists()
 *
 * @param {string} label - The label (human-visible name) of the file input field.
 * @param {Object} attrValuePairs - Pairs of attribute and value like {"id":"name","class":"class-name"}
 * @param {...relativeSelector} args - Proximity selectors
 * @returns {ElementWrapper}
 */
module.exports.fileField = fileField;

function fileField(attrValuePairs, _options = {}, ...args) {
    validate();
    const {selector, options} = prepareParameters(attrValuePairs, _options, ...args);
    const get = getElementGetter(selector,
        async () => await $$xpath(
            `//input[@type='file'][@id=(//label[contains(string(), ${xpath(selector.label)})]/@for)] | //label[contains(string(), ${xpath(selector.label)})]/input[@type='file']`,
            options.selectHiddenElement
        ),
        '//input[@type="file"]', options.selectHiddenElement);
    return {
        get: getIfExists(get),
        exists: exists(getIfExists(get), descEvent),
        value: async () => {
            const nodeId = (await getIfExists(get)())[0];
            if (!nodeId) throw `${desc(selector, 'label', 'File field')} not found`;
            return (await evaluate(nodeId, function getvalue() { return this.value; })).value;
        },
        description: desc(selector, 'label', 'File field'),
        text: selectorText(get)
    };
}

/**
 * This {@link selector} lets you identify a text field(input (with type text, password, url, search, number, email, tel), textarea and contenteditable fields)
 * on a web page either with label or with attribute and value pairs and proximity selectors.
 *
 * @example
 * await focus(textBox('Username:'))
 * await textBox('Username:').exists()
 * await textBox({id:'textBoxId'},below('text')).exists()
 * await textBox(below('text')).exists()
 *
 * @param {Object} attrValuePairs - Pairs of attribute and value like {"id":"name","class":"class-name"}
 * @param {string} label - The label (human-visible name) of the text field.
 * @param {...relativeSelector} args - Proximity selectors
 * @returns {ElementWrapper}
 */
module.exports.textBox = textBox;

function textBox(attrValuePairs, ...args) {
    validate();
    const {selector} = prepareParameters(attrValuePairs, ...args);
    let get;
    const inputTypesExps = ['input[@type="text" or @type="password" or @type="search" or @type="number" or @type="email" or @type="tel" or @type="url"]', 'input[not(@type)]'];
    if (!selector.attrValuePairs && !selector.label) get = async () => await handleRelativeSearch(await $$xpath(`//${inputTypesExps[0]} | //${inputTypesExps[1]} | //textarea | //*[@contenteditable]`), selector.args);
    else {
        const getInputText = getElementGetter(selector, async () => {
            const xpathForInputSelection = inputTypesExps.map(inputTypesExp => (
                `//${inputTypesExp}[@id=(//label[contains(string(), ${xpath(selector.label)})]/@for)] | \
                //label[contains(string(), ${xpath(selector.label)})]/${inputTypesExp} | \
                //${inputTypesExp}[following-sibling::text()[position() = 1 and contains(., ${xpath(selector.label)})]]`)
            ).join('|');
            return await $$xpath(xpathForInputSelection);
        },`//${inputTypesExps[0]}|//${inputTypesExps[1]}`);

        const getTextArea = getElementGetter(selector,
            async () => await $$xpath(`//textarea[@id=(//label[contains(string(), ${xpath(selector.label)})]/@for)] | \
            //label[contains(string(), ${xpath(selector.label)})]/textarea`),
            '//textarea');
        const getContentEditable = getElementGetter(selector,
            async () => await $$xpath(`//*[@contenteditable][@id=(//label[contains(string(), ${xpath(selector.label)})]/@for)] | \
             //label[contains(string(), ${xpath(selector.label)})]/*[@contenteditable]`),
            '//*[@contenteditable]');
        get = async () => {
            let elems = await getInputText();
            elems = elems.concat(await getTextArea());
            elems = elems.concat(await getContentEditable());
            return elems;
        };
    }
    return {
        get: getIfExists(get),
        exists: exists(getIfExists(get), descEvent),
        description: desc(selector, 'label', 'Text field'),
        value: async () => {
            const nodeId = (await getIfExists(get)())[0];
            if (!nodeId) throw `${desc(selector, 'label', 'Text field')} not found`;
            return (await evaluate(nodeId, function getValue() { if (this.value) return this.value; return this.innerText; })).value;
        },
        text: selectorText(get)
    };
}

/**
 * This {@link selector} lets you identify a text field on a web page either with label or with attribute and value pairs and proximity selectors.
 *
 * @deprecated use textBox to select inputField with type text and textarea.
 *
 * @example
 * await focus(textField('Username:'))
 * await textField('Username:').exists()
 * await textField({id:'textFieldId'},below('text')).exists()
 * await textField(below('text')).exists()
 *
 * @param {Object} attrValuePairs - Pairs of attribute and value like {"id":"name","class":"class-name"}
 * @param {string} label - The label (human-visible name) of the text field.
 * @param {...relativeSelector} args - Proximity selectors
 * @returns {ElementWrapper}
 */
module.exports.textField = textField;

function textField(attrValuePairs, ...args) {
    validate();
    console.warn('DEPRECATION WARNING: textField is deprecated. Use textBox to select inputField with type text and textarea instead.');
    const {selector} = prepareParameters(attrValuePairs, ...args);
    const get = getElementGetter(selector,
        async () => await $$xpath(`//input[@type='text'][@id=(//label[contains(string(), ${xpath(selector.label)})]/@for)] | //label[contains(string(), ${xpath(selector.label)})]/input[@type='text']`),
        '//input[@type="text"]');
    return {
        get: getIfExists(get),
        exists: exists(getIfExists(get), descEvent),
        description: desc(selector, 'label', 'Text field'),
        value: async () => {
            const nodeId = (await getIfExists(get)())[0];
            if (!nodeId) throw `${desc(selector, 'label', 'Text field')} not found`;
            return (await evaluate(nodeId, function getvalue() { return this.value; })).value;
        },
        text: selectorText(get)
    };
}

/**
 * This {@link selector} lets you identify a comboBox on a web page either with label or with attribute and value pairs and proximity selectors.
 * Any value can be selected using value or text of the options.
 *
 * @deprecated Use dropDown API to identify a dropDown on a web page either with label or with attribute and value pairs.

 * @example
 * await comboBox('Vehicle:').select('Car')
 * await comboBox('Vehicle:').value()
 * await comboBox('Vehicle:').exists()
 * await comboBox({id:'comboBoxId'},below('text')).exists()
 * await comboBox(below('text')).exists()
 *
 * @param {object} attrValuePairs - Pairs of attribute and value like {"id":"name","class":"class-name"}
 * @param {string} label - The label (human-visible name) of the combo box.
 * @param {...relativeSelector} args - Proximity selectors
 * @returns {ElementWrapper}
 */
module.exports.comboBox = (attrValuePairs, ...args) => {
    console.warn('DEPRECATION WARNING: comboBox is deprecated, use dropDown to select from the options using value or text.');
    return dropDown(attrValuePairs, ...args);
};

/**
 * This {@link selector} lets you identify a dropDown on a web page either with label or with attribute and value pairs and proximity selectors.
 * Any value can be selected using value or text of the options.
 *
 * @example
 * await dropDown('Vehicle:').select('Car')
 * await dropDown('Vehicle:').value()
 * await dropDown('Vehicle:').exists()
 * await dropDown({id:'dropDownId'},below('text')).exists()
 * await dropDown(below('text')).exists()
 *
 * @param {object} attrValuePairs - Pairs of attribute and value like {"id":"name","class":"class-name"}
 * @param {string} label - The label (human-visible name) of the drop down.
 * @param {...relativeSelector} args - Proximity selectors
 * @returns {ElementWrapper}
 */
module.exports.dropDown = dropDown;

function dropDown(attrValuePairs, ...args) {
    validate();
    const {selector} = prepareParameters(attrValuePairs, ...args);
    const get = getElementGetter(selector,
        async () => await $$xpath(`//select[@id=(//label[contains(string(), ${xpath(selector.label)})]/@for)] | //label[contains(string(), ${xpath(selector.label)})]/select`),
        '//select');
    return {
        get: getIfExists(get),
        exists: exists(getIfExists(get), descEvent),
        description: desc(selector, 'label', 'Dropdown'),
        select: async (value) => {
            const nodeId = (await getIfExists(get)())[0];
            if (!nodeId) throw `${desc(selector, 'label', 'DropDown')} not found`;
            if (defaultConfig.headful) await highlightElemOnAction(nodeId);

            function selectBox(value) {
                let found_value = false;
                if(this.options.length > value.index){
                    this.selectedIndex = value.index;
                    found_value = true;
                    let event = new Event('change');
                    this.dispatchEvent(event);
                    return found_value;
                }
                for (var i = 0; i < this.options.length; i++) {
                    if (this.options[i].text === value || this.options[i].value === value) {
                        this.selectedIndex = i;
                        found_value = true;
                        let event = new Event('change');
                        this.dispatchEvent(event);
                        break;
                    }
                }
                return found_value;
            }
            const options = setNavigationOptions({});
            await doActionAwaitingNavigation(options, async () => {
                const result = await runtimeHandler.runtimeCallFunctionOn(selectBox, null, { nodeId: nodeId, arg: value });
                if (!result.result.value) throw new Error('Option not available in drop down');
            });
            descEvent.emit('success', 'Selected ' + value.index || value);
        },
        value: async () => {
            const nodeId = (await getIfExists(get)())[0];
            if (!nodeId) throw `${desc(selector, 'label', 'Dropdown')} not found`;
            return (await evaluate(nodeId, function getvalue() { return this.value; })).value;
        },
        text: selectorText(get)
    };
}

function setChecked(value) {
    this.checked = value;
    let event = new Event('click');
    this.dispatchEvent(event);
}

/**
 * This {@link selector} lets you identify a checkbox on a web page either with label or with attribute and value pairs and proximity selectors.
 *
 * @example
 * await checkBox('Vehicle').check()
 * await checkBox('Vehicle').uncheck()
 * await checkBox('Vehicle').isChecked()
 * await checkBox('Vehicle').exists()
 * await checkBox({id:'checkBoxId'},below('text')).exists()
 * await checkBox(below('text')).exists()
 *
 * @param {Object} attrValuePairs - Pairs of attribute and value like {"id":"name","class":"class-name"}
 * @param {string} label - The label (human-visible name) of the check box.
 * @param {...relativeSelector} args Proximity selectors
 * @returns {ElementWrapper}
 */
module.exports.checkBox = (attrValuePairs, ...args) => {
    validate();
    const {selector} = prepareParameters(attrValuePairs, ...args);
    const get = getElementGetter(selector,
        async () => await $$xpath(`//input[@type='checkbox'][@id=(//label[contains(string(), ${xpath(selector.label)})]/@for)] | //label[contains(string(), ${xpath(selector.label)})]/input[@type='checkbox'] | //input[@type='checkbox'][following-sibling::text()[position() = 1 and contains(., ${xpath(selector.label)})]]`),
        '//input[@type="checkbox"]');
    return {
        get: getIfExists(get),
        exists: exists(getIfExists(get), descEvent),
        description: desc(selector, 'label', 'Checkbox'),
        isChecked: async () => {
            const nodeId = (await getIfExists(get)())[0];
            if (!nodeId) throw `${desc(selector, 'label', 'Checkbox')} not found`;
            var val = (await evaluate(nodeId, function getvalue() { return this.checked; })).value;
            var description = val ? desc(selector, 'label', 'Checkbox') + 'is checked' : desc(selector, 'label', 'Checkbox') + 'is not checked';
            descEvent.emit('success', description);
            return val;
        },
        check: async () => {
            const options = setNavigationOptions({});
            await doActionAwaitingNavigation(options, async () => {
                const nodeId = (await getIfExists(get)())[0];
                if (!nodeId) throw `${desc(selector, 'label', 'Checkbox')} not found`;
                if (defaultConfig.headful) await highlightElemOnAction(nodeId);
                await runtimeHandler.runtimeCallFunctionOn(setChecked, null, { nodeId: nodeId, arg: true });
                descEvent.emit('success', desc(selector, 'label', 'Checkbox') + 'is checked');
            });
        },
        uncheck: async () => {
            const options = setNavigationOptions({});
            await doActionAwaitingNavigation(options, async () => {
                const nodeId = (await getIfExists(get)())[0];
                if (!nodeId) throw `${desc(selector, 'label', 'Checkbox')} not found`;
                if (defaultConfig.headful) await highlightElemOnAction(nodeId);
                await runtimeHandler.runtimeCallFunctionOn(setChecked, null, { nodeId: nodeId, arg: false });
                descEvent.emit('success', desc(selector, 'label', 'Checkbox') + 'is unchecked');
            });
        },
        text: selectorText(get)
    };
};

/**
 * This {@link selector} lets you identify a radio button on a web page either with label or with attribute and value pairs and proximity selectors.
 *
 * @example
 * await radioButton('Vehicle').select()
 * await radioButton('Vehicle').deselect()
 * await radioButton('Vehicle').isSelected()
 * await radioButton('Vehicle').exists()
 * await radioButton({id:'radioButtonId'},below('text')).exists()
 * await radioButton(below('text')).exists()
 *
 * @param {Object} attrValuePairs - Pairs of attribute and value like {"id":"name","class":"class-name"}
 * @param {string} label - The label (human-visible name) of the radio button.
 * @param {...relativeSelector} args
 * @returns {ElementWrapper}
 */
module.exports.radioButton = (attrValuePairs, ...args) => {
    validate();
    const {selector} = prepareParameters(attrValuePairs, ...args);
    const get = getElementGetter(selector,
        async () => await $$xpath(`//input[@type='radio'][@id=(//label[contains(string(), ${xpath(selector.label)})]/@for)] | //label[contains(string(), ${xpath(selector.label)})]/input[@type='radio'] | //input[@type='radio'][following-sibling::text()[position() = 1 and contains(., ${xpath(selector.label)})]]`),
        '//input[@type="radio"]');
    return {
        get: getIfExists(get),
        exists: exists(getIfExists(get), descEvent),
        description: desc(selector, 'label', 'Radio button'),
        isSelected: async () => {
            const nodeId = (await getIfExists(get)())[0];
            if (!nodeId) throw `${desc(selector, 'label', 'Radio button')} not found`;
            var val = (await evaluate(nodeId, function getvalue() { return this.checked; })).value;
            var description = val ? desc(selector, 'label', 'Radio button') + 'is selected.' : desc(selector, 'label', 'Radio button') + 'is not selected.';
            descEvent.emit('success', description);
            return val;
        },
        select: async () => {
            const options = setNavigationOptions({});
            await doActionAwaitingNavigation(options, async () => {
                const nodeId = (await getIfExists(get)())[0];
                if (!nodeId) throw `${desc(selector, 'label', 'Radio button')} not found`;
                if (defaultConfig.headful) await highlightElemOnAction(nodeId);
                await runtimeHandler.runtimeCallFunctionOn(setChecked, null, { nodeId: nodeId, arg: true });
                descEvent.emit('success', desc(selector, 'label', 'Radio button') + 'is selected');
            });
        },
        deselect: async () => {
            const options = setNavigationOptions({});
            await doActionAwaitingNavigation(options, async () => {
                const nodeId = (await getIfExists(get)())[0];
                if (!nodeId) throw `${desc(selector, 'label', 'Radio button')} not found`;
                if (defaultConfig.headful) await highlightElemOnAction(nodeId);
                await runtimeHandler.runtimeCallFunctionOn(setChecked, null, { nodeId: nodeId, arg: false });
                descEvent.emit('success', desc(selector, 'label', 'Radio button') + 'is deselected');
            });
        },
        text: selectorText(get)
    };
};

/**
 * This {@link selector} lets you identify an element with text. Looks for exact match if not found does contains, accepts proximity selectors.
 *
 * @example
 * await highlight(text('Vehicle'))
 * await text('Vehicle').exists()
 * await text('Vehicle', below('text')).exists()
 *
 * @param {string} text - Text to match.
 * @param {...relativeSelector} args - Proximity selectors
 * @returns {ElementWrapper}
 */
module.exports.text = text;
function text(text, ...args) {
    validate();
    const get = async () => await handleRelativeSearch(await match(text).get('*', 0, 0), args);
    return { get: getIfExists(get), exists: exists(getIfExists(get), descEvent), description: `Element with text "${text}"`, text: selectorText(get) };
}

/**
 * Search relative HTML elements with this {@link relativeSelector}.
 *
 * @example
 * await click(link("Block", toLeftOf("name"))
 * await write(textBox("first name", toLeftOf("last name"))
 *
 * @param {selector|string} selector - Web element selector.
 * @returns {RelativeSearchElement}.
 */

module.exports.toLeftOf = selector => {
    validate();
    return new RelativeSearchElement(async (e, v) => {
        const rect = await domHandler.getBoundingClientRect(e);
        return rect.right <= v;
    }, rectangle(selector, r => r.left), isString(selector) ? `To left of ${selector}` : `To left of ${selector.description}`);
};

/**
 * Search relative HTML elements with this {@link relativeSelector}.
 *
 * @example
 * await click(link("Block", toRightOf("name"))
 * await write(textBox("last name", toRightOf("first name"))
 *
 * @param {selector|string} selector - Web element selector.
 * @returns {RelativeSearchElement}.
 */

module.exports.toRightOf = selector => {
    validate();
    const value = rectangle(selector, r => r.right);
    const desc = isString(selector) ? `To right of ${selector}` : `To right of ${selector.description}`;
    return new RelativeSearchElement(async (e, v) => {
        const rect = await domHandler.getBoundingClientRect(e);
        return rect.left >= v;
    }, value, desc);
};

/**
 * Search relative HTML elements with this {@link relativeSelector}.
 *
 * @example
 * await click(link("Block", above("name"))
 * await write(textBox("name", above("email"))
 *
 * @param {selector|string} selector - Web element selector.
 * @returns {RelativeSearchElement}.
 */

module.exports.above = selector => {
    validate();
    const desc = isString(selector) ? `Above ${selector}` : `Above ${selector.description}`;
    const value = rectangle(selector, r => r.top);
    return new RelativeSearchElement(async (e, v) => {
        const rect = await domHandler.getBoundingClientRect(e);
        return rect.bottom <= v;
    }, value, desc);
};

/**
 * Search relative HTML elements with this {@link relativeSelector}.
 *
 * @example
 * await click(link("Block", below("name"))
 * await write(textBox("email", below("name"))
 *
 * @param {selector|string} selector - Web element selector.
 * @returns {RelativeSearchElement}.
 */

module.exports.below = selector => {
    validate();
    const desc = isString(selector) ? `Below ${selector}` : `Below ${selector.description}`;
    const value = rectangle(selector, r => r.bottom);
    return new RelativeSearchElement(async (e, v) => {
        const rect = await domHandler.getBoundingClientRect(e);
        return rect.top >= v;
    }, value, desc);
};

/**
 * Search relative HTML elements with this {@link relativeSelector}.
 * An element is considered nearer to a reference element,
 * only if the element offset is lesser than the 30px of the reference element in any direction.
 * Default offset is 30px to override set options = {offset:50}
 *
 * @example
 * await click(link("Block", near("name"))
 * await click(link("Block", near("name", {offset: 50}))
 *
 * @param {selector|string} selector - Web element selector.
 * @returns {RelativeSearchElement}.
 *
 */
module.exports.near = (selector, opts = { offset: 30 }) => {
    validate();
    const desc = isString(selector) ? `Near ${selector}` : `Near ${selector.description}`;
    const value = rectangle(selector, r => r);
    const nearOffset = opts.offset;
    return new RelativeSearchElement(async (e, v) => {
        const rect = await domHandler.getBoundingClientRect(e);
        return [rect.bottom, rect.top].some((offSet) => offSet > (v.top - nearOffset) && offSet < (v.bottom + nearOffset)) &&
            [rect.left, rect.right].some((offSet) => offSet > (v.left - nearOffset) && offSet < (v.right + nearOffset));

    }, value, desc);
};

/**
 * Lets you perform an operation when an `alert` with given text is shown.<br>
 * Note : `alert` listener has to be added before it is triggered.
 *
 * @example
 * alert('Message', async () => await accept())
 * alert('Message', async () => await dismiss())
 *
 * @param {string} message - Identify alert based on this message.
 * @param {function} callback - Action to perform. Accept/Dismiss.
 */
module.exports.alert = (message, callback) => dialog('alert', message, callback);

/**
 * Lets you perform an operation when a `prompt` with given text is shown.<br>
 * Note : `prompt` listener has to be added before it is triggered.<br>
 * Write something in `prompt` with `accept('Something')`.
 *
 * @example
 * prompt('Message', async () => await accept('Something'))
 * prompt('Message', async () => await dismiss())
 *
 * @param {string} message - Identify prompt based on this message.
 * @param {function} callback - Action to perform. Accept/Dismiss.
 */
module.exports.prompt = (message, callback) => dialog('prompt', message, callback);

/**
 * Lets you perform an operation when a `confirm` with given text is shown.<br>
 * Note : `confirm` listener has to be added before it is triggered.
 *
 * @example
 * confirm('Message', async () => await accept())
 * confirm('Message', async () => await dismiss())
 *
 * @param {string} message - Identify confirm based on this message.
 * @param {function} callback - Action to perform. Accept/Dismiss.
 */
module.exports.confirm = (message, callback) => dialog('confirm', message, callback);

/**
 * Lets you perform an operation when a `beforeunload` with given text is shown.<br>
 * Note : `beforeunload` listener has to be added before it is triggered.
 *
 * @example
 * beforeunload('Message', async () => await accept())
 * beforeunload('Message', async () => await dismiss())
 *
 * @param {string} message - Identify beforeunload based on this message.
 * @param {function} callback - Action to perform. Accept/Dismiss.
 */
module.exports.beforeunload = (message, callback) => dialog('beforeunload', message, callback);

/**
 * Evaluates script on element matching the given selector.
 *
 * @example
 * await evaluate(link("something"), (element) => element.style.backgroundColor)
 *
 * await evaluate((document)=>{return document.title})
 *
 * await evaluate(link("something"), (element, args) => {
 *      element.style.backgroundColor = args[1].backgroundColor;
 *      element.querySelector(args[0]).innerText = 'Some thing';
 * }, { args: [ '.main-content', {backgroundColor:'red'}]})
 *
 * @param {selector|string} selector - Web element selector.
 * @param {function} callback - callback method to execute on the element or root HTML element when selector is not provided.<br>
 * NOTE : In callback, we can access only inline css not the one which are define in css files.
 * @param {Object} options - options.
 * @param {boolean} [options.waitForNavigation=true] - Wait for navigation after the click. Default navigation timeout is 15 seconds, to override pass `{ navigationTimeout: 10000 }` in `options` parameter.
 * @param {number} [options.waitForStart=100] - wait for navigation to start. Accepts value in milliseconds
 * @param {number} [options.timeout=5000] - DEPRECATED timeout option, use navigationTimeout instead.
 * @param {number} [options.navigationTimeout=5000] - Navigation timeout value in milliseconds for navigation after click.
 * @param {Array} options.args - Arguments to be passed to the provided callback.
 * @param {string[]} [options.waitForEvents = ['firstMeaningfulPaint']] - Events available to wait for ['DOMContentLoaded', 'loadEventFired', 'networkAlmostIdle', 'networkIdle', 'firstPaint', 'firstContentfulPaint', 'firstMeaningfulPaint']]
 * @returns {Promise<Object>} Object with return value of callback given
 */
module.exports.evaluate = async (selector, callback, options = {}) => {
    validate();
    let result;
    if (isFunction(selector)) {
        options = callback || options;
        callback = selector;
        selector = (await $$xpath('//*'))[0];
    }
    const nodeId = isNaN(selector) ? await element(selector) : selector;
    if (defaultConfig.headful) await highlightElemOnAction(nodeId);

    async function evalFunc({ callback, args }) {
        let fn;
        eval(`fn = ${callback}`);
        return await fn(this, args);
    }

    options = setNavigationOptions(options);
    await doActionAwaitingNavigation(options, async () => {
        result = await runtimeHandler.runtimeCallFunctionOn(evalFunc, null,
            { nodeId: nodeId, arg: { callback: callback.toString(), args: options.args }, returnByValue: true });
    });
    descEvent.emit('success', 'Evaluated given script. Result:' + result.result.value);
    return { result: result.result.value };
};

/**
 * Converts seconds to milliseconds.
 * @deprecated Use milliSeconds for time..
 *
 * @example
 * link('Plugins').exists(intervalSecs(1))
 *
 * @param {number} secs - Seconds to convert.
 * @return {number} - Milliseconds.
 */
module.exports.intervalSecs = (secs) => {
    console.warn('DEPRECATION WARNING: intervalSecs is deprecated, use milliSeconds for time.');
    return secs * 1000;
};

/**
 * Converts seconds to milliseconds.
 * @deprecated Use milliSeconds for time..
 *
 * @example
 * link('Plugins').exists(timeoutSecs(10))
 *
 * @param {number} secs - Seconds to convert.
 * @return {number} - Milliseconds.
 */
module.exports.timeoutSecs = (secs) => {
    console.warn('DEPRECATION WARNING: timeoutSecs is deprecated, use milliSeconds for time.');
    return secs * 1000;
};

/**
 * This function is used to improve the readability. It simply returns the parameter passed into it.
 *
 * @example
 * await attach('c:/abc.txt', to('Please select a file:'))
 *
 * @param {string|selector}
 * @return {string|selector}
 */
module.exports.to = value => value;

/**
 * This function is used to improve the readability. It simply returns the parameter passed into it.
 *
 * @example
 * await write("user", into('Username:'))
 *
 * @param {string|selector}
 * @return {string|selector}
 */
module.exports.into = value => value;

/**
 * This function is used to wait for number of secs given or a given element or a given condition.
 *
 * @example
 * waitFor(5000)
 * waitFor("1 item in cart")
 * waitFor("Order Created", 2000)
 * waitFor(async () => !(await $("loading-text").exists()))
 *
 * @param {string} element - Element/condition to wait for
 * @param {number|time} time - Time to wait. default to 10s
 * @return {promise}
 */

const waitFor = async (element, time) => {
    validate();
    let timeout = time || defaultConfig.retryTimeout;
    if (!element || isFinite(element)) {
        time = element;
        return wait(time);
    } else if (isString(element)) {
        let foundElements = await match(element).get(undefined, defaultConfig.retryInterval, timeout);
        if (!foundElements.length) throw new Error(`Waiting Failed: Element '${element}' not found within ${timeout} ms`);
    } else if (isSelector(element)) {
        let foundElements = await element.get(undefined, defaultConfig.retryInterval, timeout);
        if (!foundElements.length) throw new Error(`Waiting Failed: Element '${element}' not found within ${timeout} ms`);
    } else {
        await waitUntil(element, defaultConfig.retryInterval, timeout);
    }
};

module.exports.waitFor = waitFor;

/**
 * Action to perform on dialogs
 *
 * @example
 * prompt('Message', async () => await accept('Something'))
 */
module.exports.accept = async (text = '') => {
    await page.handleJavaScriptDialog({
        accept: true,
        promptText: text
    });
    descEvent.emit('success', 'Accepted dialog');
};

/**
 * Action to perform on dialogs
 *
 * @example
 * prompt('Message', async () => await dismiss())
 */
module.exports.dismiss = async () => {
    await page.handleJavaScriptDialog({
        accept: false
    });
    descEvent.emit('success', 'Dismissed dialog');
};

/**
* Starts a REPL when taiko is invoked as a runner with `--load` option.
* @name repl
*
* @example
* import { repl } from 'taiko/recorder';
* await repl();
*
* @example
* taiko --load script.js
*/


/**
 * This function is used by taiko to initiate the plugin.
 *
 * @deprecated Going forward Taiko will be dynamically loading plugins and allow plugins to override Taiko APIs. For more details refer to this <a href="https://github.com/getgauge/taiko/issues/562">issue</a> on GitHub.
 *
 * @example
 * import {loadPlugin} from 'taiko';
 * import {ID, pluginHandler} from 'taiko-plugin';
 * loadPlugin(IDm pluginHandler);
 *
 * @param {string} ID - unique id or name of the plugin
 * @param {Function} clientHandler - DEPRECATED use init method instead
 * @param {Function} init - callback method to set taiko instance for plugin
 */

let plugins = new Map();
const loadPlugin = (id, init) => {
    try {
        if (!plugins.has(id)) {
            if (!eventHandlerProxy) {
                eventHandlerProxy = getEventProxy(eventHandler);
            }
            init(module.exports, eventHandlerProxy, descEvent);
            plugins.set(id, init);
        }
    } catch (error) {
        console.trace(error);
    }
};

module.exports.loadPlugin = loadPlugin;


const overriddenAPIs = {};
const { getPlugins } = require('./plugins');
getPlugins().forEach((pluginName) => {
    let pluginPath = path.resolve(`node_modules/${pluginName}`);
    const globalPath = childProcess.spawnSync('npm', ['root', '-g'], { shell: true }).stdout.toString().slice(0, -1);
    if (!fs.existsSync(pluginPath)) pluginPath = path.resolve(globalPath, pluginName);
    let plugin = require(pluginPath);
    plugin.ID = pluginName.split('-').slice(1).join('-');
    loadPlugin(plugin.ID, plugin.init);
    module.exports[plugin.ID] = plugin;
    for (var api in plugin) {
        const isApiOverridden = Object.prototype.hasOwnProperty.call(overriddenAPIs, api);
        if (!isApiOverridden && Object.prototype.hasOwnProperty.call(module.exports, api)) {
            module.exports[api] = plugin[api];
            overriddenAPIs[api] = pluginName;
        } else if (isApiOverridden) {
            throw new Error(`${pluginName} cannot override ${api} API as it has already been overridden by ${overriddenAPIs[api]}`);
        }
    }
});

/**
 * Lets you configure global configurations.
 *
 * @example
 * setConfig( { observeTime: 3000});
 *
 * @param {Object} options
 * @param {number} [options.observeTime = 3000 ] - Option to modify delay time in milliseconds for observe mode.
 * @param {number} [options.navigationTimeout = 30000 ] Navigation timeout value in milliseconds for navigation after performing
 * <a href="#opentab">openTab</a>, <a href="#goto">goto</a>, <a href="#reload">reload</a>, <a href="#goback">goBack</a>,
 * <a href="#goforward">goForward</a>, <a href="#click">click</a>, <a href="#write">write</a>, <a href="#clear">clear</a>,
 * <a href="#press">press</a> and <a href="#evaluate">evaluate</a>.
 * @param {number} [options.retryInterval = 1000 ] Option to modify delay time in milliseconds to retry the search of element existance.
 * @param {number} [options.retryTimeout = 10000 ] Option to modify timeout in milliseconds while retrying the search of element existance.
 * @param {boolean} [options.waitForNavigation = true ] Wait for navigation after performing <a href="#goto">goto</a>, <a href="#click">click</a>,
 * <a href="#doubleclick">doubleClick</a>, <a href="#rightclick">rightClick</a>, <a href="#write">write</a>, <a href="#clear">clear</a>,
 * <a href="#press">press</a> and <a href="#evaluate">evaluate</a>.
 */
module.exports.setConfig = setConfig;

const doActionAwaitingNavigation = async (options, action) => {
    if (!options.waitForNavigation) {
        return action();
    }
    let promises = [];
    let listenerCallbackMap = {};
    pageHandler.resetPromises();
    networkHandler.resetPromises();
    options.navigationTimeout = options.navigationTimeout || options.timeout || defaultConfig.navigationTimeout;
    if (options.waitForEvents) {
        options.waitForEvents.forEach((event) => {
            promises.push(new Promise((resolve) => {
                eventHandler.addListener(event, resolve);
                listenerCallbackMap[event] = resolve;
            }));
        });
    } else {
        if (options.isPageNavigationAction) {
            promises.push(new Promise((resolve) => {
                eventHandler.addListener('loadEventFired', resolve);
                listenerCallbackMap['loadEventFired'] = resolve;
            }));
        }
        let func = addPromiseToWait(promises);
        listenerCallbackMap['xhrEvent'] = func;
        listenerCallbackMap['frameEvent'] = func;
        listenerCallbackMap['frameNavigationEvent'] = func;
        eventHandler.addListener('xhrEvent', func);
        eventHandler.addListener('frameEvent', func);
        eventHandler.addListener('frameNavigationEvent', func);
        const waitForTargetCreated = () => {
            promises = [
                new Promise((resolve) => {
                    eventHandler.addListener('targetNavigated', resolve);
                    listenerCallbackMap['targetNavigated'] = resolve;
                }),
                new Promise((resolve) => {
                    eventHandler.addListener('loadEventFired', resolve);
                    listenerCallbackMap['loadEventFired'] = resolve;
                })
            ];
        };
        eventHandler.once('targetCreated', waitForTargetCreated);
        listenerCallbackMap['targetCreated'] = waitForTargetCreated;
        const waitForReconnection = () => {
            promises = [
                new Promise((resolve) => {
                    eventHandler.addListener('reconnected', resolve);
                    listenerCallbackMap['reconnected'] = resolve;
                })
            ];
        };
        eventHandler.once('reconnecting', waitForReconnection);
        listenerCallbackMap['reconnecting'] = waitForReconnection;
    }
    await action();
    await waitForPromises(promises, options.waitForStart);
    await waitForNavigation(options.navigationTimeout, promises).catch(handleTimeout(options.navigationTimeout, listenerCallbackMap));
    for (var listener in listenerCallbackMap) {
        eventHandler.removeListener(listener, listenerCallbackMap[listener]);
    }
};

const waitForPromises = (promises, waitForStart) => {
    return Promise.race([waitFor(waitForStart), new Promise(function waitForPromise(resolve) {
        if (promises.length) {
            const timeoutId = setTimeout(resolve, waitForStart / 5);
            timeouts.push(timeoutId);
        } else {
            const timeoutId = setTimeout(() => { waitForPromise(resolve); }, waitForStart / 5);
            timeouts.push(timeoutId);
        }
    })]);
};

const addPromiseToWait = (promises) => {
    return (promise) => {
        promises.push(promise);
    };
};

const handleTimeout = (timeout, listenerCallbackMap) => {
    return (e) => {
        for (var listener in listenerCallbackMap) {
            eventHandler.removeListener(listener, listenerCallbackMap[listener]);
        }
        if (e === 'Timedout')
            throw new Error(`Navigation took more than ${timeout}ms. Please increase the timeout.`);
    };
};

const highlightElemOnAction = async (nodeId) => {
    if (defaultConfig.highlightOnAction.toLowerCase() === 'true') {
        try {
            let result = await domHandler.getBoxModel(nodeId);
            await overlay.highlightQuad({ quad: result.model.border, outlineColor: { r: 255, g: 0, b: 0 } });
            await waitFor(1000);
            await overlay.hideHighlight();
        } catch(err) {
            if(await isElementVisible(nodeId))
                console.warn('WARNING: Taiko cannot highlight hidden elements.');
            else
                throw err;
        }
    }
};

const description = (selector, lowerCase = false) => {
    const d = (() => {
        if (isString(selector)) return match(selector).description;
        else if (isSelector(selector)) return selector.description;
        return '';
    })();
    return lowerCase ? d.charAt(0).toLowerCase() + d.slice(1) : d;
};

const waitForMouseActions = async (options) => {
    await doActionAwaitingNavigation(options, async () => {
        options.type = 'mouseMoved';
        await input.dispatchMouseEvent(options);
        options.type = 'mousePressed';
        await input.dispatchMouseEvent(options);
        options.type = 'mouseReleased';
        await input.dispatchMouseEvent(options);
    });
};

const _focus = async selector => {
    let elems = [selector];
    if (isSelector(selector)) {
        elems = await handleRelativeSearch(await elements(selector), []);
    }
    let error;
    for (const elem of elems) {
        await scrollTo(elem);
        const result = await evaluate(elem, focusElement);
        if (result.subtype != 'error') {
            return;
        } else if (result.subtype == 'error') {
            error = result.description;
        }
    }
    throw new Error(error);
    function focusElement() {
        if (this.disabled == true) throw new Error('Element is not focusable');
        this.focus();
        return true;
    }
};

const dialog = (dialogType, dialogMessage, callback) => {
    validate();
    eventHandler.once(createJsDialogEventName(dialogMessage, dialogType), async ({ message }) => {
        if (dialogMessage === message)
            await callback();
    });
};

const evaluate = async (selector, func) => {
    let nodeId = selector;
    if (isNaN(selector)) nodeId = await element(selector);
    const { result } = await runtimeHandler.runtimeCallFunctionOn(func, null, { nodeId: nodeId });
    return result;
};

const validate = () => {
    if (!dom || !page) throw new Error('Browser or page not initialized. Call `openBrowser()` before using this API');
};

const selectorText = get => {
    return async () => {
        const texts = [];
        const elems = await getIfExists(get)();
        for (const elem of elems) {
            texts.push((await evaluate(elem, function getText() { return this.innerText; })).value);
        }
        return texts;
    };
};

const rectangle = async (selector, callback) => {
    const elems = await elements(selector);
    let results = [];
    for (const e of elems) {
        const r = await domHandler.getBoundingClientRect(e);
        results.push({ elem: e, result: callback(r) });
    }
    return results;
};


/**
 * Identifies an element on the page.
 * @callback selector
 *
 * @example
 * link('Sign in')
 * button('Get Started')
 * $('#id')
 * text('Home')
 *
 * @param {string} text - Text to identify the element.
 */

/**
 * Lets you perform relative HTML element searches.
 * @callback relativeSelector
 *
 * @example
 * near('Home')
 * toLeftOf('Sign in')
 * toRightOf('Get Started')
 * above('Sign in')
 * below('Home')
 * link('Sign In',near("Home"),toLeftOf("Sign Out")) - Multiple selectors can be used to perform relative search
 *
 * @param {selector|string} selector - Web element selector.
 * @returns {RelativeSearchElement}.
 */

/**
 * Represents a relative HTML element search. This is returned by {@link relativeSelector}
 *
 * @class RelativeSearchElement
 * @example
 * above('username')
 * near('Get Started')
 *
 */

/**
 * Wrapper object for the element present on the web page. Extra methods are available based on the element type.
 *
 * * `get()`, `exists()`, `description`, `text()` for all the elements.
 * (NOTE: `exists()` returns boolean form version `0.4.0`)
 * * `value()` for input field, fileField and text field.
 * * `value()`, `select()` for combo box.
 * * `check()`, `uncheck()`, `isChecked()` for checkbox.
 * * `select()`, `deselect()`, `isSelected()` for radio button.
 *
 * @typedef {Object} ElementWrapper
 * @property @private {function} get - DOM element getter. Implicitly wait for the element to appears with timeout of 10 seconds.
 * @property {function(number, number)} exists - Checks existence for element.
 * @property {string} description - Describing the operation performed.
 * @property {Array} text - Gives innerText of all matching elements.
 *
 * @example
 * link('google').exists()
 * link('google').exists(1000)
 * link('google').description
 * textField('username').value()
 * $('.class').text()
 */
const realFuncs = {};
for (const func in module.exports) {
    realFuncs[func] = module.exports[func];
    if (realFuncs[func].constructor.name === 'AsyncFunction')

        module.exports[func] = async function () {
            if (defaultConfig.observe) { await waitFor(defaultConfig.observeTime); }
            return await realFuncs[func].apply(this, arguments);
        };
}

module.exports.metadata = {
    'Browser actions': ['openBrowser', 'closeBrowser', 'client', 'switchTo', 'intercept', 'emulateNetwork', 'emulateDevice', 'setViewPort', 'openTab', 'closeTab', 'overridePermissions', 'clearPermissionOverrides', 'setCookie', 'clearBrowserCookies', 'deleteCookies', 'getCookies', 'setLocation'],
    'Page actions': ['goto', 'reload', 'goBack', 'goForward', 'currentURL', 'title', 'click', 'doubleClick', 'rightClick', 'dragAndDrop', 'hover', 'focus', 'write', 'clear', 'attach', 'press', 'highlight', 'mouseAction', 'scrollTo', 'scrollRight', 'scrollLeft', 'scrollUp', 'scrollDown', 'screenshot', 'tap'],
    'Selectors': ['$', 'image', 'link', 'listItem', 'button', 'inputField', 'fileField', 'textBox', 'textField', 'comboBox', 'dropDown', 'checkBox', 'radioButton', 'text'],
    'Proximity selectors': ['toLeftOf', 'toRightOf', 'above', 'below', 'near'],
    'Events': ['alert', 'prompt', 'confirm', 'beforeunload'],
    'Helpers': ['evaluate', 'intervalSecs', 'timeoutSecs', 'to', 'into', 'accept', 'dismiss', 'setConfig', 'waitFor', 'repl'],
    'Extensions': ['loadPlugin']
};<|MERGE_RESOLUTION|>--- conflicted
+++ resolved
@@ -20,11 +20,8 @@
 const eventHandler = require('./eventBus');
 const EventEmitter = require('events');
 const descEvent = new EventEmitter();
-<<<<<<< HEAD
-let chromeProcess, temporaryUserDataDir, page, network, runtime, input, _client, dom, overlay, criTarget,
-=======
+
 let chromeProcess, temporaryUserDataDir, page, network, runtime, input, _client, dom, overlay, 
->>>>>>> a7747af6
     currentPort, currentHost, security, device, eventHandlerProxy, clientProxy, localProtocol = false;
 
 module.exports.emitter = descEvent;
