const cri = require('chrome-remote-interface');
const childProcess = require('child_process');
const {
  helper,
  wait,
  isString,
  isStrictObject,
  isFunction,
  getIfExists,
  waitUntil,
  exists,
  xpath,
  waitForNavigation,
  timeouts,
  assertType,
  descEvent,
  generateElementWrapper,
} = require('./helper');
const { createJsDialogEventName } = require('./util');
const inputHandler = require('./handlers/inputHandler');
const domHandler = require('./handlers/domHandler');
const networkHandler = require('./handlers/networkHandler');
const pageHandler = require('./handlers/pageHandler');
const targetHandler = require('./handlers/targetHandler');
const runtimeHandler = require('./handlers/runtimeHandler');
const browserHandler = require('./handlers/browserHandler');
const emulationHandler = require('./handlers/emulationHandler');
const logEvent = require('./logger');
const {
  match,
  $$,
  $$xpath,
  isSelector,
  elements,
  element,
  isElementVisible,
} = require('./elementSearch');
const {
  handleRelativeSearch,
  RelativeSearchElement,
} = require('./proximityElementSearch');
const {
  prepareParameters,
  getElementGetter,
  desc,
} = require('./elementWrapperUtils');
const {
  setConfig,
  defaultConfig,
  setNavigationOptions,
  setClickOptions,
  setBrowserOptions,
} = require('./config');
const fs = require('fs-extra');
const path = require('path');
const eventHandler = require('./eventBus');

let chromeProcess,
  temporaryUserDataDir,
  page,
  network,
  runtime,
  input,
  _client,
  dom,
  overlay,
  currentPort,
  currentHost,
  security,
  device,
  eventHandlerProxy,
  clientProxy,
  localProtocol = false;

module.exports.emitter = descEvent;

const connect_to_cri = async target => {
  if (process.env.LOCAL_PROTOCOL) {
    localProtocol = true;
  }
  if (_client) {
    await network.setRequestInterception({ patterns: [] });
    _client.removeAllListeners();
  }
  return new Promise(async function connect(resolve) {
    try {
      if (!target) {
        const browserTargets = await cri.List({
          host: currentHost,
          port: currentPort,
        });
        if (!browserTargets.length)
          throw new Error('No targets created yet!');
        target = browserTargets.filter(
          target => target.type === 'page',
        )[0];
        if (!target.length)
          throw new Error('No targets created yet!');
      }
      await cri({ target, local: localProtocol }, async c => {
        _client = c;
        clientProxy = getEventProxy(_client);
        page = c.Page;
        network = c.Network;
        runtime = c.Runtime;
        input = c.Input;
        dom = c.DOM;
        overlay = c.Overlay;
        security = c.Security;
        await Promise.all([
          runtime.enable(),
          network.enable(),
          page.enable(),
          dom.enable(),
          overlay.enable(),
          security.enable(),
        ]);
        if (defaultConfig.ignoreSSLErrors)
          security.setIgnoreCertificateErrors({ ignore: true });
        _client.on('disconnect', reconnect);
        device = process.env.TAIKO_EMULATE_DEVICE;
        if (device) emulateDevice(device);
        logEvent('Session Created');
        eventHandler.emit('createdSession', _client);
        resolve();
      });
    } catch (e) {
      const timeoutId = setTimeout(() => {
        connect(resolve);
      }, 100);
      timeouts.push(timeoutId);
    }
  });
};

async function reconnect() {
  try {
    logEvent('Reconnecting');
    eventHandler.emit('reconnecting');
    _client.removeAllListeners();
    _client = null;
    const browserTargets = await cri.List({
      host: currentHost,
      port: currentPort,
    });
    const pages = browserTargets.filter(target => {
      return target.type === 'page';
    });
    await connect_to_cri(pages[0]);
    await dom.getDocument();
    logEvent('Reconnected');
    eventHandler.emit('reconnected');
  } catch (e) {
    console.log(e);
  }
}

eventHandler.addListener('targetCreated', async newTarget => {
  const browserTargets = await cri.List({
    host: currentHost,
    port: currentPort,
  });
  const pages = browserTargets.filter(target => {
    return target.targetId === newTarget.targetId;
  });
  await connect_to_cri(pages[0]).then(() => {
    logEvent(`Target Navigated: Target id: ${newTarget.targetId}`);
    eventHandler.emit('targetNavigated');
  });
});

/**
 * Launches a browser with a tab. The browser will be closed when the parent node.js process is closed.<br>
 * Note : `openBrowser` launches the browser in headless mode by default, but when `openBrowser` is called from {@link repl} it launches the browser in headful mode.
 * @example
 * await openBrowser({headless: false})
 * await openBrowser()
 * await openBrowser({args:['--window-size=1440,900']})
 * await openBrowser({args: [
 *      '--disable-gpu',
 *       '--disable-dev-shm-usage',
 *       '--disable-setuid-sandbox',
 *       '--no-first-run',
 *       '--no-sandbox',
 *       '--no-zygote']}) # These are recommended args that has to be passed when running in docker
 *
 * @param {Object} [options={headless:true}] eg. {headless: true|false, args:['--window-size=1440,900']}
 * @param {boolean} [options.headless=true] - Option to open browser in headless/headful mode.
 * @param {Array<string>} [options.args=[]] - Args to open chromium. Refer https://peter.sh/experiments/chromium-command-line-switches/ for values.
 * @param {string} [options.host='127.0.0.1'] - Remote host to connect to.
 * @param {number} [options.port=0] - Remote debugging port, if not given connects to any open port.
 * @param {boolean} [options.ignoreCertificateErrors=false] - Option to ignore certificate errors.
 * @param {boolean} [options.observe=false] - Option to run each command after a delay. Useful to observe what is happening in the browser.
 * @param {number} [options.observeTime=3000] - Option to modify delay time for observe mode. Accepts value in milliseconds.
 * @param {boolean} [options.dumpio=false] - Option to dump IO from browser.
 *
 * @returns {Promise}
 */
module.exports.openBrowser = async (options = { headless: true }) => {
  if (!isStrictObject(options)) {
    throw new TypeError(
      'Invalid option parameter. Refer https://taiko.gauge.org/#parameters for the correct format.',
    );
  }

  if (chromeProcess && !chromeProcess.killed) {
    throw new Error(
      'OpenBrowser cannot be called again as there is a chromium instance open.',
    );
  }

  if (options.host && options.port) {
    currentHost = options.host;
    currentPort = options.port;
  } else {
    const BrowserFetcher = require('./browserFetcher');
    const browserFetcher = new BrowserFetcher();
    const chromeExecutable = browserFetcher.getExecutablePath();
    options = setBrowserOptions(options);
    let args = [
      `--remote-debugging-port=${options.port}`,
      '--disable-features=site-per-process,TranslateUI',
      '--enable-features=NetworkService,NetworkServiceInProcess',
      '--disable-renderer-backgrounding',
      '--disable-backgrounding-occluded-windows',
      '--disable-background-timer-throttling',
      '--disable-background-networking',
      '--disable-breakpad',
      '--disable-default-apps',
      '--disable-hang-monitor',
      '--disable-prompt-on-repost',
      '--disable-sync',
      '--force-color-profile=srgb',
      '--safebrowsing-disable-auto-update',
      '--password-store=basic',
      '--use-mock-keychain',
      '--enable-automation',
      '--disable-notifications',
      'about:blank',
    ];
    if (options.args) args = args.concat(options.args);
    if (!args.some(arg => arg.startsWith('--user-data-dir'))) {
      const os = require('os');
      const CHROME_PROFILE_PATH = path.join(
        os.tmpdir(),
        'taiko_dev_profile-',
      );
      const mkdtempAsync = helper.promisify(fs.mkdtemp);
      temporaryUserDataDir = await mkdtempAsync(CHROME_PROFILE_PATH);
      args.push(`--user-data-dir=${temporaryUserDataDir}`);
    }
    if (options.headless)
      args = args.concat(['--headless', '--window-size=1440,900']);
    chromeProcess = await childProcess.spawn(chromeExecutable, args);
    if (options.dumpio) {
      chromeProcess.stderr.pipe(process.stderr);
      chromeProcess.stdout.pipe(process.stdout);
    }
    const endpoint = await browserFetcher.waitForWSEndpoint(
      chromeProcess,
      defaultConfig.navigationTimeout,
    );
    currentHost = endpoint.host;
    currentPort = endpoint.port;
  }
  await connect_to_cri();
  var description = device
    ? `Browser opened with viewport ${device}`
    : 'Browser opened';
  descEvent.emit('success', description);
  if (process.env.TAIKO_EMULATE_NETWORK)
    await module.exports.emulateNetwork(
      process.env.TAIKO_EMULATE_NETWORK,
    );
};

/**
 * Closes the browser and along with all of its tabs.
 *
 * @example
 * await closeBrowser()
 *
 * @returns {Promise}
 */
module.exports.closeBrowser = async () => {
  validate();
  await _closeBrowser();
  descEvent.emit('success', 'Browser closed');
};

const _closeBrowser = async () => {
  timeouts.forEach(timeout => {
    if (timeout) clearTimeout(timeout);
  });
  networkHandler.resetInterceptors();
  if (_client) {
    await _client.removeAllListeners();
    await page.close();
    await _client.close();
    _client = null;
  }
  if (chromeProcess) {
    chromeProcess.kill('SIGTERM');
    const waitForChromeToClose = new Promise(fulfill => {
      chromeProcess.once('exit', () => {
        fulfill();
      });
    });
    await waitForChromeToClose;
    if (temporaryUserDataDir) {
      try {
        fs.removeSync(temporaryUserDataDir);
      } catch (e) {}
    }
  }
};

function getEventProxy(target) {
  let unsupportedClientMethods = [
    'removeListener',
    'emit',
    'removeAllListeners',
    'setMaxListeners',
    'off',
  ];
  const handler = {
    get: (target, name) => {
      if (unsupportedClientMethods.includes(name))
        throw new Error(`Unsupported action ${name} on client`);
      return target[name];
    },
  };
  return new Proxy(target, handler);
}

/**
 * Gives CRI client object (a wrapper around Chrome DevTools Protocol). Refer https://github.com/cyrus-and/chrome-remote-interface
 * This is useful while writing plugins or if use some API of [Chrome DevTools Protocol](https://chromedevtools.github.io/devtools-protocol/).
 *
 * @returns {Object}
 */
module.exports.client = () => clientProxy;

/**
 * Allows switching between tabs using URL or page title.
 *
 * @example
 * await switchTo('https://taiko.gauge.org/') # switch using URL
 * await switchTo('Taiko') # switch using Title
 *
 * @param {string} targetUrl - URL/Page title of the tab to switch.
 *
 * @returns {Promise}
 */
module.exports.switchTo = async targetUrl => {
  validate();
  let t = typeof targetUrl;
  if (t !== 'string') {
    throw new TypeError(
      'The "targetUrl" argument must be of type string. Received type ' +
        t,
    );
  }
  const targets = await targetHandler.getCriTargets(
    targetUrl,
    currentHost,
    currentPort,
  );
  if (targets.matching.length === 0) {
    throw new Error('No target with given URL/Title found.');
  }
  await connect_to_cri(targets.matching[0]);
  await dom.getDocument();
  descEvent.emit('success', 'Switched to tab with URL ' + targetUrl);
};

/**
 * Add interceptor for the network call. Helps in overriding request or to mock response of a network call.
 *
 * @example
 * # case 1: block URL :
 * await intercept(url)
 * # case 2: mockResponse :
 * await intercept(url, {mockObject})
 * # case 3: override request :
 * await intercept(url, (request) => {request.continue({overrideObject})})
 * # case 4: redirect always :
 * await intercept(url, redirectUrl)
 * # case 5: mockResponse based on request :
 * await intercept(url, (request) => { request.respond({mockResponseObject}) })
 * # case 6: block URL twice:
 * await intercept(url, undefined, 2)
 * # case 7: mockResponse only 3 times :
 * await intercept(url, {mockObject}, 3)
 *
 * @param {string} requestUrl request URL to intercept
 * @param {function|Object} option action to be done after interception. For more examples refer to https://github.com/getgauge/taiko/issues/98#issuecomment-42024186
 * @param {number} count number of times the request has to be intercepted . Optional parameter
 *
 * @returns {Promise}
 */
module.exports.intercept = async (requestUrl, option, count) => {
  await networkHandler.addInterceptor({
    requestUrl: requestUrl,
    action: option,
    count,
  });
  descEvent.emit('success', 'Interceptor added for ' + requestUrl);
};

/**
 * Activates emulation of network conditions.
 *
 * @example
 * await emulateNetwork("Offline")
 * await emulateNetwork("Good2G")
 *
 * @param {string} networkType - 'GPRS','Regular2G','Good2G','Good3G','Regular3G','Regular4G','DSL','WiFi, Offline'
 *
 * @returns {Promise}
 */

module.exports.emulateNetwork = async networkType => {
  validate();
  await networkHandler.setNetworkEmulation(networkType);
  descEvent.emit(
    'success',
    'Set network emulation with values ' +
      JSON.stringify(networkType),
  );
};

/**
 * Overrides the values of device screen dimensions according to a predefined list of devices. To provide custom device dimensions, use setViewPort API.
 *
 * @example
 * await emulateDevice('iPhone 6')
 *
 * @param {string} deviceModel - See [device model](https://github.com/getgauge/taiko/blob/master/lib/data/devices.js) for a list of all device models.
 *
 * @returns {Promise}
 */

module.exports.emulateDevice = emulateDevice;
async function emulateDevice(deviceModel) {
  validate();
  const devices = require('./data/devices').default;
  const deviceEmulate = devices[deviceModel];
  let deviceNames = Object.keys(devices);
  if (deviceEmulate == undefined)
    throw new Error(
      `Please set one of the given device models \n${deviceNames.join(
        '\n',
      )}`,
    );
  await Promise.all([
    emulationHandler.setViewport(deviceEmulate.viewport),
    network.setUserAgentOverride({
      userAgent: deviceEmulate.userAgent,
    }),
  ]);
  descEvent.emit('success', 'Device emulation set to ' + deviceModel);
}

/**
 * Overrides the values of device screen dimensions
 *
 * @example
 * await setViewPort({width:600, height:800})
 *
 * @param {Object} options - See [chrome devtools setDeviceMetricsOverride](https://chromedevtools.github.io/devtools-protocol/tot/Emulation#method-setDeviceMetricsOverride) for a list of options
 *
 * @returns {Promise}
 */
module.exports.setViewPort = async options => {
  validate();
  await emulationHandler.setViewport(options);
  descEvent.emit(
    'success',
    'ViewPort is set to width ' +
      options.width +
      ' and height ' +
      options.height,
  );
};

/**
 * Changes the timezone of the page. See [`metaZones.txt`](https://cs.chromium.org/chromium/src/third_party/icu/source/data/misc/metaZones.txt?rcl=faee8bc70570192d82d2978a71e2a615788597d1)
 * for a list of supported timezone IDs.
 * @example
 * await emulateTimezone('America/Jamaica')
 */

module.exports.emulateTimezone = async timezoneId => {
  await emulationHandler.setTimeZone(timezoneId);
  descEvent.emit('success', 'Timezone set to ' + timezoneId);
};

/**
 * Launches a new tab. If url is provided, the new tab is opened with the url loaded.
 * @example
 * await openTab('https://taiko.gauge.org/')
 * await openTab() # opens a blank tab.
 *
 * @param {string} [targetUrl=undefined] - Url of page to open in newly created tab.
 * @param {Object} options
 * @param {boolean} [options.waitForNavigation=true] - Wait for navigation after the reload. Default navigation timeout is 5000 milliseconds, to override pass `{ navigationTimeout: 10000 }` in `options` parameter.
 * @param {number} [options.timeout=5000] - DEPRECATED timeout option, use navigationTimeout instead.
 * @param {number} [options.navigationTimeout=5000] - Navigation timeout value in milliseconds for navigation after click. Accepts value in milliseconds.
 * @param {number} [options.waitForStart=100] - time to wait to check for occurrence of page load events. Accepts value in milliseconds.
 * @param {string[]} [options.waitForEvents = ['firstMeaningfulPaint']] - Page load events to implicitly wait for. Events available to wait for ['DOMContentLoaded', 'loadEventFired', 'networkAlmostIdle', 'networkIdle', 'firstPaint', 'firstContentfulPaint', 'firstMeaningfulPaint']]
 *
 * @returns {Promise}
 */
module.exports.openTab = async (
  targetUrl,
  options = { navigationTimeout: defaultConfig.navigationTimeout },
) => {
  validate();
  if (!targetUrl) {
    _client.removeAllListeners();
    let target = await cri.New({
      host: currentHost,
      port: currentPort,
    });
    await connect_to_cri(target);
    descEvent.emit('success', 'Opened a new tab');
    return;
  }
  if (!/^https?:\/\//i.test(targetUrl) && !/^file/i.test(targetUrl))
    targetUrl = 'http://' + targetUrl;
  options = setNavigationOptions(options);
  options.isPageNavigationAction = true;
  await doActionAwaitingNavigation(options, async () => {
    _client.removeAllListeners();
    let target = await cri.New({
      host: currentHost,
      port: currentPort,
      url: targetUrl,
    });
    await connect_to_cri(target);
  });
  descEvent.emit('success', 'Opened tab with URL ' + targetUrl);
};

/**
 * Closes the given tab with given URL or closes current tab.
 *
 * @example
 * # Closes the current tab.
 * await closeTab()
 * # Closes all the tabs with Title 'Open Source Test Automation Framework | Gauge'.
 * await closeTab('Open Source Test Automation Framework | Gauge')
 * # Closes all the tabs with URL 'https://gauge.org'.
 * await closeTab('https://gauge.org')
 *
 * @param {string} [targetUrl=undefined] - URL/Page title of the tab to close.
 *
 * @returns {Promise}
 */
module.exports.closeTab = async targetUrl => {
  validate();
  const { matching, others } = await targetHandler.getCriTargets(
    targetUrl,
    currentHost,
    currentPort,
  );
  if (!others.length) {
    await _closeBrowser();
    descEvent.emit('success', 'Closing last target and browser.');
    return;
  }
  if (!matching.length) {
    throw new Error('No target with given URL/Title found.');
  }
  let currentUrl = await currentURL();
  let closedTabUrl;
  for (let target of matching) {
    closedTabUrl = target.url;
    await cri.Close({
      host: currentHost,
      port: currentPort,
      id: target.id,
    });
  }
  if (!targetHandler.isMatchingUrl(others[0], currentUrl)) {
    _client.removeAllListeners();
    _client = null;
    await connect_to_cri(others[0]);
    await dom.getDocument();
  }
  let message = targetUrl
    ? `Closed all tabs with URL ${targetUrl}`
    : `Closed current tab with URL ${closedTabUrl}`;
  descEvent.emit('success', message);
};

/**
 * Override specific permissions to the given origin
 *
 * @example
 * await overridePermissions('http://maps.google.com',['geolocation']);
 *
 * @param {string} origin - url origin to override permissions
 * @param {Array<string>} permissions - See [chrome devtools permission types](https://chromedevtools.github.io/devtools-protocol/tot/Browser/#type-PermissionType) for a list of permission types.
 *
 * @returns {Promise}
 */
module.exports.overridePermissions = async (origin, permissions) => {
  validate();
  await browserHandler.overridePermissions(origin, permissions);
  descEvent.emit(
    'success',
    'Override permissions with ' + permissions,
  );
};

/**
 * Clears all permission overrides for all origins.
 *
 * @example
 * await clearPermissionOverrides()
 *
 * @returns {Promise}
 */
module.exports.clearPermissionOverrides = async () => {
  validate();
  await browserHandler.clearPermissionOverrides();
  descEvent.emit('success', 'Cleared permission overrides');
};

/**
 * Sets a cookie with the given cookie data. It may overwrite equivalent cookie if it already exists.
 *
 * @example
 * await setCookie("CSRFToken","csrfToken", {url: "http://the-internet.herokuapp.com"})
 * await setCookie("CSRFToken","csrfToken", {domain: "herokuapp.com"})
 *
 * @param {string} name - Cookie name.
 * @param {string} value - Cookie value.
 * @param {Object} options
 * @param {string} [options.url=undefined] - sets cookie with the URL.
 * @param {string} [options.domain=undefined] - sets cookie with the exact domain.
 * @param {string} [options.path=undefined] - sets cookie with the exact path.
 * @param {boolean} [options.secure=undefined] - True if cookie to be set is secure.
 * @param {boolean} [options.httpOnly=undefined] - True if cookie to be set is http-only.
 * @param {string} [options.sameSite=undefined] - Represents the cookie's 'SameSite' status: Refer https://tools.ietf.org/html/draft-west-first-party-cookies.
 * @param {number} [options.expires=undefined] - UTC time in seconds, counted from January 1, 1970. eg: 2019-02-16T16:55:45.529Z
 *
 * @returns {Promise}
 */
module.exports.setCookie = async (name, value, options = {}) => {
  validate();
  if (options.url === undefined && options.domain === undefined)
    throw new Error(
      'At least URL or domain needs to be specified for setting cookies',
    );
  options.name = name;
  options.value = value;
  let res = await network.setCookie(options);
  if (!res.success)
    throw new Error('Unable to set ' + name + ' cookie');
  descEvent.emit('success', name + ' cookie set successfully');
};

/**
 * Clears browser cookies.
 *
 * @deprecated use deleteCookies api to clear browser cookies.
 *
 * @example
 * await clearBrowserCookies()
 *
 * @returns {Promise}
 */
module.exports.clearBrowserCookies = async () => {
  validate();
  console.warn(
    'DEPRECATION WARNING: clearBrowserCookies is deprecated. use deleteCookies instead',
  );
  await network.clearBrowserCookies();
  descEvent.emit('success', 'Browser cookies deleted successfully');
};

/**
 * Deletes browser cookies with matching name and URL or domain/path pair. If cookie name is not given or empty, all browser cookies are deleted.
 *
 * @example
 * await deleteCookies() # clears all browser cookies
 * await deleteCookies("CSRFToken", {url: "http://the-internet.herokuapp.com"})
 * await deleteCookies("CSRFToken", {domain: "herokuapp.com"})
 *
 * @param {string} [cookieName=undefined] - Cookie name.
 * @param {Object} options
 * @param {string} [options.url=undefined] - deletes all the cookies with the given name where domain and path match provided URL. eg: https://google.com
 * @param {string} [options.domain=undefined] - deletes only cookies with the exact domain. eg: google.com
 * @param {string} [options.path=undefined] - deletes only cookies with the exact path. eg: Google/Chrome/Default/Cookies/..
 *
 * @returns {Promise}
 */
module.exports.deleteCookies = async (cookieName, options = {}) => {
  validate();
  if (!cookieName || !cookieName.trim()) {
    await network.clearBrowserCookies();
    descEvent.emit('success', 'Browser cookies deleted successfully');
  } else {
    if (options.url === undefined && options.domain === undefined)
      throw new Error(
        'At least URL or domain needs to be specified for deleting cookies',
      );
    options.name = cookieName;
    await network.deleteCookies(options);
    descEvent.emit(
      'success',
      `"${cookieName}" cookie deleted successfully`,
    );
  }
};

/**
 * Get browser cookies
 *
 * @example
 * await getCookies()
 * await getCookies({urls:['https://the-internet.herokuapp.com']})
 *
 * @param {Object} options
 * @param {Array} [options.urls=undefined] - The list of URLs for which applicable cookies will be fetched
 *
 * @returns {Promise<Object[]>} - Array of cookie objects
 */
module.exports.getCookies = async (options = {}) => {
  validate();
  return (await network.getCookies(options)).cookies;
};

/**
 * Overrides the Geolocation Position
 *
 * @example
 * await setLocation({ latitude: 27.1752868, longitude: 78.040009, accuracy:20 })
 *
 * @param {Object} options Latitue, logitude and accuracy to set the location.
 * @param {number} options.latitude - Mock latitude
 * @param {number} options.longitude - Mock longitude
 * @param {number} options.accuracy - Mock accuracy
 *
 * @returns {Promise}
 */
module.exports.setLocation = async options => {
  validate();
  await emulationHandler.setLocation(options);
  descEvent.emit('success', 'Geolocation set');
};

/**
 * Opens the specified URL in the browser's tab. Adds `http` protocol to the URL if not present.
 * @example
 * await goto('https://google.com')
 * await goto('google.com')
 * await goto({ navigationTimeout:10000, headers:{'Authorization':'Basic cG9zdG1hbjpwYXNzd29y2A=='}})
 *
 * @param {string} url - URL to navigate page to.
 * @param {Object} options
 * @param {boolean} [options.waitForNavigation=true] - Wait for navigation after the goto. Default navigationTimeout is 30 seconds to override pass `{ navigationTimeout: 10000 }` in `options` parameter.
 * @param {string[]} [options.waitForEvents = ['firstMeaningfulPaint']] - Events available to wait for ['DOMContentLoaded', 'loadEventFired', 'networkAlmostIdle', 'networkIdle', 'firstPaint', 'firstContentfulPaint', 'firstMeaningfulPaint']
 * @param {number} [options.timeout=30000] - DEPRECATED timeout option, use navigationTimeout instead.
 * @param {number} [options.navigationTimeout=30000] - Navigation timeout value in milliseconds for navigation after click.
 * @param {Object} options.headers - Map with extra HTTP headers.
 * @param {number} [options.waitForStart = 100] - time to wait for navigation to start. Accepts value in milliseconds.
 *
 * @returns {Promise}
 */
module.exports.goto = async (
  url,
  options = { navigationTimeout: defaultConfig.navigationTimeout },
) => {
  validate();
  if (!/^https?:\/\//i.test(url) && !/^file/i.test(url))
    url = 'http://' + url;
  if (options.headers)
    await network.setExtraHTTPHeaders({ headers: options.headers });
  options = setNavigationOptions(options);
  options.isPageNavigationAction = true;
  await doActionAwaitingNavigation(options, async () => {
    await pageHandler.handleNavigation(url);
  });
  descEvent.emit('success', 'Navigated to URL ' + url);
};

/**
 * Reloads the page.
 * @example
 * await reload('https://google.com')
 * await reload('https://google.com', { navigationTimeout: 10000 })
 *
 * @param {string} url - DEPRECATED URL to reload
 * @param {Object} options
 * @param {boolean} [options.waitForNavigation=true] - Wait for navigation after the reload. Default navigation timeout is 30 seconds, to override pass `{ navigationTimeout: 10000 }` in `options` parameter.
 * @param {string[]} [options.waitForEvents = ['firstMeaningfulPaint']] - Events available to wait for ['DOMContentLoaded', 'loadEventFired', 'networkAlmostIdle', 'networkIdle', 'firstPaint', 'firstContentfulPaint', 'firstMeaningfulPaint']
 * @param {number} [options.timeout=30000] - DEPRECATED timeout option, use navigationTimeout instead.
 * @param {number} [options.navigationTimeout=30000] - Navigation timeout value in milliseconds for navigation after click.
 * @param {number} [options.waitForStart = 100] - time to wait for navigation to start. Accepts value in milliseconds.
 * @param {boolean} [options.ignoreCache = false] - Ignore Cache on reload - Default to false
 *
 * @returns {Promise}
 */
module.exports.reload = async (
  url,
  options = { navigationTimeout: defaultConfig.navigationTimeout },
) => {
  if (isString(url)) {
    console.warn('DEPRECATION WARNING: url is deprecated on reload');
  }
  if (typeof url === 'object') options = Object.assign(url, options);
  validate();
  options = setNavigationOptions(options);
  options.isPageNavigationAction = true;
  await doActionAwaitingNavigation(options, async () => {
    const value = options.ignoreCache || false;
    await page.reload({ ignoreCache: value });
  });
  let windowLocation = (await runtimeHandler.runtimeEvaluate(
    'window.location.toString()',
  )).result.value;
  descEvent.emit('success', windowLocation + 'reloaded');
};

/**
 * Mimics browser back button click functionality.
 * @example
 * await goBack()
 *
 * @param {Object} options
 * @param {boolean} [options.waitForNavigation=true] - Wait for navigation after the goBack. Default navigation timeout is 30 seconds, to override pass `{ navigationTimeout: 10000 }` in `options` parameter.
 * @param {string[]} [options.waitForEvents = ['firstMeaningfulPaint']] - Events available to wait for ['DOMContentLoaded', 'loadEventFired', 'networkAlmostIdle', 'networkIdle', 'firstPaint', 'firstContentfulPaint', 'firstMeaningfulPaint']
 * @param {number} [options.timeout=30000] - DEPRECATED timeout option, use navigationTimeout instead.
 * @param {number} [options.navigationTimeout=30000] - Navigation timeout value in milliseconds for navigation after click.
 * @param {number} [options.waitForStart = 100] - time to wait for navigation to start. Accepts value in milliseconds.
 *
 * @returns {Promise}
 */
module.exports.goBack = async (
  options = { navigationTimeout: defaultConfig.navigationTimeout },
) => {
  validate();
  await _go(-1, options);
  descEvent.emit(
    'success',
    'Performed clicking on browser back button',
  );
};

/**
 * Mimics browser forward button click functionality.
 * @example
 * await goForward()
 *
 * @param {Object} options
 * @param {boolean} [options.waitForNavigation=true] - Wait for navigation after the goForward. Default navigation timeout is 30 seconds, to override pass `{ navigationTimeout: 10000 }` in `options` parameter.
 * @param {string[]} [options.waitForEvents = ['firstMeaningfulPaint']] - Events available to wait for ['DOMContentLoaded', 'loadEventFired', 'networkAlmostIdle', 'networkIdle', 'firstPaint', 'firstContentfulPaint', 'firstMeaningfulPaint']
 * @param {number} [options.timeout=30000] - DEPRECATED timeout option, use navigationTimeout instead.
 * @param {number} [options.navigationTimeout=30000] - Navigation timeout value in milliseconds for navigation after click.
 * @param {number} [options.waitForStart = 100] - time to wait for navigation to start. Accepts value in milliseconds.
 *
 * @returns {Promise}
 */
module.exports.goForward = async (
  options = { navigationTimeout: defaultConfig.navigationTimeout },
) => {
  validate();
  await _go(+1, options);
  descEvent.emit(
    'success',
    'Performed clicking on browser forward button',
  );
};

const _go = async (delta, options) => {
  const history = await page.getNavigationHistory();
  const entry = history.entries[history.currentIndex + delta];
  if (!entry) return null;
  options = setNavigationOptions(options);
  await doActionAwaitingNavigation(options, async () => {
    await page.navigateToHistoryEntry({ entryId: entry.id });
  });
};

/**
 * Returns window's current URL.
 * @example
 * await openBrowser();
 * await goto("www.google.com");
 * await currentURL(); # returns "https://www.google.com/?gws_rd=ssl"
 *
 * @returns {Promise<string>} - The URL of the current window.
 */
const currentURL = async () => {
  validate();
  const locationObj = await runtimeHandler.runtimeEvaluate(
    'window.location.toString()',
  );
  return locationObj.result.value;
};
module.exports.currentURL = currentURL;

/**
 * Returns page's title.
 * @example
 * await openBrowser();
 * await goto("www.google.com");
 * await title(); # returns "Google"
 *
 * @returns {Promise<string>} - The title of the current page.
 */
module.exports.title = async () => {
  validate();
  const result = await runtimeHandler.runtimeEvaluate(
    'document.querySelector("title").textContent',
  );
  return result.result.value;
};

const checkIfElementAtPointOrChild = async e => {
  function isElementAtPointOrChild() {
    function getDirectParent(nodes, elem) {
      return nodes.find(node => node.contains(elem));
    }

    let value,
      elem = this;
    if (elem.nodeType === Node.TEXT_NODE) {
      let range = document.createRange();
      range.selectNodeContents(elem);
      value = range.getClientRects()[0];
      elem = elem.parentElement;
    } else value = elem.getBoundingClientRect();
    const y = (value.top + value.bottom) / 2;
    const x = (value.left + value.right) / 2;

    const nodes = document.elementsFromPoint(x, y);
    const isElementCoveredByAnotherElement = nodes[0] !== elem;
    let node = null;
    if (isElementCoveredByAnotherElement) {
      node = document.elementFromPoint(x, y);
    } else {
      node = getDirectParent(nodes, elem);
    }
    return (
      elem.contains(node) ||
      node.contains(elem) ||
      window.getComputedStyle(node).getPropertyValue('opacity') <
        0.1 ||
      window.getComputedStyle(elem).getPropertyValue('opacity') < 0.1
    );
  }
  const nodeId = await e.get();
  const res = await runtimeHandler.runtimeCallFunctionOn(
    isElementAtPointOrChild,
    null,
    { nodeId: nodeId },
  );
  return res.result.value;
};

const getChildNodes = async element => {
  function getChild() {
    return this.childNodes;
  }
  const res = await evaluate(element, getChild);
  const childNodes = await runtimeHandler.getNodeIdsFromResult({
    result: res,
  });
  return childNodes;
};

const checkIfChildOfOtherMatches = async (elem, elements) => {
  function getElementFromPoint() {
    function getDirectParent(nodes, elem) {
      return nodes.find(node => node.contains(elem));
    }
    let value,
      elem = this;
    if (elem.nodeType === Node.TEXT_NODE) {
      let range = document.createRange();
      range.selectNodeContents(elem);
      value = range.getClientRects()[0];
    } else value = elem.getBoundingClientRect();
    const y = (value.top + value.bottom) / 2;
    const x = (value.left + value.right) / 2;
    return document.elementFromPoint(x, y);
  }
  const result = await runtimeHandler.runtimeCallFunctionOn(
    getElementFromPoint,
    null,
    { nodeId: elem },
  );
  if (result.result.value === null) return false;
  const { nodeId } = await dom.requestNode({
    objectId: result.result.objectId,
  });
  if (elements.includes(nodeId)) return true;
  for (const element of elements) {
    const childNodes = await getChildNodes(element);
    if (childNodes.includes(nodeId)) return true;
  }
  const childOfNodeAtPoint = await getChildNodes(nodeId);
  if (childOfNodeAtPoint.some(val => elements.includes(val)))
    return true;
  return false;
};

const checkIfElementIsCovered = async (
  elem,
  elems,
  isElemAtPoint,
) => {
  isElemAtPoint = await checkIfElementAtPointOrChild(elem);
  return isElemAtPoint;
};

async function _click(selector, options, ...args) {
  const elems = Number.isInteger(selector)
    ? [selector]
    : await handleRelativeSearch(await elements(selector), args);
  let elemsLength = elems.length;
  let isElemAtPoint;
  let X;
  let Y;
  options = setClickOptions(options);
  if (elemsLength > options.elementsToMatch) {
    elems.splice(options.elementsToMatch, elems.length);
  }
  for (let elem of elems) {
    const nodeId = await elem.get();
    isElemAtPoint = false;
    await scrollTo(nodeId);
    let { x, y } = await domHandler.boundingBoxCenter(nodeId);
    (X = x), (Y = y);
    isElemAtPoint = await checkIfElementIsCovered(
      elem,
      elems,
      isElemAtPoint,
    );
    let isDisabled = (await evaluate(elem, function() {
      return this.hasAttribute('disabled') ? this.disabled : false;
    })).value;
    if (isDisabled) {
      throw Error(description(selector) + 'is disabled');
    }
    if (isElemAtPoint) {
      const type = (await evaluate(nodeId, function getType() {
        return this.type;
      })).value;
      assertType(
        nodeId,
        () => type !== 'file',
        'Unsupported operation, use `attach` on file input field',
      );
      if (defaultConfig.headful) await highlightElemOnAction(nodeId);
      break;
    }
  }
  if (!isElemAtPoint && elemsLength != elems.length)
    throw Error(
      'Please provide a more specific selector, too many matches.',
    );
  if (!isElemAtPoint)
    throw Error(
      description(selector) + ' is covered by other element',
    );
  (options.x = X), (options.y = Y);
  options.noOfClicks = options.noOfClicks || 1;
  for (let count = 0; count < options.noOfClicks; count++) {
    await waitForMouseActions(options);
  }
}

/**
 * Fetches an element with the given selector, scrolls it into view if needed, and then clicks in the center of the element. If there's no element matching selector, the method throws an error.
 * @example
 * await click('Get Started')
 * await click(link('Get Started'))
 * await click({x : 170, y : 567})
 *
 * @param {selector|string|Object} selector - A selector to search for element to click / coordinates of the elemets to click on. If there are multiple elements satisfying the selector, the first will be clicked.
 * @param {Object} options
 * @param {boolean} [options.waitForNavigation=true] - Wait for navigation after the click. Default navigation timeout is 30 seconds, to override pass `{ navigationTimeout: 10000 }` in `options` parameter.
 * @param {number} [options.timeout=30000] - DEPRECATED timeout option, use navigationTimeout instead.
 * @param {number} [options.navigationTimeout=30000] - Navigation timeout value in milliseconds for navigation after click.
 * @param {string} [options.button='left'] - `left`, `right`, or `middle`.
 * @param {number} [options.clickCount=1] - Number of times to click on the element.
 * @param {number} [options.elementsToMatch=10] - Number of elements to loop through to match the element with given selector.
 * @param {string[]} [options.waitForEvents = ['firstMeaningfulPaint']] - Events available to wait for ['DOMContentLoaded', 'loadEventFired', 'networkAlmostIdle', 'networkIdle', 'firstPaint', 'firstContentfulPaint', 'firstMeaningfulPaint']
 * @param {number} [options.waitForStart=100] - time to wait for navigation to start. Accepts time in milliseconds.
 * @param {relativeSelector[]} args
 *
 * @returns {Promise}
 */
module.exports.click = click;

async function click(selector, options = {}, ...args) {
  validate();
  if (options instanceof RelativeSearchElement) {
    args = [options].concat(args);
    options = {};
  }
  if (
    isSelector(selector) ||
    isString(selector) ||
    Number.isInteger(selector)
  ) {
    options.noOfClicks = options.clickCount || 1;
    await _click(selector, options, ...args);
    descEvent.emit(
      'success',
      'Clicked ' +
        description(selector, true) +
        ' ' +
        options.noOfClicks +
        ' times',
    );
  } else {
    options = setClickOptions(options, selector.x, selector.y);
    options.noOfClicks = options.clickCount || 1;
    for (let count = 0; count < options.noOfClicks; count++) {
      await waitForMouseActions(options);
    }
    descEvent.emit(
      'success',
      'Clicked ' +
        options.noOfClicks +
        ' times on coordinates x : ' +
        selector.x +
        ' and y : ' +
        selector.y,
    );
  }
}

/**
 * Fetches an element with the given selector, scrolls it into view if needed, and then double clicks the element. If there's no element matching selector, the method throws an error.
 *
 * @example
 * await doubleClick('Get Started')
 * await doubleClick(button('Get Started'))
 *
 * @param {selector|string} selector - A selector to search for element to click. If there are multiple elements satisfying the selector, the first will be double clicked.
 * @param {Object} options
 * @param {boolean} [options.waitForNavigation=true] - Wait for navigation after the click. Default navigation timout is 30 seconds, to override pass `{ navigationTimeout: 10000 }` in `options` parameter.
 * @param {relativeSelector[]} args
 *
 * @returns {Promise}
 */
module.exports.doubleClick = async (
  selector,
  options = {},
  ...args
) => {
  validate();
  if (options instanceof RelativeSearchElement) {
    args = [options].concat(args);
    options = {};
  }
  options = {
    waitForNavigation: options.waitForNavigation,
    clickCount: 2,
  };
  await _click(selector, options, ...args);
  descEvent.emit(
    'success',
    'Double clicked ' + description(selector, true),
  );
};

/**
 * Fetches an element with the given selector, scrolls it into view if needed, and then right clicks the element. If there's no element matching selector, the method throws an error.
 *
 * @example
 * await rightClick('Get Started')
 * await rightClick(text('Get Started'))
 *
 * @param {selector|string} selector - A selector to search for element to right click. If there are multiple elements satisfying the selector, the first will be clicked.
 * @param {Object} options - Click options.
 * @param {boolean} [options.waitForNavigation=true] - Wait for navigation after the click. Default navigation timout is 30 seconds, to override pass `{ navigationTimeout: 10000 }` in `options` parameter.
 *
 * @returns {Promise}
 */
module.exports.rightClick = async (
  selector,
  options = {},
  ...args
) => {
  validate();
  if (options instanceof RelativeSearchElement) {
    args = [options].concat(args);
    options = {};
  }
  options = {
    waitForNavigation: options.waitForNavigation,
    button: 'right',
  };
  await _click(selector, options, ...args);
  descEvent.emit(
    'success',
    'Right clicked ' + description(selector, true),
  );
};

/**
 * Fetches the source element with given selector and moves it to given destination selector or moves for given distance. If there's no element matching selector, the method throws an error.
 *Drag and drop of HTML5 draggable does not work as expected. Issue tracked here https://github.com/getgauge/taiko/issues/279
 *
 * @example
 * await dragAndDrop($("work"),into($('work done')))
 * await dragAndDrop($("work"),{up:10,down:10,left:10,right:10})
 *
 * @param {selector|string} source - Element to be Dragged
 * @param {selector|string} destination - Element for dropping the dragged element
 * @param {Object} distance - Distance to be moved from position of source element
 *
 * @returns {Promise}
 */
module.exports.dragAndDrop = async (source, destination) => {
  validate();
  let sourceElem = await element(source);
  let destElem =
    isSelector(destination) || isString(destination)
      ? await element(destination)
      : destination;
  let options = setClickOptions({});
  await doActionAwaitingNavigation(options, async () => {
    if (defaultConfig.headful) {
      await highlightElemOnAction(sourceElem);
      if (!isNaN(destElem)) await highlightElemOnAction(destElem);
    }
    await dragAndDrop(options, sourceElem, destElem);
  });
  const desc = !isNaN(destElem)
    ? `Dragged and dropped ${description(
        source,
        true,
      )} to ${description(destination, true)}}`
    : `Dragged and dropped ${description(
        source,
        true,
      )} at ${JSON.stringify(destination)}`;
  descEvent.emit('success', desc);
};

const dragAndDrop = async (options, sourceElem, destElem) => {
  let sourcePosition = await domHandler.boundingBoxCenter(sourceElem);
  await scrollTo(sourceElem);
  options.x = sourcePosition.x;
  options.y = sourcePosition.y;
  options.type = 'mouseMoved';
  await input.dispatchMouseEvent(options);
  options.type = 'mousePressed';
  await input.dispatchMouseEvent(options);
  let destPosition = await calculateDestPosition(
    sourceElem,
    destElem,
  );
  await inputHandler.mouse_move(sourcePosition, destPosition);
  options.x = destPosition.x;
  options.y = destPosition.y;
  options.type = 'mouseReleased';
  await input.dispatchMouseEvent(options);
};

const calculateDestPosition = async (sourceElem, destElem) => {
  if (!isNaN(destElem)) {
    await scrollTo(destElem);
    return await domHandler.boundingBoxCenter(destElem);
  }
  const destPosition = await domHandler.calculateNewCenter(
    sourceElem,
    destElem,
  );
  const newBoundary = destPosition.newBoundary;
  if (defaultConfig.headful) {
    await overlay.highlightQuad({
      quad: [
        newBoundary.right,
        newBoundary.top,
        newBoundary.right,
        newBoundary.bottom,
        newBoundary.left,
        newBoundary.bottom,
        newBoundary.left,
        newBoundary.top,
      ],
      outlineColor: { r: 255, g: 0, b: 0 },
    });
    await waitFor(1000);
    await overlay.hideHighlight();
  }
  return destPosition;
};

/**
 * Fetches an element with the given selector, scrolls it into view if needed, and then hovers over the center of the element. If there's no element matching selector, the method throws an error.
 *
 * @example
 * await hover('Get Started')
 * await hover(link('Get Started'))
 *
 * @param {selector|string} selector - A selector to search for element to right click. If there are multiple elements satisfying the selector, the first will be hovered.
 * @param {Object} options
 * @param {string[]} [options.waitForEvents = ['firstMeaningfulPaint']] - Events available to wait for ['DOMContentLoaded', 'loadEventFired', 'networkAlmostIdle', 'networkIdle', 'firstPaint', 'firstContentfulPaint', 'firstMeaningfulPaint']
 */
module.exports.hover = async (selector, options = {}) => {
  validate();
  options = setNavigationOptions(options);
  const e = await element(selector);
  await scrollTo(e);
  if (defaultConfig.headful) await highlightElemOnAction(e);
  const { x, y } = await domHandler.boundingBoxCenter(e);
  const option = {
    x: x,
    y: y,
  };
  await doActionAwaitingNavigation(options, async () => {
    Promise.resolve()
      .then(() => {
        option.type = 'mouseMoved';
        return input.dispatchMouseEvent(option);
      })
      .catch(err => {
        throw new Error(err);
      });
  });
  descEvent.emit(
    'success',
    'Hovered over the ' + description(selector, true),
  );
};

/**
 * Fetches an element with the given selector and focuses it. If there's no element matching selector, the method throws an error.
 *
 * @example
 * await focus(textField('Username:'))
 *
 * @param {selector|string} selector - A selector of an element to focus. If there are multiple elements satisfying the selector, the first will be focused.
 * @param {Object} options
 * @param {string[]} [options.waitForEvents = ['firstMeaningfulPaint']] - Events available to wait for ['DOMContentLoaded', 'loadEventFired', 'networkAlmostIdle', 'networkIdle', 'firstPaint', 'firstContentfulPaint', 'firstMeaningfulPaint']
 */
module.exports.focus = async (selector, options = {}) => {
  validate();
  options = setNavigationOptions(options);
  await doActionAwaitingNavigation(options, async () => {
    if (defaultConfig.headful)
      await highlightElemOnAction(await element(selector));
    await _focus(selector);
  });
  descEvent.emit(
    'success',
    'Focussed on the ' + description(selector, true),
  );
};

/**
 * Types the given text into the focused or given element.
 * @example
 * await write('admin', into('Username:'))
 * await write('admin', 'Username:')
 * await write('admin')
 *
 * @param {string} text - Text to type into the element.
 * @param {selector|string} into - A selector of an element to write into.
 * @param {Object} options
 * @param {number} [options.delay = 10] - Time to wait between key presses in milliseconds.
 * @param {boolean} [options.waitForNavigation=true] - Wait for navigation after the click. Default navigation timeout is 15 seconds, to override pass `{ navigationTimeout: 10000 }` in `options` parameter.
 * @param {number} [options.waitForStart=100] - wait for navigation to start. Accepts time in milliseconds.
 * @param {number} [options.timeout=30000] - DEPRECATED timeout option, use navigationTimeout instead.
 * @param {number} [options.navigationTimeout=30000] - Navigation timeout value in milliseconds for navigation after click.
 * @param {boolean} [options.hideText=false] - Prevent given text from being written to log output.
 * @param {string[]} [options.waitForEvents = ['firstMeaningfulPaint']] - Events available to wait for ['DOMContentLoaded', 'loadEventFired', 'networkAlmostIdle', 'networkIdle', 'firstPaint', 'firstContentfulPaint', 'firstMeaningfulPaint']
 *
 * @returns {Promise}
 */
module.exports.write = async (
  text,
  into,
  options = { delay: 10 },
) => {
  if (text == null || text == undefined) {
    console.warn(
      `Invalid text value ${text}, setting value to empty ''`,
    );
    text = '';
  } else {
    if (!isString(text)) text = text.toString();
  }
  validate();
  let desc;
  if (into && !isSelector(into)) {
    if (!into.delay) into.delay = options.delay;
    options = into;
    into = undefined;
  }
  options = setNavigationOptions(options);
  await doActionAwaitingNavigation(options, async () => {
    if (into) {
      const selector = isString(into) ? textField(into) : into,
        elems = await handleRelativeSearch(
          await elements(selector),
          [],
        );
      await waitUntil(
        async () => {
          for (let elem of elems) {
            try {
              await _focus(elem);
              let activeElement = await runtimeHandler.activeElement();
              if (activeElement.notWritable) continue;
              return true;
            } catch (e) {}
          }
          return false;
        },
        100,
        1000,
      ).catch(() => {
        throw new Error('Element focused is not writable');
      });
      const textDesc = await _write(text, options);
      const d = description(selector, true);
      desc = `Wrote ${textDesc} into the ${
        d === '' ? 'focused element' : d
      }`;
    } else {
      const textDesc = await _write(text, options);
      desc = `Wrote ${textDesc} into the focused element.`;
    }
  });
  descEvent.emit('success', desc);
};

const _write = async (text, options) => {
  let activeElement = await runtimeHandler.activeElement();
  if (activeElement.notWritable) {
    await waitUntil(
      async () => !(await runtimeHandler.activeElement()).notWritable,
      100,
      10000,
    ).catch(() => {
      throw new Error('Element focused is not writable');
    });
    activeElement = await runtimeHandler.activeElement();
  }
  const showOrMaskText =
    activeElement.isPassword || options.hideText ? '*****' : text;
  if (defaultConfig.headful)
    await highlightElemOnAction(activeElement.nodeId);
  for (const char of text) {
    await inputHandler.down(char);
    await inputHandler.up(char);
    await new Promise(resolve => {
      const timeoutId = setTimeout(resolve, options.delay);
      timeouts.push(timeoutId);
    });
  }
  return showOrMaskText;
};

/**
 * Clears the value of given selector. If no selector is given clears the current active element.
 *
 * @example
 * await clear()
 * await clear(textBox({placeholder:'Email'}))
 *
 * @param {selector} selector - A selector to search for element to clear. If there are multiple elements satisfying the selector, the first will be cleared.
 * @param {Object} options - Click options.
 * @param {boolean} [options.waitForNavigation=true] - Wait for navigation after clear. Default navigation timeout is 30 seconds, to override pass `{ navigationTimeout: 10000 }` in `options` parameter.
 * @param {number} [options.waitForStart=100] - wait for navigation to start. Accepts time in milliseconds.
 * @param {number} [options.timeout=30000] - DEPRECATED timeout option, use navigationTimeout instead.
 * @param {number} [options.navigationTimeout=30000] - Navigation timeout value in milliseconds for navigation after click.
 * @param {string[]} [options.waitForEvents = ['firstMeaningfulPaint']] - Events available to wait for ['DOMContentLoaded', 'loadEventFired', 'networkAlmostIdle', 'networkIdle', 'firstPaint', 'firstContentfulPaint', 'firstMeaningfulPaint']
 *
 * @returns {Promise}
 */
module.exports.clear = async (selector, options = {}) => {
  validate();
  if (selector && !isSelector(selector)) {
    options = selector;
    selector = undefined;
  }
  options = setNavigationOptions(options);
  let activeElement = await runtimeHandler.activeElement();
  if (activeElement.notWritable || selector) {
    await waitUntil(
      async () => {
        try {
          if (selector) await _focus(selector);
        } catch (_) {}
        return !(await runtimeHandler.activeElement()).notWritable;
      },
      100,
      10000,
    ).catch(() => {
      throw new Error('Element cannot be cleared');
    });
    activeElement = await runtimeHandler.activeElement();
  }
  if (activeElement.notWritable)
    throw new Error('Element cannot be cleared');
  const desc = !selector
    ? 'Cleared element on focus'
    : 'Cleared ' + description(selector, true);
  await doActionAwaitingNavigation(options, async () => {
    await _clear(activeElement.nodeId);
    if (defaultConfig.headful)
      await highlightElemOnAction(activeElement.nodeId);
  });
  descEvent.emit('success', desc);
};

const _clear = async elem => {
  await runtimeHandler.runtimeCallFunctionOn(
    function() {
      document.execCommand('selectall', false, null);
    },
    null,
    { nodeId: elem },
  );
  await inputHandler.down('Backspace');
  await inputHandler.up('Backspace');
};

/**
 * Attaches a file to a file input element.
 *
 * @example
 * await attach('c:/abc.txt', to('Please select a file:'))
 * await attach('c:/abc.txt', 'Please select a file:')
 *
 * @param {string} filepath - The path of the file to be attached.
 * @param {selector|string} to - The file input element to which to attach the file.
 */
module.exports.attach = async (filepath, to) => {
  validate();
  let resolvedPath = filepath
    ? path.resolve(process.cwd(), filepath)
    : path.resolve(process.cwd());
  if (!fs.existsSync(resolvedPath))
    throw new Error(`File ${resolvedPath} does not exist.`);
  if (isString(to)) to = fileField(to);
  else if (!isSelector(to))
    throw Error('Invalid element passed as parameter');
  const nodeId = await element(to);
  if (defaultConfig.headful) await highlightElemOnAction(nodeId);
  await dom.setFileInputFiles({
    nodeId: nodeId,
    files: [resolvedPath],
  });
  descEvent.emit(
    'success',
    'Attached ' + resolvedPath + ' to the ' + description(to, true),
  );
};

/**
 * Presses the given keys.
 *
 * @example
 * await press('Enter')
 * await press('a')
 * await press(['Shift', 'ArrowLeft', 'ArrowLeft'])
 *
 * @param {string | Array<string> } keys - Name of keys to press. See [USKeyboardLayout](https://github.com/getgauge/taiko/blob/master/lib/data/USKeyboardLayout.js) for a list of all key names.
 * @param {Object} options
 * @param {string} [options.text = ""] - If specified, generates an input event with this text.
 * @param {number} [options.delay=0] - Time to wait between keydown and keyup in milliseconds.
 * @param {boolean} [options.waitForNavigation=true] - Wait for navigation after the click. Default navigation timeout is 30 seconds, to override pass `{ navigationTimeout: 10000 }` in `options` parameter.
 * @param {number} [options.waitForStart=100] - wait for navigation to start.
 * @param {number} [options.timeout=30000] - DEPRECATED timeout option, use navigationTimeout instead.
 * @param {number} [options.navigationTimeout=30000] - Navigation timeout value in milliseconds for navigation after click.
 * @param {string[]} [options.waitForEvents = ['firstMeaningfulPaint']] - Events available to wait for ['DOMContentLoaded', 'loadEventFired', 'networkAlmostIdle', 'networkIdle', 'firstPaint', 'firstContentfulPaint', 'firstMeaningfulPaint']
 *
 * @returns {Promise}
 */
module.exports.press = async (keys, options = {}) => {
  validate();
  options = setNavigationOptions(options);
  return await _press([].concat(keys), options);
};

async function _press(keys, options) {
  await doActionAwaitingNavigation(options, async () => {
    for (let i = 0; i < keys.length; i++)
      await inputHandler.down(keys[i], options);
    if (options && options.delay)
      await new Promise(f => {
        const timeoutId = setTimeout(f, options.delay);
        timeouts.push(timeoutId);
      });
    keys = keys.reverse();
    for (let i = 0; i < keys.length; i++)
      await inputHandler.up(keys[i]);
  });
  descEvent.emit(
    'success',
    'Pressed the ' + keys.reverse().join(' + ') + ' key',
  );
}

/**
 * Highlights the given element on the page by drawing a red rectangle around it. This is useful for debugging purposes.
 *
 * @example
 * await highlight('Get Started')
 * await highlight(link('Get Started'))
 *
 * @param {selector|string} selector - A selector of an element to highlight. If there are multiple elements satisfying the selector, the first will be highlighted.
 * @param {relativeSelector[]} args - Proximity selectors
 *
 * @returns {Promise}
 */
module.exports.highlight = highlight;

async function highlight(selector, ...args) {
  validate();

  function highlightNode() {
    if (this.nodeType === Node.TEXT_NODE) {
      this.parentElement.style.outline = '0.5em solid red';
      return;
    }
    this.style.outline = '0.5em solid red';
  }
  let elems = await handleRelativeSearch(
    await elements(selector),
    args,
  );
  await evaluate(elems[0], highlightNode);
  descEvent.emit(
    'success',
    'Highlighted the ' + description(selector, true),
  );
}

/**
 * Performs the given mouse action on the given coordinates. This is useful in performing actions on canvas.
 *
 * @example
 * await mouseAction('press', {x:0,y:0})
 * await mouseAction('move', {x:9,y:9})
 * await mouseAction('release', {x:9,y:9})
 *
 * @param {string} action - Action to be performed on the canvas
 * @param {Object} coordinates - Coordinates of a point on canvas to perform the action.
 * @param {Object} options
 * @param {boolean} [options.waitForNavigation=true] - Wait for navigation after the click. Default navigation timeout is 30 seconds, to override pass `{ navigationTimeout: 10000 }` in `options` parameter.
 * @param {number} [options.timeout=30000] - DEPRECATED timeout option, use navigationTimeout instead.
 * @param {number} [options.navigationTimeout=30000] - Navigation timeout value in milliseconds for navigation after click.
 * @param {string[]} [options.waitForEvents = ['firstMeaningfulPaint']] - Events available to wait for ['DOMContentLoaded', 'loadEventFired', 'networkAlmostIdle', 'networkIdle', 'firstPaint', 'firstContentfulPaint', 'firstMeaningfulPaint']
 * @param {number} [options.waitForStart=100] - time to wait for navigation to start. Accepts time in milliseconds.
 */
module.exports.mouseAction = mouseAction;

async function mouseAction(action, coordinates, options = {}) {
  validate();
  options = setNavigationOptions(options);
  if (defaultConfig.headful)
    await overlay.highlightRect({
      x: coordinates.x,
      y: coordinates.y,
      width: 1,
      height: 1,
      outlineColor: { r: 255, g: 0, b: 0 },
    });
  options = setClickOptions(options, coordinates.x, coordinates.y);
  await doActionAwaitingNavigation(options, async () => {
    if (action === 'press') options.type = 'mousePressed';
    else if (action === 'move') options.type = 'mouseMoved';
    else if (action === 'release') options.type = 'mouseReleased';
    await input.dispatchMouseEvent(options);
  });
  descEvent.emit(
    'success',
    'Performed mouse ' +
      action +
      'action at {' +
      coordinates.x +
      ', ' +
      coordinates.y +
      '}',
  );
}

/**
 * Scrolls the page to the given element.
 *
 * @example
 * await scrollTo('Get Started')
 * await scrollTo(link('Get Started'))
 *
 * @param {selector|string} selector - A selector of an element to scroll to.
 * @param {Object} options
 * @param {string[]} [options.waitForEvents = ['firstMeaningfulPaint']] - Events available to wait for ['DOMContentLoaded', 'loadEventFired', 'networkAlmostIdle', 'networkIdle', 'firstPaint', 'firstContentfulPaint', 'firstMeaningfulPaint']
 *
 * @returns {Promise}
 */
module.exports.scrollTo = async (selector, options = {}) => {
  validate();
  options = setNavigationOptions(options);
  await doActionAwaitingNavigation(options, async () => {
    await scrollTo(selector);
  });
  if (defaultConfig.headful)
    await highlightElemOnAction(await element(selector));
  descEvent.emit(
    'success',
    'Scrolled to the ' + description(selector, true),
  );
};

async function scrollTo(selector) {
  validate();

  function scrollToNode() {
    const element =
      this.nodeType === Node.TEXT_NODE ? this.parentElement : this;
    element.scrollIntoViewIfNeeded();
    return 'result';
  }
  await evaluate(selector, scrollToNode);
}

const scroll = async (
  e,
  px,
  scrollPage,
  scrollElement,
  direction,
) => {
  e = e || 100;
  if (Number.isInteger(e)) {
    const res = await runtimeHandler.runtimeEvaluate(
      `(${scrollPage}).apply(null, ${JSON.stringify([e])})`,
    );
    if (res.result.subtype == 'error')
      throw new Error(res.result.description);
    return {
      description: `Scrolled ${direction} the page by ${e} pixels`,
    };
  }

  const nodeId = await element(e);
  if (defaultConfig.headful) await highlightElemOnAction(nodeId);
  //TODO: Allow user to set options for scroll
  const options = setNavigationOptions({});
  await doActionAwaitingNavigation(options, async () => {
    const res = await runtimeHandler.runtimeCallFunctionOn(
      scrollElement,
      null,
      { nodeId: nodeId, arg: px },
    );
    if (res.result.subtype == 'error')
      throw new Error(res.result.description);
  });
  descEvent.emit(
    'success',
    'Scrolled ' +
      direction +
      description(e, true) +
      'by ' +
      px +
      ' pixels',
  );
};

/**
 * Scrolls the page/element to the right.
 *
 * @example
 * await scrollRight()
 * await scrollRight(1000)
 * await scrollRight('Element containing text')
 * await scrollRight('Element containing text', 1000)
 *
 * @param {selector|string|number} [e='Window']
 * @param {number} px - Accept px in pixels
 *
 * @returns {Promise}
 */
module.exports.scrollRight = async (e, px = 100) => {
  validate();
  return await scroll(
    e,
    px,
    px => window.scrollBy(px, 0),
    function sr(px) {
      if (this.tagName === 'IFRAME') {
        this.contentWindow.scroll(
          this.contentWindow.scrollX + px,
          this.contentWindow.scrollY,
        );
        return true;
      }
      this.scrollLeft += px;
      return true;
    },
    'right',
  );
};

/**
 * Scrolls the page/element to the left.
 *
 * @example
 * await scrollLeft()
 * await scrollLeft(1000)
 * await scrollLeft('Element containing text')
 * await scrollLeft('Element containing text', 1000)
 *
 * @param {selector|string|number} [e='Window']
 * @param {number} px - Accept px in pixels
 *
 * @returns {Promise}
 */
module.exports.scrollLeft = async (e, px = 100) => {
  validate();
  return await scroll(
    e,
    px,
    px => window.scrollBy(px * -1, 0),
    function sl(px) {
      if (this.tagName === 'IFRAME') {
        this.contentWindow.scroll(
          this.contentWindow.scrollX - px,
          this.contentWindow.scrollY,
        );
        return true;
      }
      this.scrollLeft -= px;
      return true;
    },
    'left',
  );
};

/**
 * Scrolls up the page/element.
 *
 * @example
 * await scrollUp()
 * await scrollUp(1000)
 * await scrollUp('Element containing text')
 * await scrollUp('Element containing text', 1000)
 *
 * @param {selector|string|number} [e='Window']
 * @param {number} px - Accept px in pixels
 *
 * @returns {Promise}
 */
module.exports.scrollUp = async (e, px = 100) => {
  validate();
  return await scroll(
    e,
    px,
    px => window.scrollBy(0, px * -1),
    function su(px) {
      if (this.tagName === 'IFRAME') {
        this.contentWindow.scroll(
          this.contentWindow.scrollX,
          this.contentWindow.scrollY - px,
        );
        return true;
      }
      this.scrollTop -= px;
      return true;
    },
    'up',
  );
};

/**
 * Scrolls down the page/element.
 *
 * @example
 * await scrollDown()
 * await scrollDown(1000)
 * await scrollDown('Element containing text')
 * await scrollDown('Element containing text', 1000)
 *
 * @param {selector|string|number} [e='Window']
 * @param {number} px - Accept px in pixels
 *
 * @returns {Promise}
 */
module.exports.scrollDown = async (e, px = 100) => {
  validate();
  return await scroll(
    e,
    px,
    px => window.scrollBy(0, px),
    function sd(px) {
      if (this.tagName === 'IFRAME') {
        this.contentWindow.scroll(
          this.contentWindow.scrollX,
          this.contentWindow.scrollY + px,
        );
        return true;
      }
      this.scrollTop += px;
      return true;
    },
    'down',
  );
};

/**
 * Captures a screenshot of the page. Appends timeStamp to filename if no filepath given.
 *
 * @example
 * await screenshot()
 * await screenshot({path : 'screenshot.png'})
 * await screenshot({fullPage:true})
 * await screenshot(text('Images', toRightOf('gmail')))
 *
 * @param {selector|string} selector
 * @param {Object} options
 *
 * @returns {Promise<Buffer>} - Promise which resolves to buffer with captured screenshot if {encoding:'base64'} given.
 */
module.exports.screenshot = async (selector, options = {}) => {
  validate();
  if (selector && !isSelector(selector)) options = selector;
  options.path = options.path || `Screenshot-${Date.now()}.png`;
  let screenShot = await pageHandler.captureScreenshot(
    domHandler,
    selector,
    options,
  );
  if (options.encoding === 'base64') return screenShot.data;
  fs.writeFileSync(
    options.path,
    Buffer.from(screenShot.data, 'base64'),
  );
  const e =
    options.encoding !== undefined ? options.encoding : options.path;
  descEvent.emit('success', 'Screenshot is created at ' + e);
};

/**
 * Fetches an element with the given selector, scrolls it into view if needed, and then taps on the element. If there's no element matching selector, the method throws an error.
 * @example
 * await tap('Gmail')
 * await tap(link('Gmail'))
 *
 * @param {selector} selector
 * @param {Object} options
 * @param {boolean} [options.waitForNavigation = true] - - Wait for navigation after the click. Default navigation timeout is 15 seconds, to override pass `{ navigationTimeout: 10000 }` in `options` parameter.
 * @param {string[]} [options.waitForEvents = ['firstMeaningfulPaint']] - Events available to wait for ['DOMContentLoaded', 'loadEventFired', 'networkAlmostIdle', 'networkIdle', 'firstPaint', 'firstContentfulPaint', 'firstMeaningfulPaint']
 * @param {relativeSelector[]} args - Proximity selectors
 *
 * @returns {Promise}
 */
module.exports.tap = async (selector, options = {}, ...args) => {
  validate();
  let elems = await handleRelativeSearch(
    await elements(selector),
    args,
  );
  let elemsLength = elems.length;
  let isElemAtPoint;
  for (let elem of elems) {
    isElemAtPoint = false;
    await scrollTo(elem);
    isElemAtPoint = await checkIfElementIsCovered(
      elem,
      elems,
      isElemAtPoint,
    );
    if (isElemAtPoint) {
      const type = (await evaluate(elem, function getType() {
        return this.type;
      })).value;
      assertType(
        elem,
        () => type !== 'file',
        'Unsupported operation, use `attach` on file input field',
      );
      const nodeId = await elem.get();
      if (defaultConfig.headful) await highlightElemOnAction(nodeId);
      const { x, y } = await domHandler.boundingBoxCenter(nodeId);
      options = setNavigationOptions(options);
      await doActionAwaitingNavigation(options, async () => {
        await inputHandler.tap(x, y);
      });
      break;
    }
  }
  if (!isElemAtPoint && elemsLength != elems.length)
    throw Error(
      'Please provide a more specific selector, too many matches.',
    );
  if (!isElemAtPoint)
    throw Error(
      description(selector) + ' is covered by other element',
    );
  descEvent.emit('success', 'Tap has been performed');
};

/**
 * This {@link selector} lets you identify elements on the web page via XPath or CSS selector and proximity selectors.
 * @example
 * await highlight($(`//*[text()='text']`))
 * await $(`//*[text()='text']`).exists()
 * $(`#id`,near('username'),below('login'))
 *
 * @param {string} selector - XPath or CSS selector.
 * @param {...relativeSelector} args - Proximity selectors
 * @returns {ElementWrapper}
 */
module.exports.$ = (selector, ...args) => {
  validate();
  const get = async () =>
    await handleRelativeSearch(
      await (selector.startsWith('//') || selector.startsWith('(')
        ? $$xpath(selector)
        : $$(selector)),
      args,
    );
  const description = `Custom selector $(${selector})`;

  return generateElementWrapper(get, description);
};

/**
 * This {@link selector} lets you identify an image on a web page. This is done via the image's alt text or attribute and value pairs
 * and proximity selectors.
 *
 * @example
 * await click(image('alt'))
 * await image('alt').exists()
 * await image({id:'imageId'}).exists()
 * await image({id:'imageId'},below('text')).exists()
 * await image(below('text')).exists()
 *
 * @param {string} alt - The image's alt text.
 * @param {Object} attrValuePairs - Pairs of attribute and value like {"id":"name","class":"class-name"}
 * @param {...relativeSelector} args - Proximity selectors
 * @returns {ElementWrapper}
 */
module.exports.image = (attrValuePairs, _options = {}, ...args) => {
  validate();
  const { selector, options } = prepareParameters(
    attrValuePairs,
    _options,
    ...args,
  );
  const get = getElementGetter(
    selector,
    async () =>
      await $$xpath(
        `//img[contains(@alt, ${xpath(selector.label)})]`,
        options.selectHiddenElement,
      ),
    '//img|//*[contains(@style, "background-image")]',
    options.selectHiddenElement,
  );
  const description = desc(selector, 'alt', 'image');

  return generateElementWrapper(get, description);
};

/**
 * This {@link selector} lets you identify a link on a web page with text or attribute and value pairs and proximity selectors.
 *
 * @example
 * await click(link('Get Started'))
 * await link('Get Started').exists()
 * await link({id:'linkId'}).exists()
 * await link({id:'linkId'},below('text')).exists()
 * await link(below('text')).exists()
 *
 * @param {string} text - The link text.
 * @param {Object} attrValuePairs - Pairs of attribute and value like {"id":"name","class":"class-name"}
 * @param {...relativeSelector} args - Proximity selectors
 * @returns {ElementWrapper}
 */
module.exports.link = (attrValuePairs, _options = {}, ...args) => {
  validate();
  const { selector, options } = prepareParameters(
    attrValuePairs,
    _options,
    ...args,
  );
  const get = getElementGetter(
    selector,
    async () =>
      await match(
        selector.label,
        options.selectHiddenElement,
      ).elements('a', 0, 0),
    '//a',
    options.selectHiddenElement,
  );
  const description = desc(selector, 'text', 'link');

  return generateElementWrapper(get, description);
};

/**
 * This {@link selector} lets you identify a list item (HTML `<li>` element) on a web page with label or attribute and value pairs and proximity selectors.
 *
 * @example
 * await highlight(listItem('Get Started'))
 * await listItem('Get Started').exists()
 * await listItem({id:'listId'}).exists()
 * await listItem({id:'listItemId'},below('text')).exists()
 * await listItem(below('text')).exists()
 *
 * @param {string} label - The label of the list item.
 * @param {Object} attrValuePairs - Pairs of attribute and value like {"id":"name","class":"class-name"}
 * @param {...relativeSelector} args - Proximity selectors
 * @returns {ElementWrapper}
 */
module.exports.listItem = (attrValuePairs, ...args) => {
  validate();
  const { selector } = prepareParameters(attrValuePairs, ...args);
  const get = getElementGetter(
    selector,
    async () => await match(selector.label).elements('li', 0, 0),
    '//li',
  );
  const description = desc(selector, 'label', 'list Item');

  return generateElementWrapper(get, description);
};

/**
 * This {@link selector} lets you identify a button on a web page with label or attribute and value pairs and proximity selectors.
 * Tags button and input with type submit, reset and button are identified using this selector
 *
 * @example
 * await highlight(button('Get Started'))
 * await button('Get Started').exists()
 * await button({id:'buttonId'}).exists()
 * await button({id:'buttonId'},below('text')).exists()
 * await button(below('text')).exists()
 *
 * @param {string} label - The button label.
 * @param {Object} attrValuePairs - Pairs of attribute and value like {"id":"name","class":"class-name"}
 * @param {...relativeSelector} args - Proximity selectors
 * @returns {ElementWrapper}
 */
module.exports.button = (attrValuePairs, _options = {}, ...args) => {
  validate();
  let get;
  const { selector, options } = prepareParameters(
    attrValuePairs,
    _options,
    ...args,
  );
  if (!selector.attrValuePairs && !selector.label)
    get = async () =>
      await handleRelativeSearch(
        await $$xpath(
          '//input[@type="submit" or @type="reset" or @type="button" or @type="image"] | //button',
          options.selectHiddenElement,
        ),
        selector.args,
      );
  else {
    const getByButton = getElementGetter(
      selector,
<<<<<<< HEAD
      async () => match(selector.label).elements('button', 0, 0), //Todo: Create a bug for this
=======
      async () =>
        match(selector.label, options.selectHiddenElement).get(
          'button',
          0,
          0,
        ),
>>>>>>> aaca8d26
      '//button',
      options.selectHiddenElement,
    );

    const getByInput = getElementGetter(
      selector,
      async () =>
        await $$xpath(
          `//input[@type='submit' or @type='reset' or @type='button' or @type='image'][@id=(//label[contains(string(), ${xpath(
            selector.label,
          )})]/@for)] | //label[contains(string(), ${xpath(
            selector.label,
          )})]/input[@type='submit' or @type='reset' or @type='button' or @type='image'] | //input[contains(@value, ${xpath(
            selector.label,
          )})]`,
          options.selectHiddenElement,
        ),
      '//input[@type="submit" or @type="reset" or @type="button" or @type="image"]',
      options.selectHiddenElement,
    );
    get = async () => {
      const input = await getByInput();
      if (input.length) return input;
      return getByButton();
    };
  }

  const description = desc(selector, 'label', 'Button');

  return generateElementWrapper(get, description);
};
/**
 * This {@link selector} lets you identify an input field on a web page with label or attribute and value pairs and proximity selectors.
 *
 * @deprecated use textBox for input with type text and password, textarea and contenteditable fields.
 * @example
 * await focus(inputField({'id':'name'})
 * await inputField({'id': 'name'}).exists()
 * await inputField({id:'inputFieldId'},below('text')).exists()
 * await inputField(below('text')).exists()
 *
 * @param {Object} attrValuePairs - Pairs of attribute and value like {"id":"name","class":"class-name"}
 * @param {...relativeSelector} args - Proximity selectors
 * @returns {ElementWrapper}
 */
module.exports.inputField = (attrValuePairs, ...args) => {
  console.warn(
    'DEPRECATION WARNING: inputField is deprecated, use textBox api instead',
  );
  validate();
  const { selector } = prepareParameters(attrValuePairs, ...args);
  const getInputField = getElementGetter(
    selector,
    async () =>
      await $$xpath(
        `//input[@id=(//label[contains(string(), ${xpath(
          selector.label,
        )})]/@for)] | //label[contains(string(), ${xpath(
          selector.label,
        )})]/input`,
      ),
    '//input',
  );
  const getContentEditable = getElementGetter(
    selector,
    async () => await $$xpath('//*[@contenteditable]'),
    '//*[@contenteditable]',
  );
  let get = async () => {
    const elems = await getInputField();
    if (elems.length) return elems;
    return await getContentEditable();
  };

  return {
    get: getIfExists(get),
    exists: exists(getIfExists(get), descEvent),
    description: desc(selector, 'label', 'Input field'),
    value: async () => {
      const nodeId = (await getIfExists(get)())[0];
      if (!nodeId)
        throw `${desc(selector, 'label', 'Input field')} not found`;
      return (await evaluate(nodeId, function getvalue() {
        return this.value;
      })).value;
    },
    text: selectorText(get),
  };
};

/**
 * This {@link selector} lets you identify a file input field on a web page either with label or with attribute and value pairs and proximity selectors.
 *
 * @example
 * await attach('file.txt', to(fileField('Please select a file:')))
 * await fileField('Please select a file:').exists()
 * await fileField({'id':'file'}).exists()
 * await fileField({id:'fileFieldId'},below('text')).exists()
 * await fileField(below('text')).exists()
 *
 * @param {string} label - The label (human-visible name) of the file input field.
 * @param {Object} attrValuePairs - Pairs of attribute and value like {"id":"name","class":"class-name"}
 * @param {...relativeSelector} args - Proximity selectors
 * @returns {ElementWrapper}
 */
module.exports.fileField = fileField;

function fileField(attrValuePairs, _options = {}, ...args) {
  validate();
  const { selector, options } = prepareParameters(
    attrValuePairs,
    _options,
    ...args,
  );
  const get = getElementGetter(
    selector,
    async () =>
      await $$xpath(
        `//input[@type='file'][@id=(//label[contains(string(), ${xpath(
          selector.label,
        )})]/@for)] | //label[contains(string(), ${xpath(
          selector.label,
        )})]/input[@type='file']`,
        options.selectHiddenElement,
      ),
    '//input[@type="file"]',
    options.selectHiddenElement,
  );

  const description = desc(selector, 'label', 'File field');

  const basicElementWrapper = generateElementWrapper(
    get,
    description,
  );

  const elemWrapper = Object.assign(basicElementWrapper, {
    value: async (tag, retryInterval, retryTimeout) => {
      const elems = await getIfExists(get, description, descEvent)(
        tag,
        retryInterval,
        retryTimeout,
      );
      const nodeId = await elems[0].get();
      if (!nodeId)
        throw `${desc(selector, 'label', 'File field')} not found`;
      return (await evaluate(nodeId, function getvalue() {
        return this.value;
      })).value;
    },
  });

  return elemWrapper;
}

/**
 * This {@link selector} lets you identify a text field(input (with type text, password, url, search, number, email, tel), textarea and contenteditable fields)
 * on a web page either with label or with attribute and value pairs and proximity selectors.
 *
 * @example
 * await focus(textBox('Username:'))
 * await textBox('Username:').exists()
 * await textBox({id:'textBoxId'},below('text')).exists()
 * await textBox(below('text')).exists()
 *
 * @param {Object} attrValuePairs - Pairs of attribute and value like {"id":"name","class":"class-name"}
 * @param {string} label - The label (human-visible name) of the text field.
 * @param {...relativeSelector} args - Proximity selectors
 * @returns {ElementWrapper}
 */
module.exports.textBox = textBox;

function textBox(attrValuePairs, ...args) {
  validate();
  const { selector } = prepareParameters(attrValuePairs, ...args);
  let get;
  const inputTypesExps = [
    'input[@type="text" or @type="password" or @type="search" or @type="number" or @type="email" or @type="tel" or @type="url"]',
    'input[not(@type)]',
  ];
  if (!selector.attrValuePairs && !selector.label)
    get = async () =>
      await handleRelativeSearch(
        await $$xpath(
          `//${inputTypesExps[0]} | //${
            inputTypesExps[1]
          } | //textarea | //*[@contenteditable]`,
        ),
        selector.args,
      );
  else {
    const getInputText = getElementGetter(
      selector,
      async () => {
        const xpathForInputSelection = inputTypesExps
          .map(
            inputTypesExp =>
              `//${inputTypesExp}[@id=(//label[contains(string(), ${xpath(
                selector.label,
              )})]/@for)] | \
                //label[contains(string(), ${xpath(
                  selector.label,
                )})]/${inputTypesExp} | \
                //${inputTypesExp}[following-sibling::text()[position() = 1 and contains(., ${xpath(
                selector.label,
              )})]]`,
          )
          .join('|');
        return await $$xpath(xpathForInputSelection);
      },
      `//${inputTypesExps[0]}|//${inputTypesExps[1]}`,
    );

    const getTextArea = getElementGetter(
      selector,
      async () =>
        await $$xpath(`//textarea[@id=(//label[contains(string(), ${xpath(
          selector.label,
        )})]/@for)] | \
            //label[contains(string(), ${xpath(
              selector.label,
            )})]/textarea`),
      '//textarea',
    );
    const getContentEditable = getElementGetter(
      selector,
      async () =>
        await $$xpath(`//*[@contenteditable][@id=(//label[contains(string(), ${xpath(
          selector.label,
        )})]/@for)] | \
             //label[contains(string(), ${xpath(
               selector.label,
             )})]/*[@contenteditable]`),
      '//*[@contenteditable]',
    );
    get = async () => {
      let elems = await getInputText();
      elems = elems.concat(await getTextArea());
      elems = elems.concat(await getContentEditable());
      return elems;
    };
  }
  const description = desc(selector, 'label', 'Text field');

  const basicElementWrapper = generateElementWrapper(
    get,
    description,
  );
  const elemWrapper = Object.assign(basicElementWrapper, {
    value: async (tag, retryInterval, retryTimeout) => {
      const elems = await getIfExists(get, description, descEvent)(
        tag,
        retryInterval,
        retryTimeout,
      );
      const nodeId = await elems[0].get();
      if (!nodeId)
        throw `${desc(selector, 'label', 'Text field')} not found`;
      return (await evaluate(nodeId, function getValue() {
        if (this.value) return this.value;
        return this.innerText;
      })).value;
    },
  });

  return elemWrapper;
}

/**
 * This {@link selector} lets you identify a text field on a web page either with label or with attribute and value pairs and proximity selectors.
 *
 * @deprecated use textBox to select inputField with type text and textarea.
 *
 * @example
 * await focus(textField('Username:'))
 * await textField('Username:').exists()
 * await textField({id:'textFieldId'},below('text')).exists()
 * await textField(below('text')).exists()
 *
 * @param {Object} attrValuePairs - Pairs of attribute and value like {"id":"name","class":"class-name"}
 * @param {string} label - The label (human-visible name) of the text field.
 * @param {...relativeSelector} args - Proximity selectors
 * @returns {ElementWrapper}
 */
module.exports.textField = textField;

function textField(attrValuePairs, ...args) {
  validate();
  console.warn(
    'DEPRECATION WARNING: textField is deprecated. Use textBox to select inputField with type text and textarea instead.',
  );
  const { selector } = prepareParameters(attrValuePairs, ...args);
  const get = getElementGetter(
    selector,
    async () =>
      await $$xpath(
        `//input[@type='text'][@id=(//label[contains(string(), ${xpath(
          selector.label,
        )})]/@for)] | //label[contains(string(), ${xpath(
          selector.label,
        )})]/input[@type='text']`,
      ),
    '//input[@type="text"]',
  );
  return {
    get: getIfExists(get),
    exists: exists(getIfExists(get), descEvent),
    description: desc(selector, 'label', 'Text field'),
    value: async () => {
      const nodeId = (await getIfExists(get)())[0];
      if (!nodeId)
        throw `${desc(selector, 'label', 'Text field')} not found`;
      return (await evaluate(nodeId, function getvalue() {
        return this.value;
      })).value;
    },
    text: selectorText(get),
  };
}

/**
 * This {@link selector} lets you identify a comboBox on a web page either with label or with attribute and value pairs and proximity selectors.
 * Any value can be selected using value or text of the options.
 *
 * @deprecated Use dropDown API to identify a dropDown on a web page either with label or with attribute and value pairs.

 * @example
 * await comboBox('Vehicle:').select('Car')
 * await comboBox('Vehicle:').value()
 * await comboBox('Vehicle:').exists()
 * await comboBox({id:'comboBoxId'},below('text')).exists()
 * await comboBox(below('text')).exists()
 *
 * @param {object} attrValuePairs - Pairs of attribute and value like {"id":"name","class":"class-name"}
 * @param {string} label - The label (human-visible name) of the combo box.
 * @param {...relativeSelector} args - Proximity selectors
 * @returns {ElementWrapper}
 */
module.exports.comboBox = (attrValuePairs, ...args) => {
  console.warn(
    'DEPRECATION WARNING: comboBox is deprecated, use dropDown to select from the options using value or text.',
  );
  return dropDown(attrValuePairs, ...args);
};

/**
 * This {@link selector} lets you identify a dropDown on a web page either with label or with attribute and value pairs and proximity selectors.
 * Any value can be selected using value or text or index of the options.
 *
 * @example
 * await dropDown('Vehicle:').select('Car')
 * await dropDown('Vehicle:').select({index:'0'}) - index starts from 0
 * await dropDown('Vehicle:').value()
 * await dropDown('Vehicle:').exists()
 * await dropDown({id:'dropDownId'},below('text')).exists()
 * await dropDown(below('text')).exists()
 *
 * @param {object} attrValuePairs - Pairs of attribute and value like {"id":"name","class":"class-name"}
 * @param {string} label - The label (human-visible name) of the drop down.
 * @param {...relativeSelector} args - Proximity selectors
 * @returns {ElementWrapper}
 */
module.exports.dropDown = dropDown;

function dropDown(attrValuePairs, ...args) {
  validate();
  const { selector } = prepareParameters(attrValuePairs, ...args);
  const get = getElementGetter(
    selector,
    async () =>
      await $$xpath(
        `//select[@id=(//label[contains(string(), ${xpath(
          selector.label,
        )})]/@for)] | //label[contains(string(), ${xpath(
          selector.label,
        )})]/select`,
      ),
    '//select',
  );
  const description = desc(selector, 'label', 'DropDown');

  const basicElementWrapper = generateElementWrapper(
    get,
    description,
  );
  const elemWrapper = Object.assign(basicElementWrapper, {
    select: async (value, tag, retryInterval, retryTimeout) => {
      const elems = await getIfExists(get, description, descEvent)(
        tag,
        retryInterval,
        retryTimeout,
      );
      const nodeId = await elems[0].get();
      if (!nodeId)
        throw `${desc(selector, 'label', 'DropDown')} not found`;
      if (defaultConfig.headful) await highlightElemOnAction(nodeId);

      function selectBox(value) {
        let found_value = false;
        if (this.options.length > value.index) {
          this.selectedIndex = value.index;
          found_value = true;
          let event = new Event('change', { bubbles: true });
          try {
            this.dispatchEvent(event);
          } catch (e) {
            return {
              error: 'Error occured while dispatching event',
              stack: e.stack,
            };
          }
          return found_value;
        }
        for (var i = 0; i < this.options.length; i++) {
          if (
            this.options[i].text === value ||
            this.options[i].value === value
          ) {
            this.selectedIndex = i;
            found_value = true;
            let event = new Event('change', { bubbles: true });
            try {
              this.dispatchEvent(event);
            } catch (e) {
              return {
                error: 'Error occured while dispatching event',
                stack: e.stack,
              };
            }
            break;
          }
        }
        return found_value;
      }
      const options = setNavigationOptions({});
      await doActionAwaitingNavigation(options, async () => {
        const result = await runtimeHandler.runtimeCallFunctionOn(
          selectBox,
          null,
          { nodeId: nodeId, arg: value, returnByValue: true },
        );
        if (result.result.value.stack) {
          const error =
            result.result.value.error +
            '\n' +
            result.result.value.stack;
          throw new Error(error);
        }
        if (!result.result.value)
          throw new Error('Option not available in drop down');
      });
      descEvent.emit('success', 'Selected ' + (value.index || value));
    },
    value: async (tag, retryInterval, retryTimeout) => {
      const elems = await getIfExists(get, description, descEvent)(
        tag,
        retryInterval,
        retryTimeout,
      );
      const nodeId = await elems[0].get();
      if (!nodeId)
        throw `${desc(selector, 'label', 'Text field')} not found`;
      return (await evaluate(nodeId, function getValue() {
        if (this.value) return this.value;
        return this.innerText;
      })).value;
    },
  });

  return elemWrapper;
}

function setChecked(value) {
  this.checked = value;
  let event = new Event('click');
  this.dispatchEvent(event);
}

/**
 * This {@link selector} lets you identify a checkbox on a web page either with label or with attribute and value pairs and proximity selectors.
 *
 * @example
 * await checkBox('Vehicle').check()
 * await checkBox('Vehicle').uncheck()
 * await checkBox('Vehicle').isChecked()
 * await checkBox('Vehicle').exists()
 * await checkBox({id:'checkBoxId'},below('text')).exists()
 * await checkBox(below('text')).exists()
 *
 * @param {Object} attrValuePairs - Pairs of attribute and value like {"id":"name","class":"class-name"}
 * @param {string} label - The label (human-visible name) of the check box.
 * @param {...relativeSelector} args Proximity selectors
 * @returns {ElementWrapper}
 */
module.exports.checkBox = (attrValuePairs, _options, ...args) => {
  validate();
  const { selector, options } = prepareParameters(
    attrValuePairs,
    _options,
    ...args,
  );
  const get = getElementGetter(
    selector,
    async () =>
      await $$xpath(
        `//input[@type='checkbox'][@id=(//label[contains(string(), ${xpath(
          selector.label,
        )})]/@for)] | //label[contains(string(), ${xpath(
          selector.label,
        )})]/input[@type='checkbox'] | //input[@type='checkbox'][following-sibling::text()[position() = 1 and contains(., ${xpath(
          selector.label,
        )})]]`,
        options.selectHiddenElement,
      ),
    '//input[@type="checkbox"]',
    options.selectHiddenElement,
  );

  const description = desc(selector, 'label', 'Checkbox');

  const basicElementWrapper = generateElementWrapper(
    get,
    description,
  );
  const elemWrapper = Object.assign(basicElementWrapper, {
    isChecked: async () => {
      const elems = await getIfExists(get, description, descEvent)();
      const nodeId = await elems[0].get();
      if (!nodeId)
        throw `${desc(selector, 'label', 'Checkbox')} not found`;
      var val = (await evaluate(nodeId, function getvalue() {
        return this.checked;
      })).value;
      var description = val
        ? desc(selector, 'label', 'Checkbox') + 'is checked'
        : desc(selector, 'label', 'Checkbox') + 'is not checked';
      descEvent.emit('success', description);
      return val;
    },
    check: async () => {
      const options = setNavigationOptions({});
      await doActionAwaitingNavigation(options, async () => {
        const elems = await getIfExists(
          get,
          description,
          descEvent,
        )();
        const nodeId = await elems[0].get();
        if (!nodeId)
          throw `${desc(selector, 'label', 'Checkbox')} not found`;
        if (defaultConfig.headful)
          await highlightElemOnAction(nodeId);
        await runtimeHandler.runtimeCallFunctionOn(setChecked, null, {
          nodeId: nodeId,
          arg: true,
        });
        descEvent.emit(
          'success',
          desc(selector, 'label', 'Checkbox') + 'is checked',
        );
      });
    },
    uncheck: async () => {
      const options = setNavigationOptions({});
      await doActionAwaitingNavigation(options, async () => {
        const elems = await getIfExists(
          get,
          description,
          descEvent,
        )();
        const nodeId = await elems[0].get();
        if (!nodeId)
          throw `${desc(selector, 'label', 'Checkbox')} not found`;
        if (defaultConfig.headful)
          await highlightElemOnAction(nodeId);
        await runtimeHandler.runtimeCallFunctionOn(setChecked, null, {
          nodeId: nodeId,
          arg: false,
        });
        descEvent.emit(
          'success',
          desc(selector, 'label', 'Checkbox') + 'is unchecked',
        );
      });
    },
  });

  return elemWrapper;
};

/**
 * This {@link selector} lets you identify a radio button on a web page either with label or with attribute and value pairs and proximity selectors.
 *
 * @example
 * await radioButton('Vehicle').select()
 * await radioButton('Vehicle').deselect()
 * await radioButton('Vehicle').isSelected()
 * await radioButton('Vehicle').exists()
 * await radioButton({id:'radioButtonId'},below('text')).exists()
 * await radioButton(below('text')).exists()
 *
 * @param {Object} attrValuePairs - Pairs of attribute and value like {"id":"name","class":"class-name"}
 * @param {string} label - The label (human-visible name) of the radio button.
 * @param {...relativeSelector} args
 * @returns {ElementWrapper}
 */
module.exports.radioButton = (attrValuePairs, _options, ...args) => {
  validate();
  const { selector, options } = prepareParameters(
    attrValuePairs,
    _options,
    ...args,
  );
  const get = getElementGetter(
    selector,
    async () =>
      await $$xpath(
        `//input[@type='radio'][@id=(//label[contains(string(), ${xpath(
          selector.label,
        )})]/@for)] | //label[contains(string(), ${xpath(
          selector.label,
        )})]/input[@type='radio'] | //input[@type='radio'][following-sibling::text()[position() = 1 and contains(., ${xpath(
          selector.label,
        )})]]`,
        options.selectHiddenElement,
      ),
    '//input[@type="radio"]',
    options.selectHiddenElement,
  );

  const description = desc(selector, 'label', 'Radio button');

  const basicElementWrapper = generateElementWrapper(
    get,
    description,
  );
  const elemWrapper = Object.assign(basicElementWrapper, {
    isSelected: async () => {
      const elems = await getIfExists(get, description, descEvent)();
      const nodeId = await elems[0].get();
      if (!nodeId)
        throw `${desc(selector, 'label', 'Radio button')} not found`;
      var val = (await evaluate(nodeId, function getvalue() {
        return this.checked;
      })).value;
      var description = val
        ? desc(selector, 'label', 'Radio button') + 'is selected.'
        : desc(selector, 'label', 'Radio button') +
          'is not selected.';
      descEvent.emit('success', description);
      return val;
    },
    select: async () => {
      const options = setNavigationOptions({});
      await doActionAwaitingNavigation(options, async () => {
        const elems = await getIfExists(
          get,
          description,
          descEvent,
        )();
        const nodeId = await elems[0].get();
        if (!nodeId)
          throw `${desc(
            selector,
            'label',
            'Radio button',
          )} not found`;
        if (defaultConfig.headful)
          await highlightElemOnAction(nodeId);
        await runtimeHandler.runtimeCallFunctionOn(setChecked, null, {
          nodeId: nodeId,
          arg: true,
        });
        descEvent.emit(
          'success',
          desc(selector, 'label', 'Radio button') + 'is checked',
        );
      });
    },
    deselect: async () => {
      const options = setNavigationOptions({});
      await doActionAwaitingNavigation(options, async () => {
        const elems = await getIfExists(
          get,
          description,
          descEvent,
        )();
        const nodeId = await elems[0].get();
        if (!nodeId)
          throw `${desc(
            selector,
            'label',
            'Radio button',
          )} not found`;
        if (defaultConfig.headful)
          await highlightElemOnAction(nodeId);
        await runtimeHandler.runtimeCallFunctionOn(setChecked, null, {
          nodeId: nodeId,
          arg: false,
        });
        descEvent.emit(
          'success',
          desc(selector, 'label', 'Radio button') + 'is unchecked',
        );
      });
    },
  });

  return elemWrapper;
};

/**
 * This {@link selector} lets you identify an element with text. Looks for exact match if not found does contains, accepts proximity selectors.
 *
 * @example
 * await highlight(text('Vehicle'))
 * await text('Vehicle').exists()
 * await text('Vehicle', below('text')).exists()
 *
 * @param {string} text - Text to match.
 * @param {...relativeSelector} args - Proximity selectors
 * @returns {ElementWrapper}
 */
module.exports.text = text;
function text(text, ...args) {
  validate();
  const get = async () =>
    await handleRelativeSearch(
      await match(text).elements('*', 0, 0),
      args,
    );
  const description = `Element with text "${text}"`;

  return generateElementWrapper(get, description);
}

/**
 * Search relative HTML elements with this {@link relativeSelector}.
 *
 * @example
 * await click(link("Block", toLeftOf("name"))
 * await write(textBox("first name", toLeftOf("last name"))
 *
 * @param {selector|string} selector - Web element selector.
 * @returns {RelativeSearchElement}.
 */

module.exports.toLeftOf = selector => {
  validate();
  return new RelativeSearchElement(
    async (e, v) => {
      const rect = await domHandler.getBoundingClientRect(e);
      return rect.right <= v;
    },
    rectangle(selector, r => r.left),
    isString(selector)
      ? `To left of ${selector}`
      : `To left of ${selector.description}`,
  );
};

/**
 * Search relative HTML elements with this {@link relativeSelector}.
 *
 * @example
 * await click(link("Block", toRightOf("name"))
 * await write(textBox("last name", toRightOf("first name"))
 *
 * @param {selector|string} selector - Web element selector.
 * @returns {RelativeSearchElement}.
 */

module.exports.toRightOf = selector => {
  validate();
  const value = rectangle(selector, r => r.right);
  const desc = isString(selector)
    ? `To right of ${selector}`
    : `To right of ${selector.description}`;
  return new RelativeSearchElement(
    async (e, v) => {
      const rect = await domHandler.getBoundingClientRect(e);
      return rect.left >= v;
    },
    value,
    desc,
  );
};

/**
 * Search relative HTML elements with this {@link relativeSelector}.
 *
 * @example
 * await click(link("Block", above("name"))
 * await write(textBox("name", above("email"))
 *
 * @param {selector|string} selector - Web element selector.
 * @returns {RelativeSearchElement}.
 */

module.exports.above = selector => {
  validate();
  const desc = isString(selector)
    ? `Above ${selector}`
    : `Above ${selector.description}`;
  const value = rectangle(selector, r => r.top);
  return new RelativeSearchElement(
    async (e, v) => {
      const rect = await domHandler.getBoundingClientRect(e);
      return rect.bottom <= v;
    },
    value,
    desc,
  );
};

/**
 * Search relative HTML elements with this {@link relativeSelector}.
 *
 * @example
 * await click(link("Block", below("name"))
 * await write(textBox("email", below("name"))
 *
 * @param {selector|string} selector - Web element selector.
 * @returns {RelativeSearchElement}.
 */

module.exports.below = selector => {
  validate();
  const desc = isString(selector)
    ? `Below ${selector}`
    : `Below ${selector.description}`;
  const value = rectangle(selector, r => r.bottom);
  return new RelativeSearchElement(
    async (e, v) => {
      const rect = await domHandler.getBoundingClientRect(e);
      return rect.top >= v;
    },
    value,
    desc,
  );
};

/**
 * Search relative HTML elements with this {@link relativeSelector}.
 * An element is considered nearer to a reference element,
 * only if the element offset is lesser than the 30px of the reference element in any direction.
 * Default offset is 30px to override set options = {offset:50}
 *
 * @example
 * await click(link("Block", near("name"))
 * await click(link("Block", near("name", {offset: 50}))
 *
 * @param {selector|string} selector - Web element selector.
 * @returns {RelativeSearchElement}.
 *
 */
module.exports.near = (selector, opts = { offset: 30 }) => {
  validate();
  const desc = isString(selector)
    ? `Near ${selector}`
    : `Near ${selector.description}`;
  const value = rectangle(selector, r => r);
  const nearOffset = opts.offset;
  return new RelativeSearchElement(
    async (e, v) => {
      const rect = await domHandler.getBoundingClientRect(e);
      return (
        [rect.bottom, rect.top].some(
          offSet =>
            offSet > v.top - nearOffset &&
            offSet < v.bottom + nearOffset,
        ) &&
        [rect.left, rect.right].some(
          offSet =>
            offSet > v.left - nearOffset &&
            offSet < v.right + nearOffset,
        )
      );
    },
    value,
    desc,
  );
};

/**
 * Lets you perform an operation when an `alert` with given text is shown.<br>
 * Note : `alert` listener has to be added before it is triggered.
 *
 * @example
 * alert('Message', async () => await accept())
 * alert('Message', async () => await dismiss())
 *
 * @param {string} message - Identify alert based on this message.
 * @param {function} callback - Action to perform. Accept/Dismiss.
 */
module.exports.alert = (message, callback) =>
  dialog('alert', message, callback);

/**
 * Lets you perform an operation when a `prompt` with given text is shown.<br>
 * Note : `prompt` listener has to be added before it is triggered.<br>
 * Write something in `prompt` with `accept('Something')`.
 *
 * @example
 * prompt('Message', async () => await accept('Something'))
 * prompt('Message', async () => await dismiss())
 *
 * @param {string} message - Identify prompt based on this message.
 * @param {function} callback - Action to perform. Accept/Dismiss.
 */
module.exports.prompt = (message, callback) =>
  dialog('prompt', message, callback);

/**
 * Lets you perform an operation when a `confirm` with given text is shown.<br>
 * Note : `confirm` listener has to be added before it is triggered.
 *
 * @example
 * confirm('Message', async () => await accept())
 * confirm('Message', async () => await dismiss())
 *
 * @param {string} message - Identify confirm based on this message.
 * @param {function} callback - Action to perform. Accept/Dismiss.
 */
module.exports.confirm = (message, callback) =>
  dialog('confirm', message, callback);

/**
 * Lets you perform an operation when a `beforeunload` with given text is shown.<br>
 * Note : `beforeunload` listener has to be added before it is triggered.
 *
 * @example
 * beforeunload('Message', async () => await accept())
 * beforeunload('Message', async () => await dismiss())
 *
 * @param {string} message - Identify beforeunload based on this message.
 * @param {function} callback - Action to perform. Accept/Dismiss.
 */
module.exports.beforeunload = (message, callback) =>
  dialog('beforeunload', message, callback);

/**
 * Evaluates script on element matching the given selector.
 *
 * @example
 *
 * await evaluate(link("something"), (element) => element.style.backgroundColor)
 *
 * await evaluate((element) => {
 *      element.style.backgroundColor = 'red';
 * })
 *
 * await evaluate(() => {
 *   // Callback function have access to all DOM APIs available in the developer console.
 *   return document.title;
 * } )
 *
 * let options = { args: [ '.main-content', {backgroundColor:'red'}]}
 *
 * await evaluate(link("something"), (element, args) => {
 *      element.style.backgroundColor = args[1].backgroundColor;
 *      element.querySelector(args[0]).innerText = 'Some thing';
 * }, options)
 *
 * @param {selector|string} selector - Web element selector.
 * @param {function} callback - callback method to execute on the element or root HTML element when selector is not provided.<br>
 * NOTE : In callback, we can access only inline css not the one which are define in css files.
 * @param {Object} options - options.
 * @param {boolean} [options.waitForNavigation=true] - Wait for navigation after the click. Default navigation timeout is 15 seconds, to override pass `{ navigationTimeout: 10000 }` in `options` parameter.
 * @param {number} [options.waitForStart=100] - wait for navigation to start. Accepts value in milliseconds
 * @param {number} [options.timeout=5000] - DEPRECATED timeout option, use navigationTimeout instead.
 * @param {number} [options.navigationTimeout=5000] - Navigation timeout value in milliseconds for navigation after click.
 * @param {Array} options.args - Arguments to be passed to the provided callback.
 * @param {string[]} [options.waitForEvents = ['firstMeaningfulPaint']] - Events available to wait for ['DOMContentLoaded', 'loadEventFired', 'networkAlmostIdle', 'networkIdle', 'firstPaint', 'firstContentfulPaint', 'firstMeaningfulPaint']]
 * @returns {Promise<Object>} Object with return value of callback given
 */
module.exports.evaluate = async (
  selector,
  callback,
  options = {},
) => {
  validate();
  let result;
  if (isFunction(selector)) {
    options = callback || options;
    callback = selector;
    selector = (await $$xpath('//*'))[0];
  }
  const nodeId = isNaN(selector) ? await element(selector) : selector;
  if (defaultConfig.headful) await highlightElemOnAction(nodeId);

  async function evalFunc({ callback, args }) {
    let fn;
    eval(`fn = ${callback}`);
    return await fn(this, args);
  }

  options = setNavigationOptions(options);
  await doActionAwaitingNavigation(options, async () => {
    result = await runtimeHandler.runtimeCallFunctionOn(
      evalFunc,
      null,
      {
        nodeId: nodeId,
        arg: { callback: callback.toString(), args: options.args },
        returnByValue: true,
      },
    );
  });
  descEvent.emit(
    'success',
    'Evaluated given script. Result:' + result.result.value,
  );
  return result.result.value;
};

/**
 * Converts seconds to milliseconds.
 * @deprecated Use milliSeconds for time..
 *
 * @example
 * link('Plugins').exists(intervalSecs(1))
 *
 * @param {number} secs - Seconds to convert.
 * @return {number} - Milliseconds.
 */
module.exports.intervalSecs = secs => {
  console.warn(
    'DEPRECATION WARNING: intervalSecs is deprecated, use milliSeconds for time.',
  );
  return secs * 1000;
};

/**
 * Converts seconds to milliseconds.
 * @deprecated Use milliSeconds for time..
 *
 * @example
 * link('Plugins').exists(timeoutSecs(10))
 *
 * @param {number} secs - Seconds to convert.
 * @return {number} - Milliseconds.
 */
module.exports.timeoutSecs = secs => {
  console.warn(
    'DEPRECATION WARNING: timeoutSecs is deprecated, use milliSeconds for time.',
  );
  return secs * 1000;
};

/**
 * This function is used to improve the readability. It simply returns the parameter passed into it.
 *
 * @example
 * await attach('c:/abc.txt', to('Please select a file:'))
 *
 * @param {string|selector}
 * @return {string|selector}
 */
module.exports.to = value => value;

/**
 * This function is used to improve the readability. It simply returns the parameter passed into it.
 *
 * @example
 * await write("user", into('Username:'))
 *
 * @param {string|selector}
 * @return {string|selector}
 */
module.exports.into = value => value;

/**
 * This function is used to wait for number of milliseconds given or a given element or a given condition.
 *
 * @example
 * waitFor(5000)
 * waitFor("1 item in cart")
 * waitFor("Order Created", 2000)
 * waitFor(async () => !(await $("loading-text").exists()))
 *
 * @param {string} element - Element/condition to wait for
 * @param {number|time} time - Time to wait. default to 10s
 * @return {promise}
 */

const waitFor = async (element, time) => {
  validate();
  let timeout = time || defaultConfig.retryTimeout;
  if (!element || isFinite(element)) {
    time = element;
    return wait(time);
  } else if (isString(element)) {
    let foundElements = await match(element).elements(
      undefined,
      defaultConfig.retryInterval,
      timeout,
    );
    if (!foundElements.length)
      throw new Error(
        `Waiting Failed: Element '${element}' not found within ${timeout} ms`,
      );
  } else if (isSelector(element)) {
    let foundElements = await element.get(
      undefined,
      defaultConfig.retryInterval,
      timeout,
    );
    if (!foundElements.length)
      throw new Error(
        `Waiting Failed: Element '${element}' not found within ${timeout} ms`,
      );
  } else {
    await waitUntil(element, defaultConfig.retryInterval, timeout);
  }
};

module.exports.waitFor = waitFor;

/**
 * Action to perform on dialogs
 *
 * @example
 * prompt('Message', async () => await accept('Something'))
 */
module.exports.accept = async (text = '') => {
  await page.handleJavaScriptDialog({
    accept: true,
    promptText: text,
  });
  descEvent.emit('success', 'Accepted dialog');
};

/**
 * Action to perform on dialogs
 *
 * @example
 * prompt('Message', async () => await dismiss())
 */
module.exports.dismiss = async () => {
  await page.handleJavaScriptDialog({
    accept: false,
  });
  descEvent.emit('success', 'Dismissed dialog');
};

/**
 * Starts a REPL when taiko is invoked as a runner with `--load` option.
 * @name repl
 *
 * @example
 * import { repl } from 'taiko/recorder';
 * await repl();
 *
 * @example
 * taiko --load script.js
 */

/**
 * This function is used by taiko to initiate the plugin.
 *
 * @param {string} ID - unique id or name of the plugin
 * @param {Function} init - callback method to set taiko instance for plugin
 */

let plugins = new Map();
const loadPlugin = (id, init) => {
  try {
    if (!plugins.has(id)) {
      if (!eventHandlerProxy) {
        eventHandlerProxy = getEventProxy(eventHandler);
      }
      init(module.exports, eventHandlerProxy, descEvent);
      plugins.set(id, init);
    }
  } catch (error) {
    console.trace(error);
  }
};

const overriddenAPIs = {};
const { getPlugins } = require('./plugins');
getPlugins().forEach(pluginName => {
  let pluginPath = path.resolve(`node_modules/${pluginName}`);
  const globalPath = childProcess
    .spawnSync('npm', ['root', '-g'], { shell: true })
    .stdout.toString()
    .slice(0, -1);
  if (!fs.existsSync(pluginPath))
    pluginPath = path.resolve(globalPath, pluginName);
  let plugin = require(pluginPath);
  plugin.ID = pluginName
    .split('-')
    .slice(1)
    .join('-');
  loadPlugin(plugin.ID, plugin.init);
  module.exports[plugin.ID] = plugin;
  for (var api in plugin) {
    const isApiOverridden = Object.prototype.hasOwnProperty.call(
      overriddenAPIs,
      api,
    );
    if (
      !isApiOverridden &&
      Object.prototype.hasOwnProperty.call(module.exports, api)
    ) {
      module.exports[api] = plugin[api];
      overriddenAPIs[api] = pluginName;
    } else if (isApiOverridden) {
      throw new Error(
        `${pluginName} cannot override ${api} API as it has already been overridden by ${overriddenAPIs[api]}`,
      );
    }
  }
});

/**
 * Lets you configure global configurations.
 *
 * @example
 * setConfig( { observeTime: 3000});
 *
 * @param {Object} options
 * @param {number} [options.observeTime = 3000 ] - Option to modify delay time in milliseconds for observe mode.
 * @param {number} [options.navigationTimeout = 30000 ] Navigation timeout value in milliseconds for navigation after performing
 * <a href="#opentab">openTab</a>, <a href="#goto">goto</a>, <a href="#reload">reload</a>, <a href="#goback">goBack</a>,
 * <a href="#goforward">goForward</a>, <a href="#click">click</a>, <a href="#write">write</a>, <a href="#clear">clear</a>,
 * <a href="#press">press</a> and <a href="#evaluate">evaluate</a>.
 * @param {number} [options.retryInterval = 1000 ] Option to modify delay time in milliseconds to retry the search of element existance.
 * @param {number} [options.retryTimeout = 10000 ] Option to modify timeout in milliseconds while retrying the search of element existance.
 * @param {boolean} [options.waitForNavigation = true ] Wait for navigation after performing <a href="#goto">goto</a>, <a href="#click">click</a>,
 * <a href="#doubleclick">doubleClick</a>, <a href="#rightclick">rightClick</a>, <a href="#write">write</a>, <a href="#clear">clear</a>,
 * <a href="#press">press</a> and <a href="#evaluate">evaluate</a>.
 */
module.exports.setConfig = setConfig;

const doActionAwaitingNavigation = async (options, action) => {
  if (!options.waitForNavigation) {
    return action();
  }
  let promises = [];
  let listenerCallbackMap = {};
  pageHandler.resetPromises();
  networkHandler.resetPromises();
  options.navigationTimeout =
    options.navigationTimeout ||
    options.timeout ||
    defaultConfig.navigationTimeout;
  if (options.waitForEvents) {
    options.waitForEvents.forEach(event => {
      promises.push(
        new Promise(resolve => {
          eventHandler.addListener(event, resolve);
          listenerCallbackMap[event] = resolve;
        }),
      );
    });
  } else {
    if (options.isPageNavigationAction) {
      promises.push(
        new Promise(resolve => {
          eventHandler.addListener('loadEventFired', resolve);
          listenerCallbackMap['loadEventFired'] = resolve;
        }),
      );
    }
    let func = addPromiseToWait(promises);
    listenerCallbackMap['xhrEvent'] = func;
    listenerCallbackMap['frameEvent'] = func;
    listenerCallbackMap['frameNavigationEvent'] = func;
    eventHandler.addListener('xhrEvent', func);
    eventHandler.addListener('frameEvent', func);
    eventHandler.addListener('frameNavigationEvent', func);
    const waitForTargetCreated = () => {
      promises = [
        new Promise(resolve => {
          eventHandler.addListener('targetNavigated', resolve);
          listenerCallbackMap['targetNavigated'] = resolve;
        }),
        new Promise(resolve => {
          eventHandler.addListener('loadEventFired', resolve);
          listenerCallbackMap['loadEventFired'] = resolve;
        }),
      ];
    };
    eventHandler.once('targetCreated', waitForTargetCreated);
    listenerCallbackMap['targetCreated'] = waitForTargetCreated;
    const waitForReconnection = () => {
      promises = [
        new Promise(resolve => {
          eventHandler.addListener('reconnected', resolve);
          listenerCallbackMap['reconnected'] = resolve;
        }),
      ];
    };
    eventHandler.once('reconnecting', waitForReconnection);
    listenerCallbackMap['reconnecting'] = waitForReconnection;
  }
  try {
    await action();
    await waitForPromises(promises, options.waitForStart);
    await waitForNavigation(options.navigationTimeout, promises);
  } catch (e) {
    if (e === 'Timedout') {
      throw new Error(
        `Navigation took more than ${options.navigationTimeout}ms. Please increase the navigationTimeout.`,
      );
    }
    throw e;
  } finally {
    for (var listener in listenerCallbackMap) {
      eventHandler.removeListener(
        listener,
        listenerCallbackMap[listener],
      );
    }
  }
};

const waitForPromises = (promises, waitForStart) => {
  return Promise.race([
    waitFor(waitForStart),
    new Promise(function waitForPromise(resolve) {
      if (promises.length) {
        const timeoutId = setTimeout(resolve, waitForStart / 5);
        timeouts.push(timeoutId);
      } else {
        const timeoutId = setTimeout(() => {
          waitForPromise(resolve);
        }, waitForStart / 5);
        timeouts.push(timeoutId);
      }
    }),
  ]);
};

const addPromiseToWait = promises => {
  return promise => {
    if (promise.hasOwnProperty('request')) {
      let request = promise.request;
      logEvent(
        `Waiting for:\t RequestId : ${request.requestId}\tRequest Url : ${request.request.url}`,
      );
      promise = promise.promise;
    }
    promises.push(promise);
  };
};

const highlightElemOnAction = async nodeId => {
  if (defaultConfig.highlightOnAction.toLowerCase() === 'true') {
    try {
      let result = await domHandler.getBoxModel(nodeId);
      await overlay.highlightQuad({
        quad: result.model.border,
        outlineColor: { r: 255, g: 0, b: 0 },
      });
      await waitFor(1000);
      await overlay.hideHighlight();
    } catch (err) {
      if (await isElementVisible(nodeId))
        console.warn(
          'WARNING: Taiko cannot highlight hidden elements.',
        );
      else throw err;
    }
  }
};

const description = (selector, lowerCase = false) => {
  const d = (() => {
    if (isString(selector)) return match(selector).description;
    else if (isSelector(selector)) return selector.description;
    return '';
  })();
  return lowerCase ? d.charAt(0).toLowerCase() + d.slice(1) : d;
};

const waitForMouseActions = async options => {
  await doActionAwaitingNavigation(options, async () => {
    options.type = 'mouseMoved';
    await input.dispatchMouseEvent(options);
    options.type = 'mousePressed';
    await input.dispatchMouseEvent(options);
    options.type = 'mouseReleased';
    await input.dispatchMouseEvent(options);
  });
};

const _focus = async selector => {
  let elems = [selector];
  if (isSelector(selector)) {
    elems = await handleRelativeSearch(await elements(selector), []);
  }
  let error;
  for (const elem of elems) {
    await scrollTo(elem);
    const result = await evaluate(elem, focusElement);
    if (result.subtype != 'error') {
      return;
    } else if (result.subtype == 'error') {
      error = result.description;
    }
  }
  throw new Error(error);
  function focusElement() {
    if (this.disabled == true)
      throw new Error('Element is not focusable');
    this.focus();
    return true;
  }
};

const dialog = (dialogType, dialogMessage, callback) => {
  validate();
  return eventHandler.once(
    createJsDialogEventName(dialogMessage, dialogType),
    async ({ message }) => {
      if (dialogMessage === message) await callback();
    },
  );
};

const evaluate = async (selector, func) => {
  let nodeId = selector;
  if (isNaN(selector)) nodeId = await element(selector);
  const { result } = await runtimeHandler.runtimeCallFunctionOn(
    func,
    null,
    { nodeId: nodeId },
  );
  return result;
};

const validate = () => {
  if (!dom || !page)
    throw new Error(
      'Browser or page not initialized. Call `openBrowser()` before using this API',
    );
};

const rectangle = async (selector, callback) => {
  const elems = await elements(selector);
  let results = [];
  for (const e of elems) {
    if (e.get) {
      const nodeId = await e.get();
      const r = await domHandler.getBoundingClientRect(nodeId);
      results.push({ elem: nodeId, result: callback(r) });
    }
  }
  return results;
};

/**
 * Identifies an element on the page.
 * @callback selector
 *
 * @example
 * link('Sign in')
 * button('Get Started')
 * $('#id')
 * text('Home')
 *
 * @param {string} text - Text to identify the element.
 */

/**
 * Lets you perform relative HTML element searches.
 * @callback relativeSelector
 *
 * @example
 * near('Home')
 * toLeftOf('Sign in')
 * toRightOf('Get Started')
 * above('Sign in')
 * below('Home')
 * link('Sign In',near("Home"),toLeftOf("Sign Out")) - Multiple selectors can be used to perform relative search
 *
 * @param {selector|string} selector - Web element selector.
 * @returns {RelativeSearchElement}.
 */

/**
 * Represents a relative HTML element search. This is returned by {@link relativeSelector}
 *
 * @class RelativeSearchElement
 * @example
 * above('username')
 * near('Get Started')
 *
 */

/**
 * Wrapper object for the element present on the web page. Extra methods are available based on the element type.
 *
 * * `get()`, `exists()`, `description`, `text()` for all the elements.
 * (NOTE: `exists()` returns boolean form version `0.4.0`)
 * * `value()` for input field, fileField and text field.
 * * `value()`, `select()` for combo box.
 * * `check()`, `uncheck()`, `isChecked()` for checkbox.
 * * `select()`, `deselect()`, `isSelected()` for radio button.
 *
 * @typedef {Object} ElementWrapper
 * @property @private {function} get - DOM element getter. Implicitly wait for the element to appears with timeout of 10 seconds.
 * @property {function(number, number)} exists - Checks existence for element.
 * @property {string} description - Describing the operation performed.
 * @property {Array} text - Gives innerText of all matching elements.
 *
 * @example
 * link('google').exists()
 * link('google').exists(1000)
 * link('google').description
 * textField('username').value()
 * $('.class').text()
 */
const realFuncs = {};
for (const func in module.exports) {
  realFuncs[func] = module.exports[func];
  if (realFuncs[func].constructor.name === 'AsyncFunction')
    module.exports[func] = async function() {
      if (defaultConfig.observe) {
        await waitFor(defaultConfig.observeTime);
      }
      return await realFuncs[func].apply(this, arguments);
    };
}

module.exports.metadata = {
  'Browser actions': [
    'openBrowser',
    'closeBrowser',
    'client',
    'switchTo',
    'intercept',
    'emulateNetwork',
    'emulateDevice',
    'setViewPort',
    'openTab',
    'closeTab',
    'overridePermissions',
    'clearPermissionOverrides',
    'setCookie',
    'clearBrowserCookies',
    'deleteCookies',
    'getCookies',
    'setLocation',
    'clearIntercept',
  ],
  'Page actions': [
    'goto',
    'reload',
    'goBack',
    'goForward',
    'currentURL',
    'title',
    'click',
    'doubleClick',
    'rightClick',
    'dragAndDrop',
    'hover',
    'focus',
    'write',
    'clear',
    'attach',
    'press',
    'highlight',
    'mouseAction',
    'scrollTo',
    'scrollRight',
    'scrollLeft',
    'scrollUp',
    'scrollDown',
    'screenshot',
    'tap',
    'emulateTimezone',
  ],
  Selectors: [
    '$',
    'image',
    'link',
    'listItem',
    'button',
    'inputField',
    'fileField',
    'textBox',
    'textField',
    'comboBox',
    'dropDown',
    'checkBox',
    'radioButton',
    'text',
  ],
  'Proximity selectors': [
    'toLeftOf',
    'toRightOf',
    'above',
    'below',
    'near',
  ],
  Events: ['alert', 'prompt', 'confirm', 'beforeunload'],
  Helpers: [
    'evaluate',
    'intervalSecs',
    'timeoutSecs',
    'to',
    'into',
    'accept',
    'dismiss',
    'setConfig',
    'waitFor',
    'repl',
  ],
};

/**
 * Removes interceptor for the provided URL or all interceptors if no URL is specified
 *
 * @example
 * # case 1: Remove intercept for a single  URL :
 * await clearIntercept(requestUrl)
 * # case 2: Reset intercept for all URL :
 * await clearIntercept()
 *
 * @param {string} requestUrl request URL to intercept. Optional parameters
 */
module.exports.clearIntercept = requestUrl => {
  if (requestUrl) {
    var success = networkHandler.resetInterceptor(requestUrl);
    if (success) {
      descEvent.emit(
        'success',
        'Intercepts reset for url ' + requestUrl,
      );
    } else {
      descEvent.emit(
        'success',
        'Intercepts not found for url ' + requestUrl,
      );
    }
  } else {
    networkHandler.resetInterceptors();
    descEvent.emit('success', 'Intercepts reset for all url');
  }
};<|MERGE_RESOLUTION|>--- conflicted
+++ resolved
@@ -820,9 +820,9 @@
     const value = options.ignoreCache || false;
     await page.reload({ ignoreCache: value });
   });
-  let windowLocation = (await runtimeHandler.runtimeEvaluate(
-    'window.location.toString()',
-  )).result.value;
+  let windowLocation = (
+    await runtimeHandler.runtimeEvaluate('window.location.toString()')
+  ).result.value;
   descEvent.emit('success', windowLocation + 'reloaded');
 };
 
@@ -1042,16 +1042,20 @@
       elems,
       isElemAtPoint,
     );
-    let isDisabled = (await evaluate(elem, function() {
-      return this.hasAttribute('disabled') ? this.disabled : false;
-    })).value;
+    let isDisabled = (
+      await evaluate(elem, function() {
+        return this.hasAttribute('disabled') ? this.disabled : false;
+      })
+    ).value;
     if (isDisabled) {
       throw Error(description(selector) + 'is disabled');
     }
     if (isElemAtPoint) {
-      const type = (await evaluate(nodeId, function getType() {
-        return this.type;
-      })).value;
+      const type = (
+        await evaluate(nodeId, function getType() {
+          return this.type;
+        })
+      ).value;
       assertType(
         nodeId,
         () => type !== 'file',
@@ -1977,9 +1981,11 @@
       isElemAtPoint,
     );
     if (isElemAtPoint) {
-      const type = (await evaluate(elem, function getType() {
-        return this.type;
-      })).value;
+      const type = (
+        await evaluate(elem, function getType() {
+          return this.type;
+        })
+      ).value;
       assertType(
         elem,
         () => type !== 'file',
@@ -2170,16 +2176,12 @@
   else {
     const getByButton = getElementGetter(
       selector,
-<<<<<<< HEAD
-      async () => match(selector.label).elements('button', 0, 0), //Todo: Create a bug for this
-=======
       async () =>
         match(selector.label, options.selectHiddenElement).get(
           'button',
           0,
           0,
         ),
->>>>>>> aaca8d26
       '//button',
       options.selectHiddenElement,
     );
@@ -2262,9 +2264,11 @@
       const nodeId = (await getIfExists(get)())[0];
       if (!nodeId)
         throw `${desc(selector, 'label', 'Input field')} not found`;
-      return (await evaluate(nodeId, function getvalue() {
-        return this.value;
-      })).value;
+      return (
+        await evaluate(nodeId, function getvalue() {
+          return this.value;
+        })
+      ).value;
     },
     text: selectorText(get),
   };
@@ -2326,9 +2330,11 @@
       const nodeId = await elems[0].get();
       if (!nodeId)
         throw `${desc(selector, 'label', 'File field')} not found`;
-      return (await evaluate(nodeId, function getvalue() {
-        return this.value;
-      })).value;
+      return (
+        await evaluate(nodeId, function getvalue() {
+          return this.value;
+        })
+      ).value;
     },
   });
 
@@ -2364,9 +2370,7 @@
     get = async () =>
       await handleRelativeSearch(
         await $$xpath(
-          `//${inputTypesExps[0]} | //${
-            inputTypesExps[1]
-          } | //textarea | //*[@contenteditable]`,
+          `//${inputTypesExps[0]} | //${inputTypesExps[1]} | //textarea | //*[@contenteditable]`,
         ),
         selector.args,
       );
@@ -2438,10 +2442,12 @@
       const nodeId = await elems[0].get();
       if (!nodeId)
         throw `${desc(selector, 'label', 'Text field')} not found`;
-      return (await evaluate(nodeId, function getValue() {
-        if (this.value) return this.value;
-        return this.innerText;
-      })).value;
+      return (
+        await evaluate(nodeId, function getValue() {
+          if (this.value) return this.value;
+          return this.innerText;
+        })
+      ).value;
     },
   });
 
@@ -2492,9 +2498,11 @@
       const nodeId = (await getIfExists(get)())[0];
       if (!nodeId)
         throw `${desc(selector, 'label', 'Text field')} not found`;
-      return (await evaluate(nodeId, function getvalue() {
-        return this.value;
-      })).value;
+      return (
+        await evaluate(nodeId, function getvalue() {
+          return this.value;
+        })
+      ).value;
     },
     text: selectorText(get),
   };
@@ -2642,10 +2650,12 @@
       const nodeId = await elems[0].get();
       if (!nodeId)
         throw `${desc(selector, 'label', 'Text field')} not found`;
-      return (await evaluate(nodeId, function getValue() {
-        if (this.value) return this.value;
-        return this.innerText;
-      })).value;
+      return (
+        await evaluate(nodeId, function getValue() {
+          if (this.value) return this.value;
+          return this.innerText;
+        })
+      ).value;
     },
   });
 
@@ -2710,9 +2720,11 @@
       const nodeId = await elems[0].get();
       if (!nodeId)
         throw `${desc(selector, 'label', 'Checkbox')} not found`;
-      var val = (await evaluate(nodeId, function getvalue() {
-        return this.checked;
-      })).value;
+      var val = (
+        await evaluate(nodeId, function getvalue() {
+          return this.checked;
+        })
+      ).value;
       var description = val
         ? desc(selector, 'label', 'Checkbox') + 'is checked'
         : desc(selector, 'label', 'Checkbox') + 'is not checked';
@@ -2822,9 +2834,11 @@
       const nodeId = await elems[0].get();
       if (!nodeId)
         throw `${desc(selector, 'label', 'Radio button')} not found`;
-      var val = (await evaluate(nodeId, function getvalue() {
-        return this.checked;
-      })).value;
+      var val = (
+        await evaluate(nodeId, function getvalue() {
+          return this.checked;
+        })
+      ).value;
       var description = val
         ? desc(selector, 'label', 'Radio button') + 'is selected.'
         : desc(selector, 'label', 'Radio button') +
