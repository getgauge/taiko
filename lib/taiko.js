const { doActionAwaitingNavigation } = require('./doActionAwaitingNavigation');

const cri = require('chrome-remote-interface');
const childProcess = require('child_process');
const isReachable = require('is-reachable');
const {
  helper,
  wait,
  isString,
  isStrictObject,
  isFunction,
  waitUntil,
  xpath,
  timeouts,
  assertType,
  descEvent,
  isSelector,
  isElement,
  isObject,
} = require('./helper');
const { getBrowserContexts, clearContexts } = require('./browserContext');
const { createJsDialogEventName } = require('./util');
const inputHandler = require('./handlers/inputHandler');
const domHandler = require('./handlers/domHandler');
const networkHandler = require('./handlers/networkHandler');
const pageHandler = require('./handlers/pageHandler');
const targetHandler = require('./handlers/targetHandler');
const runtimeHandler = require('./handlers/runtimeHandler');
const browserHandler = require('./handlers/browserHandler');
const emulationHandler = require('./handlers/emulationHandler');
const { logEvent } = require('./logger');
const {
  match,
  $$,
  $$xpath,
  findElements,
  findFirstElement,
  typeEqual,
} = require('./elementSearch');
const { handleRelativeSearch, RelativeSearchElement } = require('./proximityElementSearch');
const Element = require('./elements/element');
const { BrowserContext } = require('./browserContext');
const keyDefinitions = require('../lib/data/USKeyboardLayout');

const {
  prepareParameters,
  getElementGetter,
  desc,
  createElementWrapper,
} = require('./elementWrapper/elementWrapperFactory');
const {
  setConfig,
  getConfig,
  defaultConfig,
  setNavigationOptions,
  setClickOptions,
  setBrowserOptions,
} = require('./config');
const fs = require('fs-extra');
const path = require('path');
const { eventHandler } = require('./eventBus');
const overlayHandler = require('./handlers/overlayHandler');
const { highlightElement } = require('./elements/elementHelper');
const numRetries = defaultConfig.criConnectionRetries;

let chromeProcess,
  temporaryUserDataDir,
  page,
  network,
  input,
  _client,
  dom,
  overlay,
  currentPort,
  currentHost,
  browserDebugUrl,
  browser,
  security,
  device,
  eventHandlerProxy,
  clientProxy,
  browserMode,
  browserContext,
  localProtocol = false;

module.exports.emitter = descEvent;

const createTarget = async (n) => {
  try {
    const browserTargets = await cri.List({
      host: currentHost,
      port: currentPort,
    });
    if (!browserTargets.length) {
      throw new Error('No targets created yet! bl');
    }
    var target = browserTargets.find((t) => t.type === 'page');
    if (!target) {
      throw new Error('No targets created yet!');
    }
    return target;
  } catch (err) {
    logEvent(err);
    if (n < 2) {
      throw err;
    }
    return new Promise((r) => setTimeout(r, 100)).then(async () => await createTarget(n - 1));
  }
};
const createProxyForCDPDomain = (cdpClient, cdpDomainName) => {
  const cdpDomain = cdpClient[cdpDomainName];
  const cdpDomainProxy = new Proxy(cdpDomain, {
    get: (target, name) => {
      const domainApi = target[name];
      if (typeof domainApi === 'function') {
        return async (...args) => {
          return await new Promise((resolve, reject) => {
            eventHandler.removeAllListeners('browserCrashed');
            eventHandler.on('browserCrashed', reject);
            let res = domainApi.apply(null, args);
            if (res instanceof Promise) {
              res.then(resolve).catch(reject);
            } else {
              resolve(res);
            }
          }).catch((e) => {
            if (
              e.message.match(/WebSocket is not open: readyState 3/) &&
              hasChromeProcessCrashed()
            ) {
              throw new Error(errorMessageForChromeprocessCrash());
            }
            throw e;
          });
        };
      } else {
        return domainApi;
      }
    },
  });
  cdpClient[cdpDomainName] = cdpDomainProxy;
  return cdpClient[cdpDomainName];
};
const initCRIProperties = (c) => {
  page = createProxyForCDPDomain(c, 'Page');
  network = createProxyForCDPDomain(c, 'Network');
  createProxyForCDPDomain(c, 'Runtime');
  input = createProxyForCDPDomain(c, 'Input');
  dom = createProxyForCDPDomain(c, 'DOM');
  overlay = createProxyForCDPDomain(c, 'Overlay');
  security = createProxyForCDPDomain(c, 'Security');
  createProxyForCDPDomain(c, 'Browser');
  createProxyForCDPDomain(c, 'Target');
  createProxyForCDPDomain(c, 'Emulation');
  _client = c;
  clientProxy = getEventProxy(_client);
};

const initCRI = async (target, n, options = {}) => {
  try {
    var c = await cri({
      target,
      host: currentHost,
      port: currentPort,
      localProtocol,
    });
    if (!options.window) {
      initCRIProperties(c);
      await Promise.all([
        network.enable(),
        page.enable(),
        dom.enable(),
        overlay.enable(),
        security.enable(),
      ]);
      _client.on('disconnect', reconnect);
      // Should be emitted after enabling all domains. All handlers can then perform any action on domains properly.
      eventHandler.emit('createdSession', _client);
    }
    if (defaultConfig.ignoreSSLErrors) {
      security.setIgnoreCertificateErrors({ ignore: true });
    }
    device = process.env.TAIKO_EMULATE_DEVICE;
    if (device) {
      emulateDevice(device);
    }
    logEvent('Session Created');
    return c;
  } catch (error) {
    logEvent(error);
    if (n < 2) {
      throw error;
    }
    return new Promise((r) => setTimeout(r, 100)).then(
      async () => await initCRI(target, n - 1, options),
    );
  }
};

const connect_to_cri = async (target, options = {}) => {
  if (process.env.LOCAL_PROTOCOL) {
    localProtocol = true;
  }
  if (_client && _client._ws.readyState === 1 && !options.window) {
    await network.setRequestInterception({
      patterns: [],
    });
    _client.removeAllListeners();
  }
  var tgt = target || (await createTarget(numRetries));
  return initCRI(tgt, numRetries, options);
};

function hasChromeProcessCrashed() {
  return chromeProcess && chromeProcess.killed && chromeProcess.exitCode !== 0;
}

async function reconnect() {
  const response = await isReachable(`${currentHost}:${currentPort}`);
  if (response) {
    try {
      logEvent('Reconnecting');
      eventHandler.emit('reconnecting');
      _client.removeAllListeners();
      const browserTargets = await cri.List({
        host: currentHost,
        port: currentPort,
      });
      const pages = browserTargets.filter((target) => {
        return target.type === 'page';
      });
      await connect_to_cri(pages[0]);
      await dom.getDocument();
      logEvent('Reconnected');
      eventHandler.emit('reconnected');
    } catch (e) {}
  }
}

eventHandler.addListener('targetCreated', async (newTarget) => {
  const response = await isReachable(`${currentHost}:${currentPort}`);
  if (response) {
    const browserTargets = await cri.List({
      host: currentHost,
      port: currentPort,
    });
    const pages = browserTargets.filter((target) => {
      return target.id === newTarget.targetInfo.targetId;
    });
    await connect_to_cri(pages[0]).then(() => {
      logEvent(`Target Navigated: Target id: ${newTarget.targetInfo.targetId}`);
      eventHandler.emit('targetNavigated');
    });
    await dom.getDocument();
  }
});

const browserExitEventHandler = () => {
  chromeProcess.killed = true;
  _client.removeAllListeners();
  clientProxy = null;
  eventHandler.emit('browserCrashed', new Error(errorMessageForChromeprocessCrash()));
};

async function setBrowserArgs(options) {
  let args = [
    `--remote-debugging-port=${options.port}`,
    '--disable-features=site-per-process,TranslateUI',
    '--enable-features=NetworkService,NetworkServiceInProcess',
    '--disable-renderer-backgrounding',
    '--disable-backgrounding-occluded-windows',
    '--disable-background-timer-throttling',
    '--disable-background-networking',
    '--disable-breakpad',
    '--disable-default-apps',
    '--disable-hang-monitor',
    '--disable-prompt-on-repost',
    '--disable-sync',
    '--force-color-profile=srgb',
    '--safebrowsing-disable-auto-update',
    '--password-store=basic',
    '--use-mock-keychain',
    '--enable-automation',
    '--disable-notifications',
    'about:blank',
  ];
  args = options.args ? args.concat(options.args) : args;
  args = process.env.TAIKO_BROWSER_ARGS
    ? args.concat(
        process.env.TAIKO_BROWSER_ARGS.split(/\s*,?\s*--/)
          .filter((arg) => arg !== '')
          .map((arg) => `--${arg}`),
      )
    : args;
  if (!args.some((arg) => arg.startsWith('--user-data-dir'))) {
    const os = require('os');
    const CHROME_PROFILE_PATH = path.join(os.tmpdir(), 'taiko_dev_profile-');
    const mkdtempAsync = helper.promisify(fs.mkdtemp);
    temporaryUserDataDir = await mkdtempAsync(CHROME_PROFILE_PATH);
    args.push(`--user-data-dir=${temporaryUserDataDir}`);
  }
  if (options.headless) {
    args.push('--headless');
    if (!args.some((arg) => arg.startsWith('--window-size'))) {
      args.push('--window-size=1440,900');
    }
  }
  return args;
}

/**
 * Launches a browser with a tab. The browser will be closed when the parent node.js process is closed.<br>
 * Note : `openBrowser` launches the browser in headless mode by default, but when `openBrowser` is called from {@link repl} it launches the browser in headful mode.
 * @example
 * await openBrowser({headless: false})
 * await openBrowser()
 * await openBrowser({args:['--window-size=1440,900']})
 * await openBrowser({args: [
 *      '--disable-gpu',
 *       '--disable-dev-shm-usage',
 *       '--disable-setuid-sandbox',
 *       '--no-first-run',
 *       '--no-sandbox',
 *       '--no-zygote']}) # These are recommended args that has to be passed when running in docker
 *
 * @param {Object} [options={headless:true}] eg. {headless: true|false, args:['--window-size=1440,900']}
 * @param {boolean} [options.headless=true] - Option to open browser in headless/headful mode.
 * @param {Array<string>} [options.args=[]] - Args to open chromium. Refer https://peter.sh/experiments/chromium-command-line-switches/ for values.
 * @param {string} [options.host='127.0.0.1'] - Remote host to connect to.
 * @param {number} [options.port=0] - Remote debugging port, if not given connects to any open port.
 * @param {boolean} [options.ignoreCertificateErrors=false] - Option to ignore certificate errors.
 * @param {boolean} [options.observe=false] - Option to run each command after a delay. Useful to observe what is happening in the browser.
 * @param {number} [options.observeTime=3000] - Option to modify delay time for observe mode. Accepts value in milliseconds.
 * @param {boolean} [options.dumpio=false] - Option to dump IO from browser.
 *
 * @returns {Promise}
 */
module.exports.openBrowser = async (
  options = {
    headless: true,
  },
) => {
  if (!isStrictObject(options)) {
    throw new TypeError(
      'Invalid option parameter. Refer https://docs.taiko.dev/#parameters for the correct format.',
    );
  }

  if (chromeProcess && !chromeProcess.killed) {
    throw new Error('OpenBrowser cannot be called again as there is a chromium instance open.');
  }

  if (options.host && options.port) {
    currentHost = options.host;
    currentPort = options.port;
  } else {
    const BrowserFetcher = require('./browserFetcher');
    const browserFetcher = new BrowserFetcher();
    const chromeExecutable = browserFetcher.getExecutablePath();
    options = setBrowserOptions(options);
    browserMode = options.headless;
    let args = await setBrowserArgs(options);
    chromeProcess = await childProcess.spawn(chromeExecutable, args);
    if (options.dumpio) {
      chromeProcess.stderr.pipe(process.stderr);
      chromeProcess.stdout.pipe(process.stdout);
    }
    chromeProcess.once('exit', browserExitEventHandler);
    const endpoint = await browserFetcher.waitForWSEndpoint(
      chromeProcess,
      defaultConfig.navigationTimeout,
    );
    currentHost = endpoint.host;
    currentPort = endpoint.port;
    browserDebugUrl = endpoint.browser;
  }
  await connect_to_cri();
  var description = device ? `Browser opened with viewport ${device}` : 'Browser opened';
  descEvent.emit('success', description);

  if (process.env.TAIKO_EMULATE_NETWORK) {
    await module.exports.emulateNetwork(process.env.TAIKO_EMULATE_NETWORK);
  }
};

/**
 * Closes the browser and along with all of its tabs.
 *
 * @example
 * await closeBrowser()
 *
 * @returns {Promise}
 */
module.exports.closeBrowser = async () => {
  validate();
  await _closeBrowser();
  descEvent.emit('success', 'Browser closed');
};

const _closeBrowser = async () => {
  timeouts.forEach((timeout) => {
    if (timeout) {
      clearTimeout(timeout);
    }
  });
  clearContexts();
  let timeout;
  networkHandler.resetInterceptors();
  if (_client) {
<<<<<<< HEAD
=======
    await reconnect();
    // remove listeners other than JS dialog for beforeUnload on client first to stop executing them when closing
    await _client.removeAllListeners();
    pageHandler.addJavascriptDialogOpeningListener();
>>>>>>> 457c1822
    await page.close();
    await new Promise((resolve) => {
      timeout = setTimeout(() => {
        resolve();
      }, defaultConfig.retryTimeout);
      Promise.all(promisesToBeResolvedBeforeCloseBrowser).then(() => {
        clearTimeout(timeout);
        resolve();
      });
    });
    await _client.close();
    clientProxy = null;
  }
  const waitForChromeToClose = new Promise((fulfill) => {
    chromeProcess.removeAllListeners();
    chromeProcess.once('exit', () => {
      fulfill();
    });
    if (chromeProcess.killed) {
      fulfill();
    }
    timeout = setTimeout(() => {
      fulfill();
      chromeProcess.removeAllListeners();
      chromeProcess.kill('SIGKILL');
    }, defaultConfig.retryTimeout);
  });
  chromeProcess.kill('SIGTERM');
  await waitForChromeToClose;
  clearTimeout(timeout);
  if (temporaryUserDataDir) {
    try {
      fs.removeSync(temporaryUserDataDir);
    } catch (e) {}
  }
};

function errorMessageForChromeprocessCrash() {
  let message;
  if (chromeProcess.exitCode === null) {
    message = `Chrome process with pid ${chromeProcess.pid} exited with signal ${chromeProcess.signalCode}.`;
  } else {
    message = `Chrome process with pid ${chromeProcess.pid} exited with status code ${chromeProcess.exitCode}.`;
  }
  return message;
}

function getEventProxy(target) {
  let unsupportedClientMethods = [
    'removeListener',
    'emit',
    'removeAllListeners',
    'setMaxListeners',
    'off',
  ];
  const handler = {
    get: (target, name) => {
      if (unsupportedClientMethods.includes(name)) {
        throw new Error(`Unsupported action ${name} on client`);
      }
      return target[name];
    },
  };
  return new Proxy(target, handler);
}

/**
 * Gives CRI client object (a wrapper around Chrome DevTools Protocol). Refer https://github.com/cyrus-and/chrome-remote-interface
 * This is useful while writing plugins or if use some API of [Chrome DevTools Protocol](https://chromedevtools.github.io/devtools-protocol/).
 *
 * @returns {Object}
 */
module.exports.client = () => clientProxy;

/**
 * Allows switching between tabs using URL or page title or Open Window.
 *
 * @example
 * # switch using URL
 * await switchTo('https://taiko.dev')
 * # switch using Title
 * await switchTo('Taiko')
 * # switch using regex URL
 * await switchTo(/http(s?):\/\/(www?).google.(com|co.in|co.uk)/)
 * # switch using regex Title
 * await switchTo(/Go*gle/)
 *
 * @param {string} arg - URL/Page title of the tab to switch.
 *
 * @returns {Promise}
 */

module.exports.switchTo = async (arg) => {
  validate();
  if (isObject(arg) && !Object.prototype.toString.call(arg).includes('RegExp')) {
    const contexts = getBrowserContexts();
    if (contexts.size !== 0) {
      await _switchToIncognitoBrowser(arg);
      descEvent.emit('success', `Switched to Incognito window matching ${arg.name}`);
    }
  } else {
    if (typeof arg != 'string' && !Object.prototype.toString.call(arg).includes('RegExp')) {
      throw new TypeError(
        'The "targetUrl" argument must be of type string or regex. Received type ' + typeof arg,
      );
    }
    if (typeof arg === 'string' && arg.trim() === '') {
      throw new Error(
        'Cannot switch to tab or window. Hint: The targetUrl is empty. Please use a valid string or regex',
      );
    }
    if (Object.prototype.toString.call(arg).includes('RegExp')) {
      arg = new RegExp(arg);
    }
    const targets = await targetHandler.getCriTargets(arg, currentHost, currentPort);
    if (targets.matching.length === 0) {
      throw new Error(`No tab(s) matching ${arg} found`);
    }
    await connect_to_cri(targets.matching[0]);
    await dom.getDocument();
    descEvent.emit('success', `Switched to tab matching ${arg}`);
  }
};

/**
 * Add interceptor for the network call. Helps in overriding request or to mock response of a network call.
 *
 * @example
 * # case 1: block URL :
 * await intercept(url)
 * # case 2: mockResponse :
 * await intercept(url, {mockObject})
 * # case 3: override request :
 * await intercept(url, (request) => {request.continue({overrideObject})})
 * # case 4: redirect always :
 * await intercept(url, redirectUrl)
 * # case 5: mockResponse based on request :
 * await intercept(url, (request) => { request.respond({mockResponseObject}) })
 * # case 6: block URL twice:
 * await intercept(url, undefined, 2)
 * # case 7: mockResponse only 3 times :
 * await intercept(url, {mockObject}, 3)
 *
 * @param {string} requestUrl request URL to intercept
 * @param {function|Object} option action to be done after interception. For more examples refer to https://github.com/getgauge/taiko/issues/98#issuecomment-42024186
 * @param {number} count number of times the request has to be intercepted . Optional parameter
 *
 * @returns {Promise}
 */
module.exports.intercept = async (requestUrl, option, count) => {
  await networkHandler.addInterceptor({
    requestUrl: requestUrl,
    action: option,
    count,
  });
  descEvent.emit('success', 'Interceptor added for ' + requestUrl);
};

/**
 * Activates emulation of network conditions.
 *
 * @example
 * await emulateNetwork("Offline")
 * await emulateNetwork("Good2G")
 *
 * @param {string} networkType - 'GPRS','Regular2G','Good2G','Good3G','Regular3G','Regular4G','DSL','WiFi, Offline'
 *
 * @returns {Promise}
 */

module.exports.emulateNetwork = async (networkType) => {
  validate();
  await networkHandler.setNetworkEmulation(networkType);
  descEvent.emit('success', 'Set network emulation with values ' + JSON.stringify(networkType));
};

/**
 * Overrides the values of device screen dimensions according to a predefined list of devices. To provide custom device dimensions, use setViewPort API.
 *
 * @example
 * await emulateDevice('iPhone 6')
 *
 * @param {string} deviceModel - See [device model](https://docs.taiko.dev/devices) for a list of all device models.
 *
 * @returns {Promise}
 */

module.exports.emulateDevice = emulateDevice;
async function emulateDevice(deviceModel) {
  validate();
  const devices = require('./data/devices').default;
  const deviceEmulate = devices[deviceModel];
  let deviceNames = Object.keys(devices);
  if (deviceEmulate == undefined) {
    throw new Error(`Please set one of the given device models \n${deviceNames.join('\n')}`);
  }
  await Promise.all([
    emulationHandler.setViewport(deviceEmulate.viewport),
    network.setUserAgentOverride({
      userAgent: deviceEmulate.userAgent,
    }),
  ]);
  descEvent.emit('success', 'Device emulation set to ' + deviceModel);
}

/**
 * Overrides the values of device screen dimensions
 *
 * @example
 * await setViewPort({width:600, height:800})
 *
 * @param {Object} options - See [chrome devtools setDeviceMetricsOverride](https://chromedevtools.github.io/devtools-protocol/tot/Emulation#method-setDeviceMetricsOverride) for a list of options
 *
 * @returns {Promise}
 */
module.exports.setViewPort = async (options) => {
  validate();
  await emulationHandler.setViewport(options);
  descEvent.emit(
    'success',
    'ViewPort is set to width ' + options.width + ' and height ' + options.height,
  );
};

/**
 * Changes the timezone of the page. See [`metaZones.txt`](https://cs.chromium.org/chromium/src/third_party/icu/source/data/misc/metaZones.txt?rcl=faee8bc70570192d82d2978a71e2a615788597d1)
 * for a list of supported timezone IDs.
 * @example
 * await emulateTimezone('America/Jamaica')
 */

module.exports.emulateTimezone = async (timezoneId) => {
  await emulationHandler.setTimeZone(timezoneId);
  descEvent.emit('success', 'Timezone set to ' + timezoneId);
};

/**
 * Launches a new tab. If url is provided, the new tab is opened with the url loaded.
 * @example
 * await openTab('https://taiko.dev')
 * await openTab() # opens a blank tab.
 *
 * @param {string} [targetUrl=undefined] - Url of page to open in newly created tab.
 * @param {Object} options
 * @param {boolean} [options.waitForNavigation=true] - Wait for navigation after the reload. Default navigation timeout is 5000 milliseconds, to override pass `{ navigationTimeout: 10000 }` in `options` parameter.
 * @param {number} [options.navigationTimeout=5000] - Navigation timeout value in milliseconds for navigation after click. Accepts value in milliseconds.
 * @param {number} [options.waitForStart=100] - time to wait to check for occurrence of page load events. Accepts value in milliseconds.
 * @param {string[]} [options.waitForEvents = ['firstMeaningfulPaint']] - Page load events to implicitly wait for. Events available to wait for ['DOMContentLoaded', 'loadEventFired', 'networkAlmostIdle', 'networkIdle', 'firstPaint', 'firstContentfulPaint', 'firstMeaningfulPaint']]
 *
 * @returns {Promise}
 */
module.exports.openTab = async (
  targetUrl,
  options = {
    navigationTimeout: defaultConfig.navigationTimeout,
  },
) => {
  validate();
  options = setNavigationOptions(options);
  targetUrl = targetUrl ? targetUrl : 'about:blank';

  if (!/^https?:\/\//i.test(targetUrl) && !/^file/i.test(targetUrl)) {
    targetUrl = 'http://' + targetUrl;
  }
  const newCritarget = async () => {
    _client.removeAllListeners();
    let target = await cri.New({
      host: currentHost,
      port: currentPort,
      url: targetUrl,
    });
    await connect_to_cri(target);
  };

  if (targetUrl.includes('about:blank')) {
    newCritarget();
  } else {
    await doActionAwaitingNavigation(options, newCritarget);
  }
  descEvent.emit('success', 'Opened tab with URL ' + targetUrl);
};

/**
 * @deprecated Use openIncognitoWindow
 * Opens the specified URL in the browser's window. Adds `http` protocol to the URL if not present.
 * @example
 * await openWindow('https://google.com', { name: 'windowName' }) - Opens a Incognito window
 * await openWindow('https://google.com', { name: 'windowName', incognito: false }) - Opens normal window
 * @param {string} url - URL to navigate page to.
 * @param {Object} options
 * @param {boolean} [options.waitForNavigation=true] - Wait for navigation after the goto. Default navigationTimeout is 30 seconds to override pass `{ navigationTimeout: 10000 }` in `options` parameter.
 * @param {string[]} [options.waitForEvents = ['firstMeaningfulPaint']] - Events available to wait for ['DOMContentLoaded', 'loadEventFired', 'networkAlmostIdle', 'networkIdle', 'firstPaint', 'firstContentfulPaint', 'firstMeaningfulPaint']
 * @param {number} [options.navigationTimeout=30000] - Navigation timeout value in milliseconds for navigation after click.
 * @param {Object} options.headers - Map with extra HTTP headers.
 * @param {number} [options.waitForStart = 100] - time to wait for navigation to start. Accepts value in milliseconds.
 *
 * @returns {Promise}
 */
module.exports.openWindow = async (url, options = {}) => {
  validate();
  options = {
    ...{ navigationTimeout: defaultConfig.navigationTimeout, incognito: true },
    ...options,
  };
  if (typeof url != 'string') {
    throw new TypeError('Url needs to be provided to openWindow');
  }
  if (!browserMode && options.incognito) {
    console.warn('Incognito windows in non-headless mode is unstable and may have issues');
  }

  if (!/^https?:\/\//i.test(url) && !/^file/i.test(url)) {
    url = 'http://' + url;
  }
  browser = await connect_to_cri(browserDebugUrl, { window: true });
  createProxyForCDPDomain(browser, 'Target');
  browserContext = new BrowserContext(browser, this);
  const targetId = await browserContext.createBrowserContext(url, options);
  await connect_to_cri(targetId);
  options = setNavigationOptions(options);
  await doActionAwaitingNavigation(options, async () => {
    await pageHandler.handleNavigation(url);
  });
  options.incognito
    ? descEvent.emit('success', `Incognito window opened with name ${options.name}`)
    : descEvent.emit('success', `Window opened with name ${options.name}`);
};

/**
 * Opens the specified URL in the browser's window. Adds `http` protocol to the URL if not present.
 * @example
 * await openIncognitoWindow('https://google.com', { name: 'windowName' }) - Open a incognito window
 * @param {string} url - URL to navigate page to.
 * @param {Object} options
 * @param {boolean} [options.waitForNavigation=true] - Wait for navigation after the goto. Default navigationTimeout is 30 seconds to override pass `{ navigationTimeout: 10000 }` in `options` parameter.
 * @param {string[]} [options.waitForEvents = ['firstMeaningfulPaint']] - Events available to wait for ['DOMContentLoaded', 'loadEventFired', 'networkAlmostIdle', 'networkIdle', 'firstPaint', 'firstContentfulPaint', 'firstMeaningfulPaint']
 * @param {number} [options.navigationTimeout=30000] - Navigation timeout value in milliseconds for navigation after click.
 * @param {Object} options.headers - Map with extra HTTP headers.
 * @param {number} [options.waitForStart = 100] - time to wait for navigation to start. Accepts value in milliseconds.
 *
 * @returns {Promise}
 */
module.exports.openIncognitoWindow = async (url, options = {}) => {
  validate();
  if (typeof url === 'object') {
    options = url
    url = 'about:blank'
  }
  
  options = setNavigationOptions(options);
  options.incognito = true;
  
  if (!options.name) {
    throw new TypeError('Window name needs to be provided');
  }

  if (url !== 'about:blank' && !/^https?:\/\//i.test(url) && !/^file/i.test(url)) {
    url = 'http://' + url;
  }
  browser = await connect_to_cri(browserDebugUrl, { window: true });
  browserContext = new BrowserContext(browser, this);
  const targetId = await browserContext.createBrowserContext(url, options);
  await connect_to_cri(targetId);
  if(url !== 'about:blank') {
    await doActionAwaitingNavigation(options, async () => {
      await pageHandler.handleNavigation(url);
    });
  } 

  descEvent.emit('success', `Incognito window opened with name ${options.name}`);
};

/**
 * @deprecated Use closeIncognitoWindow
 * Closes the specified browser window.
 * @example
 * await closeWindow('windowName') - Closes a window with given arg
 */
module.exports.closeWindow = async (arg) => {
  await browserContext.closeBrowserContext(arg);
  _client.close();
  await reconnect();
  descEvent.emit('success', `Window with name ${arg} closed`);
};

/**
 * Closes the specified browser window.
 * @example
 * await closeIncognitoWindow('windowName') - Close incognito window
 * @param {string}  windowName - incognito window name
 */
module.exports.closeIncognitoWindow = async (arg) => {
  if (typeof arg !== 'string') {
    throw new TypeError('Window name needs to be provided');
  }
  await browserContext.closeBrowserContext(arg);
  const promiseReconnect = new Promise((resolve) => {
    eventHandler.once('reconnected', resolve);
  });
  await promiseReconnect;
  descEvent.emit('success', `Window with name ${arg} closed`);
};

const _switchToIncognitoBrowser = async (arg) => {
  await browserContext.switchBrowserContext(connect_to_cri, arg);
  await dom.getDocument();
};

/**
 * Closes the given tab with given URL or closes current tab.
 *
 * @example
 * # Closes the current tab.
 * await closeTab()
 * # Closes all the tabs with Title 'Open Source Test Automation Framework | Gauge'.
 * await closeTab('Open Source Test Automation Framework | Gauge')
 * # Closes all the tabs with URL 'https://gauge.org'.
 * await closeTab('https://gauge.org')
 * # Closes all the tabs with Regex Title 'Go*gle'
 * await closeTab(/Go*gle/)
 * # Closes all the tabs with Regex URL '/http(s?):\/\/(www?).google.(com|co.in|co.uk)/'
 * await closeTab(/http(s?):\/\/(www?).google.(com|co.in|co.uk)/)
 *
 * @param {string} [targetUrl=undefined] - URL/Page title of the tab to close.
 *
 * @returns {Promise}
 */
module.exports.closeTab = async (targetUrl) => {
  validate();
  if (
    targetUrl != null &&
    (Object.prototype.toString.call(targetUrl).includes('RegExp') || typeof targetUrl != 'string')
  ) {
    targetUrl = new RegExp(targetUrl);
  }
  const { matching, others } = await targetHandler.getCriTargets(
    targetUrl,
    currentHost,
    currentPort,
  );
  if (!others.length) {
    await _closeBrowser();
    descEvent.emit('success', 'Closing last target and browser.');
    return;
  }
  if (!matching.length) {
    throw new Error(`No tab(s) matching ${targetUrl} found`);
  }
  let currentUrl = await currentURL();
  let closedTabUrl;
  for (let target of matching) {
    closedTabUrl = target.url;
    await cri.Close({
      host: currentHost,
      port: currentPort,
      id: target.id,
    });
    await _client.close();
  }
  if (
    !targetHandler.isMatchingUrl(others[0], currentUrl) &&
    !targetHandler.isMatchingRegex(others[0], currentUrl)
  ) {
    _client.removeAllListeners();
    await connect_to_cri(others[0]);
    await dom.getDocument();
  }
  let message = targetUrl
    ? `Closed tab(s) matching ${targetUrl}`
    : `Closed current tab matching ${closedTabUrl}`;
  descEvent.emit('success', message);
};

/**
 * Override specific permissions to the given origin
 *
 * @example
 * await overridePermissions('http://maps.google.com',['geolocation']);
 *
 * @param {string} origin - url origin to override permissions
 * @param {Array<string>} permissions - See [chrome devtools permission types](https://chromedevtools.github.io/devtools-protocol/tot/Browser/#type-PermissionType) for a list of permission types.
 *
 * @returns {Promise}
 */
module.exports.overridePermissions = async (origin, permissions) => {
  validate();
  await browserHandler.overridePermissions(origin, permissions);
  descEvent.emit('success', 'Override permissions with ' + permissions);
};

/**
 * Clears all permission overrides for all origins.
 *
 * @example
 * await clearPermissionOverrides()
 *
 * @returns {Promise}
 */
module.exports.clearPermissionOverrides = async () => {
  validate();
  await browserHandler.clearPermissionOverrides();
  descEvent.emit('success', 'Cleared permission overrides');
};

/**
 * Sets a cookie with the given cookie data. It may overwrite equivalent cookie if it already exists.
 *
 * @example
 * await setCookie("CSRFToken","csrfToken", {url: "http://the-internet.herokuapp.com"})
 * await setCookie("CSRFToken","csrfToken", {domain: "herokuapp.com"})
 *
 * @param {string} name - Cookie name.
 * @param {string} value - Cookie value.
 * @param {Object} options
 * @param {string} [options.url=undefined] - sets cookie with the URL.
 * @param {string} [options.domain=undefined] - sets cookie with the exact domain.
 * @param {string} [options.path=undefined] - sets cookie with the exact path.
 * @param {boolean} [options.secure=undefined] - True if cookie to be set is secure.
 * @param {boolean} [options.httpOnly=undefined] - True if cookie to be set is http-only.
 * @param {string} [options.sameSite=undefined] - Represents the cookie's 'SameSite' status: Refer https://tools.ietf.org/html/draft-west-first-party-cookies.
 * @param {number} [options.expires=undefined] - UTC time in seconds, counted from January 1, 1970. eg: 2019-02-16T16:55:45.529Z
 *
 * @returns {Promise}
 */
module.exports.setCookie = async (name, value, options = {}) => {
  validate();
  if (options.url === undefined && options.domain === undefined) {
    throw new Error('At least URL or domain needs to be specified for setting cookies');
  }
  options.name = name;
  options.value = value;
  let res = await network.setCookie(options);
  if (!res.success) {
    throw new Error('Unable to set ' + name + ' cookie');
  }
  descEvent.emit('success', name + ' cookie set successfully');
};

/**
 * Deletes browser cookies with matching name and URL or domain/path pair. If cookie name is not given or empty, all browser cookies are deleted.
 *
 * @example
 * await deleteCookies() # clears all browser cookies
 * await deleteCookies("CSRFToken", {url: "http://the-internet.herokuapp.com"})
 * await deleteCookies("CSRFToken", {domain: "herokuapp.com"})
 *
 * @param {string} [cookieName=undefined] - Cookie name.
 * @param {Object} options
 * @param {string} [options.url=undefined] - deletes all the cookies with the given name where domain and path match provided URL. eg: https://google.com
 * @param {string} [options.domain=undefined] - deletes only cookies with the exact domain. eg: google.com
 * @param {string} [options.path=undefined] - deletes only cookies with the exact path. eg: Google/Chrome/Default/Cookies/..
 *
 * @returns {Promise}
 */
module.exports.deleteCookies = async (cookieName, options = {}) => {
  validate();
  if (!cookieName || !cookieName.trim()) {
    await network.clearBrowserCookies();
    descEvent.emit('success', 'Browser cookies deleted successfully');
  } else {
    if (options.url === undefined && options.domain === undefined) {
      throw new Error('At least URL or domain needs to be specified for deleting cookies');
    }
    options.name = cookieName;
    await network.deleteCookies(options);
    descEvent.emit('success', `"${cookieName}" cookie deleted successfully`);
  }
};

/**
 * Get browser cookies
 *
 * @example
 * await getCookies()
 * await getCookies({urls:['https://the-internet.herokuapp.com']})
 *
 * @param {Object} options
 * @param {Array} [options.urls=undefined] - The list of URLs for which applicable cookies will be fetched
 *
 * @returns {Promise<Object[]>} - Array of cookie objects
 */
module.exports.getCookies = async (options = {}) => {
  validate();
  return (await network.getCookies(options)).cookies;
};

/**
 * Overrides the Geolocation Position
 *
 * @example
 * await setLocation({ latitude: 27.1752868, longitude: 78.040009, accuracy:20 })
 *
 * @param {Object} options Latitue, logitude and accuracy to set the location.
 * @param {number} options.latitude - Mock latitude
 * @param {number} options.longitude - Mock longitude
 * @param {number} options.accuracy - Mock accuracy
 *
 * @returns {Promise}
 */
module.exports.setLocation = async (options) => {
  validate();
  await emulationHandler.setLocation(options);
  descEvent.emit('success', 'Geolocation set');
};

/**
 * Opens the specified URL in the browser's tab. Adds `http` protocol to the URL if not present.
 * @example
 * await goto('https://google.com')
 * await goto('google.com')
 * await goto({ navigationTimeout:10000, headers:{'Authorization':'Basic cG9zdG1hbjpwYXNzd29y2A=='}})
 * const response = await goto('gauge.org'); if(response.status.code === 200) {console.log("Success!!")}
 * response: {
 * redirectedResponse: [
 *  {
 *    url: 'http://gauge.org/',
 *    status: { code: 307, text: 'Internal Redirect' }
 *  }
 * ],
 * url: 'https://gauge.org/',
 * status: { code: 200, text: '' }
 * }
 *
 * @param {string} url - URL to navigate page to.
 * @param {Object} options
 * @param {boolean} [options.waitForNavigation=true] - Wait for navigation after the goto. Default navigationTimeout is 30 seconds to override pass `{ navigationTimeout: 10000 }` in `options` parameter.
 * @param {string[]} [options.waitForEvents = ['firstMeaningfulPaint']] - Events available to wait for ['DOMContentLoaded', 'loadEventFired', 'networkAlmostIdle', 'networkIdle', 'firstPaint', 'firstContentfulPaint', 'firstMeaningfulPaint']
 * @param {number} [options.navigationTimeout=30000] - Navigation timeout value in milliseconds for navigation after click.
 * @param {Object} options.headers - Map with extra HTTP headers.
 * @param {number} [options.waitForStart = 100] - time to wait for navigation to start. Accepts value in milliseconds.
 *
 * @returns {Promise<Object>} response
 */
module.exports.goto = async (
  url,
  options = { navigationTimeout: defaultConfig.navigationTimeout },
) => {
  validate();
  if (!/^https?:\/\//i.test(url) && !/^file/i.test(url)) {
    url = 'http://' + url;
  }
  if (options.headers) {
    networkHandler.setHTTPHeaders(options.headers, url);
  }
  options = setNavigationOptions(options);
  let response;
  await doActionAwaitingNavigation(options, async () => {
    response = await pageHandler.handleNavigation(url);
  });
  descEvent.emit('success', 'Navigated to URL ' + url);
  return response;
};

/**
 * Reloads the page.
 * @example
 * await reload('https://google.com')
 * await reload('https://google.com', { navigationTimeout: 10000 })
 *
 * @param {string} url - DEPRECATED URL to reload
 * @param {Object} options
 * @param {boolean} [options.waitForNavigation=true] - Wait for navigation after the reload. Default navigation timeout is 30 seconds, to override pass `{ navigationTimeout: 10000 }` in `options` parameter.
 * @param {string[]} [options.waitForEvents = ['firstMeaningfulPaint']] - Events available to wait for ['DOMContentLoaded', 'loadEventFired', 'networkAlmostIdle', 'networkIdle', 'firstPaint', 'firstContentfulPaint', 'firstMeaningfulPaint']
 * @param {number} [options.navigationTimeout=30000] - Navigation timeout value in milliseconds for navigation after click.
 * @param {number} [options.waitForStart = 100] - time to wait for navigation to start. Accepts value in milliseconds.
 * @param {boolean} [options.ignoreCache = false] - Ignore Cache on reload - Default to false
 *
 * @returns {Promise}
 */
module.exports.reload = async (
  url,
  options = { navigationTimeout: defaultConfig.navigationTimeout },
) => {
  if (isString(url)) {
    console.warn('DEPRECATION WARNING: url is deprecated on reload');
  }
  if (typeof url === 'object') {
    options = Object.assign(url, options);
  }
  validate();
  options = setNavigationOptions(options);
  await doActionAwaitingNavigation(options, async () => {
    const value = options.ignoreCache || false;
    await page.reload({ ignoreCache: value });
  });
  let windowLocation = (await runtimeHandler.runtimeEvaluate('window.location.toString()')).result
    .value;
  descEvent.emit('success', windowLocation + 'reloaded');
};

/**
 * Mimics browser back button click functionality.
 * @example
 * await goBack()
 *
 * @param {Object} options
 * @param {boolean} [options.waitForNavigation=true] - Wait for navigation after the goBack. Default navigation timeout is 30 seconds, to override pass `{ navigationTimeout: 10000 }` in `options` parameter.
 * @param {string[]} [options.waitForEvents = ['firstMeaningfulPaint']] - Events available to wait for ['DOMContentLoaded', 'loadEventFired', 'networkAlmostIdle', 'networkIdle', 'firstPaint', 'firstContentfulPaint', 'firstMeaningfulPaint']
 * @param {number} [options.navigationTimeout=30000] - Navigation timeout value in milliseconds for navigation after click.
 * @param {number} [options.waitForStart = 100] - time to wait for navigation to start. Accepts value in milliseconds.
 *
 * @returns {Promise}
 */
module.exports.goBack = async (
  options = { navigationTimeout: defaultConfig.navigationTimeout },
) => {
  validate();
  await _go(-1, options);
  descEvent.emit('success', 'Performed clicking on browser back button');
};

/**
 * Mimics browser forward button click functionality.
 * @example
 * await goForward()
 *
 * @param {Object} options
 * @param {boolean} [options.waitForNavigation=true] - Wait for navigation after the goForward. Default navigation timeout is 30 seconds, to override pass `{ navigationTimeout: 10000 }` in `options` parameter.
 * @param {string[]} [options.waitForEvents = ['firstMeaningfulPaint']] - Events available to wait for ['DOMContentLoaded', 'loadEventFired', 'networkAlmostIdle', 'networkIdle', 'firstPaint', 'firstContentfulPaint', 'firstMeaningfulPaint']
 * @param {number} [options.navigationTimeout=30000] - Navigation timeout value in milliseconds for navigation after click.
 * @param {number} [options.waitForStart = 100] - time to wait for navigation to start. Accepts value in milliseconds.
 *
 * @returns {Promise}
 */
module.exports.goForward = async (
  options = { navigationTimeout: defaultConfig.navigationTimeout },
) => {
  validate();
  await _go(+1, options);
  descEvent.emit('success', 'Performed clicking on browser forward button');
};

const _go = async (delta, options) => {
  const history = await page.getNavigationHistory();
  const entry = history.entries[history.currentIndex + delta];
  if (!entry) {
    return null;
  }
  if (
    entry.url === 'about:blank' &&
    !Object.prototype.hasOwnProperty.call(options, 'waitForNavigation')
  ) {
    options.waitForNavigation = false;
  }
  options = setNavigationOptions(options);
  await doActionAwaitingNavigation(options, async () => {
    await page.navigateToHistoryEntry({ entryId: entry.id });
  });
};

/**
 * Returns window's current URL.
 * @example
 * await openBrowser();
 * await goto("www.google.com");
 * await currentURL(); # returns "https://www.google.com/?gws_rd=ssl"
 *
 * @returns {Promise<string>} - The URL of the current window.
 */
const currentURL = async () => {
  validate();
  const locationObj = await runtimeHandler.runtimeEvaluate('window.location.toString()');
  return locationObj.result.value;
};
module.exports.currentURL = currentURL;

/**
 * Returns page's title.
 * @example
 * await openBrowser();
 * await goto("www.google.com");
 * await title(); # returns "Google"
 *
 * @returns {Promise<string>} - The title of the current page.
 */
module.exports.title = async () => {
  validate();
  const result = await runtimeHandler.runtimeEvaluate(
    'document.querySelector("title").textContent',
  );
  return result.result.value;
};

const checkIfElementAtPointOrChild = async (e) => {
  function isElementAtPointOrChild() {
    function getDirectParent(nodes, elem) {
      return nodes.find((node) => node.contains(elem));
    }

    let value,
      elem = this;
    if (elem.nodeType === Node.TEXT_NODE) {
      let range = document.createRange();
      range.selectNodeContents(elem);
      value = range.getClientRects()[0];
      elem = elem.parentElement;
    } else {
      value = elem.getBoundingClientRect();
    }
    const y = (value.top + value.bottom) / 2;
    const x = (value.left + value.right) / 2;

    const nodes = document.elementsFromPoint(x, y);
    const isElementCoveredByAnotherElement = nodes[0] !== elem;
    let node = null;
    if (isElementCoveredByAnotherElement) {
      node = document.elementFromPoint(x, y);
    } else {
      node = getDirectParent(nodes, elem);
    }
    return (
      elem.contains(node) ||
      node.contains(elem) ||
      window.getComputedStyle(node).getPropertyValue('opacity') < 0.1 ||
      window.getComputedStyle(elem).getPropertyValue('opacity') < 0.1
    );
  }
  const nodeId = e.get();
  const res = await runtimeHandler.runtimeCallFunctionOn(isElementAtPointOrChild, null, {
    nodeId: nodeId,
  });
  return res.result.value;
};

const checkIfElementIsCovered = async (elem, isElemAtPoint) => {
  isElemAtPoint = await checkIfElementAtPointOrChild(elem);
  return isElemAtPoint;
};

async function _click(selector, options, ...args) {
  const elems = await handleRelativeSearch(await findElements(selector), args);
  let elemsLength = elems.length;
  let isElemAtPoint;
  let X;
  let Y;
  options = setClickOptions(options);
  if (elemsLength > options.elementsToMatch) {
    elems.splice(options.elementsToMatch, elems.length);
  }
  for (let elem of elems) {
    const nodeId = elem.get();
    isElemAtPoint = false;
    await scrollTo(elem);
    let { x, y } = await domHandler.boundingBoxCenter(nodeId);
    (X = x), (Y = y);
    isElemAtPoint = await checkIfElementIsCovered(elem, isElemAtPoint);
    let isDisabled = (
      await evaluate(elem, function () {
        return this.hasAttribute('disabled') ? this.disabled : false;
      })
    ).value;
    if (isDisabled) {
      throw Error(description(selector) + 'is disabled');
    }
    if (isElemAtPoint) {
      const type = (
        await evaluate(elem, function getType() {
          return this.type;
        })
      ).value;
      assertType(
        nodeId,
        () => type !== 'file',
        'Unsupported operation, use `attach` on file input field',
      );
      if (defaultConfig.headful) {
        await highlightElement(elem);
      }
      break;
    }
  }
  if (!isElemAtPoint && elemsLength != elems.length) {
    throw Error('Please provide a more specific selector, too many matches.');
  }
  if (!isElemAtPoint) {
    throw Error(description(selector) + ' is covered by other element');
  }
  (options.x = X), (options.y = Y);
  options.noOfClicks = options.noOfClicks || 1;
  for (let count = 0; count < options.noOfClicks; count++) {
    await waitForMouseActions(options);
  }
}

/**
 * Fetches an element with the given selector, scrolls it into view if needed, and then clicks in the center of the element. If there's no element matching selector, the method throws an error.
 * @example
 * await click('Get Started')
 * await click(link('Get Started'))
 * await click({x : 170, y : 567})
 *
 * @param {selector|string|Object} selector - A selector to search for element to click / coordinates of the elemets to click on. If there are multiple elements satisfying the selector, the first will be clicked.
 * @param {Object} options
 * @param {boolean} [options.waitForNavigation=true] - Wait for navigation after the click. Default navigation timeout is 30 seconds, to override pass `{ navigationTimeout: 10000 }` in `options` parameter.
 * @param {number} [options.navigationTimeout=30000] - Navigation timeout value in milliseconds for navigation after click.
 * @param {string} [options.button='left'] - `left`, `right`, or `middle`.
 * @param {number} [options.clickCount=1] - Number of times to click on the element.
 * @param {number} [options.elementsToMatch=10] - Number of elements to loop through to match the element with given selector.
 * @param {string[]} [options.waitForEvents = ['firstMeaningfulPaint']] - Events available to wait for ['DOMContentLoaded', 'loadEventFired', 'networkAlmostIdle', 'networkIdle', 'firstPaint', 'firstContentfulPaint', 'firstMeaningfulPaint']
 * @param {number} [options.waitForStart=100] - time to wait for navigation to start. Accepts time in milliseconds.
 * @param {relativeSelector[]} args
 *
 * @returns {Promise}
 */
module.exports.click = click;

async function click(selector, options = {}, ...args) {
  validate();
  if (options instanceof RelativeSearchElement) {
    args = [options].concat(args);
    options = {};
  }
  if (isSelector(selector) || isString(selector) || isElement(selector)) {
    options.noOfClicks = options.clickCount || 1;
    await _click(selector, options, ...args);
    descEvent.emit(
      'success',
      'Clicked ' + description(selector, true) + ' ' + options.noOfClicks + ' times',
    );
  } else {
    options = setClickOptions(options, selector.x, selector.y);
    options.noOfClicks = options.clickCount || 1;
    for (let count = 0; count < options.noOfClicks; count++) {
      await waitForMouseActions(options);
    }
    descEvent.emit(
      'success',
      'Clicked ' +
        options.noOfClicks +
        ' times on coordinates x : ' +
        selector.x +
        ' and y : ' +
        selector.y,
    );
  }
}

/**
 * Fetches an element with the given selector, scrolls it into view if needed, and then double clicks the element. If there's no element matching selector, the method throws an error.
 *
 * @example
 * await doubleClick('Get Started')
 * await doubleClick(button('Get Started'))
 *
 * @param {selector|string} selector - A selector to search for element to click. If there are multiple elements satisfying the selector, the first will be double clicked.
 * @param {Object} options
 * @param {boolean} [options.waitForNavigation=true] - Wait for navigation after the click. Default navigation timout is 30 seconds, to override pass `{ navigationTimeout: 10000 }` in `options` parameter.
 * @param {relativeSelector[]} args
 *
 * @returns {Promise}
 */
module.exports.doubleClick = async (selector, options = {}, ...args) => {
  validate();
  if (options instanceof RelativeSearchElement) {
    args = [options].concat(args);
    options = {};
  }
  options = {
    waitForNavigation: options.waitForNavigation,
    clickCount: 2,
  };
  await _click(selector, options, ...args);
  descEvent.emit('success', 'Double clicked ' + description(selector, true));
};

/**
 * Fetches an element with the given selector, scrolls it into view if needed, and then right clicks the element. If there's no element matching selector, the method throws an error.
 *
 * @example
 * await rightClick('Get Started')
 * await rightClick(text('Get Started'))
 *
 * @param {selector|string} selector - A selector to search for element to right click. If there are multiple elements satisfying the selector, the first will be clicked.
 * @param {Object} options - Click options.
 * @param {boolean} [options.waitForNavigation=true] - Wait for navigation after the click. Default navigation timout is 30 seconds, to override pass `{ navigationTimeout: 10000 }` in `options` parameter.
 *
 * @returns {Promise}
 */
module.exports.rightClick = async (selector, options = {}, ...args) => {
  validate();
  if (options instanceof RelativeSearchElement) {
    args = [options].concat(args);
    options = {};
  }
  options = {
    waitForNavigation: options.waitForNavigation,
    button: 'right',
  };
  await _click(selector, options, ...args);
  descEvent.emit('success', 'Right clicked ' + description(selector, true));
};

/**
 * Fetches the source element with given selector and moves it to given destination selector or moves for given distance. If there's no element matching selector, the method throws an error.
 *Drag and drop of HTML5 draggable does not work as expected. Issue tracked here https://github.com/getgauge/taiko/issues/279
 *
 * @example
 * await dragAndDrop($("work"),into($('work done')))
 * await dragAndDrop($("work"),{up:10,down:10,left:10,right:10})
 *
 * @param {selector|string} source - Element to be Dragged
 * @param {selector|string} destination - Element for dropping the dragged element
 * @param {Object} distance - Distance to be moved from position of source element
 *
 * @returns {Promise}
 */
module.exports.dragAndDrop = async (source, destination) => {
  validate();
  let sourceElem = await findFirstElement(source);
  let dest =
    isSelector(destination) || isString(destination) || isElement(destination)
      ? await findFirstElement(destination)
      : destination;
  let options = setClickOptions({});
  await doActionAwaitingNavigation(options, async () => {
    if (defaultConfig.headful) {
      await highlightElement(sourceElem);
      if (isElement(dest)) {
        await highlightElement(dest);
      }
    }
    await dragAndDrop(options, sourceElem, dest);
  });
  const desc = isElement(dest)
    ? `Dragged and dropped ${description(sourceElem, true)} to ${description(dest, true)}}`
    : `Dragged and dropped ${description(sourceElem, true)} at ${JSON.stringify(destination)}`;
  descEvent.emit('success', desc);
};

const dragAndDrop = async (options, sourceElem, dest) => {
  let sourcePosition = await domHandler.boundingBoxCenter(sourceElem.get());
  await scrollTo(sourceElem);
  options.x = sourcePosition.x;
  options.y = sourcePosition.y;
  options.type = 'mouseMoved';
  await input.dispatchMouseEvent(options);
  options.type = 'mousePressed';
  await input.dispatchMouseEvent(options);
  let destPosition = await calculateDestPosition(sourceElem.get(), dest);
  await inputHandler.mouse_move(sourcePosition, destPosition);
  options.x = destPosition.x;
  options.y = destPosition.y;
  options.type = 'mouseReleased';
  await input.dispatchMouseEvent(options);
};

const calculateDestPosition = async (sourceElemNodeId, dest) => {
  if (isElement(dest)) {
    await scrollTo(dest);
    return await domHandler.boundingBoxCenter(dest.get());
  }
  const destPosition = await domHandler.calculateNewCenter(sourceElemNodeId, dest);
  const newBoundary = destPosition.newBoundary;
  if (defaultConfig.headful) {
    await overlayHandler.highlightQuad([
      newBoundary.right,
      newBoundary.top,
      newBoundary.right,
      newBoundary.bottom,
      newBoundary.left,
      newBoundary.bottom,
      newBoundary.left,
      newBoundary.top,
    ]);
    await waitFor(1000);
    await overlayHandler.hideHighlight();
  }
  return destPosition;
};

/**
 * Fetches an element with the given selector, scrolls it into view if needed, and then hovers over the center of the element. If there's no element matching selector, the method throws an error.
 *
 * @example
 * await hover('Get Started')
 * await hover(link('Get Started'))
 *
 * @param {selector|string} selector - A selector to search for element to right click. If there are multiple elements satisfying the selector, the first will be hovered.
 * @param {Object} options
 * @param {string[]} [options.waitForEvents = ['firstMeaningfulPaint']] - Events available to wait for ['DOMContentLoaded', 'loadEventFired', 'networkAlmostIdle', 'networkIdle', 'firstPaint', 'firstContentfulPaint', 'firstMeaningfulPaint']
 */
module.exports.hover = async (selector, options = {}) => {
  validate();
  options = setNavigationOptions(options);
  const e = await findFirstElement(selector);
  await scrollTo(e);
  if (defaultConfig.headful) {
    await highlightElement(e);
  }
  const { x, y } = await domHandler.boundingBoxCenter(e.get());
  const option = {
    x: x,
    y: y,
  };
  await doActionAwaitingNavigation(options, async () => {
    Promise.resolve()
      .then(() => {
        option.type = 'mouseMoved';
        return input.dispatchMouseEvent(option);
      })
      .catch((err) => {
        throw new Error(err);
      });
  });
  descEvent.emit('success', 'Hovered over the ' + description(selector, true));
};

/**
 * Fetches an element with the given selector and focuses it. If there's no element matching selector, the method throws an error.
 *
 * @example
 * await focus(textBox('Username:'))
 *
 * @param {selector|string} selector - A selector of an element to focus. If there are multiple elements satisfying the selector, the first will be focused.
 * @param {Object} options
 * @param {string[]} [options.waitForEvents = ['firstMeaningfulPaint']] - Events available to wait for ['DOMContentLoaded', 'loadEventFired', 'networkAlmostIdle', 'networkIdle', 'firstPaint', 'firstContentfulPaint', 'firstMeaningfulPaint']
 */
module.exports.focus = async (selector, options = {}) => {
  validate();
  options = setNavigationOptions(options);
  await doActionAwaitingNavigation(options, async () => {
    if (defaultConfig.headful) {
      await highlightElement(await findFirstElement(selector));
    }
    await _focus(selector);
  });
  descEvent.emit('success', 'Focussed on the ' + description(selector, true));
};

/**
 * Types the given text into the focused or given element.
 * @example
 * await write('admin', into('Username:'))
 * await write('admin', 'Username:')
 * await write('admin')
 *
 * @param {string} text - Text to type into the element.
 * @param {selector|string} into - A selector of an element to write into.
 * @param {Object} options
 * @param {number} [options.delay = 0] - Time to wait between key presses in milliseconds.
 * @param {boolean} [options.waitForNavigation=true] - Wait for navigation after the click. Default navigation timeout is 15 seconds, to override pass `{ navigationTimeout: 10000 }` in `options` parameter.
 * @param {number} [options.waitForStart=100] - wait for navigation to start. Accepts time in milliseconds.
 * @param {number} [options.navigationTimeout=30000] - Navigation timeout value in milliseconds for navigation after click.
 * @param {boolean} [options.hideText=false] - Prevent given text from being written to log output.
 * @param {string[]} [options.waitForEvents = ['firstMeaningfulPaint']] - Events available to wait for ['DOMContentLoaded', 'loadEventFired', 'networkAlmostIdle', 'networkIdle', 'firstPaint', 'firstContentfulPaint', 'firstMeaningfulPaint']
 *
 * @returns {Promise}
 */
module.exports.write = async (text, into, options = { delay: 0 }) => {
  if (text == null || text == undefined) {
    console.warn(`Invalid text value ${text}, setting value to empty ''`);
    text = '';
  } else {
    if (!isString(text)) {
      text = text.toString();
    }
  }
  validate();
  let desc;
  if (into && !isSelector(into) && !isElement(into)) {
    if (!into.delay) {
      into.delay = options.delay;
    }
    options = into;
    into = undefined;
  }
  options = setNavigationOptions(options);
  let elems, activeElement, elementDesc;
  if (into) {
    const selector = isString(into) ? textBox(into) : into;
    elems = await handleRelativeSearch(await findElements(selector), []);
    elementDesc = description(selector, true);
  } else {
    elems = [{ focused: true }];
  }

  await waitUntil(
    async () => {
      for (let elem of elems) {
        try {
          if (!elem.focused) {
            await _focus(elem);
          }
          activeElement = await runtimeHandler.activeElement();
          if (activeElement.notWritable) {
            continue;
          }
          return true;
        } catch (e) {
          if (e.message.match(/Chrome process with pid \d+ exited with/)) {
            throw e;
          }
        }
      }
      return false;
    },
    defaultConfig.retryInterval,
    defaultConfig.retryTimeout,
  ).catch(() => {
    throw new Error('Element focused is not writable');
  });

  await doActionAwaitingNavigation(options, async () => {
    await _write(activeElement, text, options);
  });

  const textDesc = activeElement.isPassword || options.hideText ? '*****' : text;
  desc = into
    ? `Wrote ${textDesc} into the ${elementDesc === '' ? 'focused element' : elementDesc}`
    : `Wrote ${textDesc} into the focused element.`;
  descEvent.emit('success', desc);
};

const _write = async (activeElement, text, options) => {
  if (defaultConfig.headful) {
    await highlightElement(new Element(activeElement.nodeId, '', runtimeHandler));
  }
  for (const char of text) {
    if (keyDefinitions[char]) {
      await inputHandler.down(char);
      await inputHandler.up(char);
      await new Promise((resolve) => {
        const timeoutId = setTimeout(resolve, options.delay);
        timeouts.push(timeoutId);
      });
    } else {
      await inputHandler.sendCharacter(char);
    }
  }
};

/**
 * Clears the value of given selector. If no selector is given clears the current active element.
 *
 * @example
 * await clear()
 * await clear(textBox({placeholder:'Email'}))
 *
 * @param {selector} selector - A selector to search for element to clear. If there are multiple elements satisfying the selector, the first will be cleared.
 * @param {Object} options - Click options.
 * @param {boolean} [options.waitForNavigation=true] - Wait for navigation after clear. Default navigation timeout is 30 seconds, to override pass `{ navigationTimeout: 10000 }` in `options` parameter.
 * @param {number} [options.waitForStart=100] - wait for navigation to start. Accepts time in milliseconds.
 * @param {number} [options.navigationTimeout=30000] - Navigation timeout value in milliseconds for navigation after click.
 * @param {string[]} [options.waitForEvents = ['firstMeaningfulPaint']] - Events available to wait for ['DOMContentLoaded', 'loadEventFired', 'networkAlmostIdle', 'networkIdle', 'firstPaint', 'firstContentfulPaint', 'firstMeaningfulPaint']
 *
 * @returns {Promise}
 */
module.exports.clear = async (selector, options = {}) => {
  validate();
  if (selector && !isSelector(selector) && !isElement(selector)) {
    options = selector;
    selector = undefined;
  }
  options = setNavigationOptions(options);
  let activeElement = await runtimeHandler.activeElement();
  if (activeElement.notWritable || selector) {
    await waitUntil(
      async () => {
        try {
          if (selector) {
            await _focus(selector);
          }
        } catch (_) {}
        return !(await runtimeHandler.activeElement()).notWritable;
      },
      100,
      10000,
    ).catch(() => {
      throw new Error('Element cannot be cleared');
    });
    activeElement = await runtimeHandler.activeElement();
  }
  if (activeElement.notWritable) {
    throw new Error('Element cannot be cleared');
  }
  const desc = !selector ? 'Cleared element on focus' : 'Cleared ' + description(selector, true);
  await doActionAwaitingNavigation(options, async () => {
    await _clear(activeElement.nodeId);
    if (defaultConfig.headful) {
      await highlightElement(new Element(activeElement.nodeId, '', runtimeHandler));
    }
  });
  descEvent.emit('success', desc);
};

const _clear = async (elem) => {
  await runtimeHandler.runtimeCallFunctionOn(
    function () {
      document.execCommand('selectall', false, null);
    },
    null,
    { nodeId: elem },
  );
  await inputHandler.down('Backspace');
  await inputHandler.up('Backspace');
};

/**
 * Attaches a file to a file input element.
 *
 * @example
 * await attach('c:/abc.txt', to('Please select a file:'))
 * await attach('c:/abc.txt', 'Please select a file:')
 *
 * @param {string} filepath - The path of the file to be attached.
 * @param {selector|string} to - The file input element to which to attach the file.
 */
module.exports.attach = async (filepath, to) => {
  validate();
  let resolvedPath = filepath ? path.resolve(process.cwd(), filepath) : path.resolve(process.cwd());
  if (!fs.existsSync(resolvedPath)) {
    throw new Error(`File ${resolvedPath} does not exist.`);
  }
  if (isString(to)) {
    to = fileField(to);
  } else if (!isSelector(to) && !isElement(to)) {
    throw Error('Invalid element passed as parameter');
  }
  const element = await findFirstElement(to);
  if (defaultConfig.headful) {
    await highlightElement(element);
  }
  await dom.setFileInputFiles({
    nodeId: element.get(),
    files: [resolvedPath],
  });
  descEvent.emit('success', 'Attached ' + resolvedPath + ' to the ' + description(to, true));
};

/**
 * Presses the given keys.
 *
 * @example
 * await press('Enter')
 * await press('a')
 * await press(['Shift', 'ArrowLeft', 'ArrowLeft'])
 *
 * @param {string | Array<string> } keys - Name of keys to press. See [USKeyboardLayout](https://github.com/getgauge/taiko/blob/master/lib/data/USKeyboardLayout.js) for a list of all key names.
 * @param {Object} options
 * @param {string} [options.text = ""] - If specified, generates an input event with this text.
 * @param {number} [options.delay=0] - Time to wait between keydown and keyup in milliseconds.
 * @param {boolean} [options.waitForNavigation=true] - Wait for navigation after the click. Default navigation timeout is 30 seconds, to override pass `{ navigationTimeout: 10000 }` in `options` parameter.
 * @param {number} [options.waitForStart=100] - wait for navigation to start.
 * @param {number} [options.navigationTimeout=30000] - Navigation timeout value in milliseconds for navigation after click.
 * @param {string[]} [options.waitForEvents = ['firstMeaningfulPaint']] - Events available to wait for ['DOMContentLoaded', 'loadEventFired', 'networkAlmostIdle', 'networkIdle', 'firstPaint', 'firstContentfulPaint', 'firstMeaningfulPaint']
 *
 * @returns {Promise}
 */
module.exports.press = async (keys, options = {}) => {
  validate();
  options = setNavigationOptions(options);
  return await _press([].concat(keys), options);
};

async function _press(keys, options) {
  await doActionAwaitingNavigation(options, async () => {
    for (let i = 0; i < keys.length; i++) {
      await inputHandler.down(keys[i], options);
    }
    if (options && options.delay) {
      await new Promise((f) => {
        const timeoutId = setTimeout(f, options.delay);
        timeouts.push(timeoutId);
      });
    }
    keys = keys.reverse();
    for (let i = 0; i < keys.length; i++) {
      await inputHandler.up(keys[i]);
    }
  });
  descEvent.emit('success', 'Pressed the ' + keys.reverse().join(' + ') + ' key');
}

/**
 * Highlights the given element on the page by drawing a red rectangle around it. This is useful for debugging purposes.
 *
 * @example
 * await highlight('Get Started')
 * await highlight(link('Get Started'))
 *
 * @param {selector|string} selector - A selector of an element to highlight. If there are multiple elements satisfying the selector, the first will be highlighted.
 * @param {relativeSelector[]} args - Proximity selectors
 *
 * @returns {Promise}
 */
module.exports.highlight = highlight;

async function highlight(selector, ...args) {
  validate();
  if (!defaultConfig.highlightOnAction) {
    console.warn('Highlights are disabled. Please enable highlights.');
    return;
  }
  let elem = (await $$xpath('//*'))[0];
  await evaluate(elem, addTaikoHighlightStyleIfNotPresent);

  function highlightNode() {
    let _class = 'taiko_highlight_style';
    if (this.nodeType === Node.TEXT_NODE) {
      return this.parentElement.classList.add(_class);
    }
    this.classList.add(_class);
  }
  let elems = await handleRelativeSearch(await findElements(selector), args);
  await evaluate(elems[0], highlightNode);
  descEvent.emit('success', 'Highlighted the ' + description(elems[0], true));
}

function addTaikoHighlightStyleIfNotPresent() {
  let taikoHighlightStyleID = 'taiko_highlight';
  if (document.getElementById(taikoHighlightStyleID)) {
    return;
  }
  let head = document.head || document.getElementsByTagName('head')[0];
  let style = document.createElement('style');
  let css = '.taiko_highlight_style { outline: 0.5em solid red; }';
  head.appendChild(style);
  style.type = 'text/css';
  style.id = taikoHighlightStyleID;
  style.appendChild(document.createTextNode(css));
}

/**
 * Clear all highlights marked using {@link highlight} on the current page.
 *
 * @example
 * await clearHighlights();
 *
 * @returns {Promise}
 */

module.exports.clearHighlights = async () => {
  validate();
  let elem = (await $$xpath('//*'))[0];
  await evaluate(elem, function () {
    let _class = 'taiko_highlight_style';
    let elems = document.getElementsByClassName(_class);
    Array.from(elems).forEach((e) => e.classList.remove(_class));
  });
  descEvent.emit('success', 'Cleared all highlights for this page.');
};

/**
 * Performs the given mouse action on the given coordinates. This is useful in performing actions on canvas.
 *
 * @example
 * await mouseAction('press', {x:0,y:0})
 * await mouseAction('move', {x:9,y:9})
 * await mouseAction('release', {x:9,y:9})
 * await mouseAction($("#elementID"),'press', {x:0,y:0})
 * await mouseAction($(".elementClass"),'move', {x:9,y:9})
 * await mouseAction($("testxpath"),'release', {x:9,y:9})
 *
 * @param {string} action - Action to be performed on the canvas
 * @param {Object} coordinates - Coordinates of a point on canvas to perform the action.
 * @param {Object} options
 * @param {boolean} [options.waitForNavigation=true] - Wait for navigation after the click. Default navigation timeout is 30 seconds, to override pass `{ navigationTimeout: 10000 }` in `options` parameter.
 * @param {number} [options.navigationTimeout=30000] - Navigation timeout value in milliseconds for navigation after click.
 * @param {string[]} [options.waitForEvents = ['firstMeaningfulPaint']] - Events available to wait for ['DOMContentLoaded', 'loadEventFired', 'networkAlmostIdle', 'networkIdle', 'firstPaint', 'firstContentfulPaint', 'firstMeaningfulPaint']
 * @param {number} [options.waitForStart=100] - time to wait for navigation to start. Accepts time in milliseconds.
 */
module.exports.mouseAction = mouseAction;

async function mouseAction(selector, action, coordinates, options = {}) {
  validate();
  var actions = ['press', 'move', 'release'];
  if (!actions.includes(selector) && !isSelector(selector) && !isString(selector)) {
    throw Error('Invalid Selector value passed : ' + selector);
  }
  if (!actions.includes(selector)) {
    const elem = await findFirstElement(selector);
    if (elem == null) {
      throw Error('Please provide a valid selector, unable to find element');
    }
    await scrollTo(elem);
    let rect = await domHandler.getBoundingClientRect(elem.get());
    coordinates.x = coordinates.x + parseInt(rect.left);
    coordinates.y = coordinates.y + parseInt(rect.top);
  } else if (actions.includes(selector)) {
    coordinates = action;
    action = selector;
  }
  options = setNavigationOptions(options);
  if (defaultConfig.headful) {
    await overlayHandler.highlightRect({
      x: coordinates.x,
      y: coordinates.y,
      width: 1,
      height: 1,
    });
  }
  options = setClickOptions(options, coordinates.x, coordinates.y);
  await doActionAwaitingNavigation(options, async () => {
    if (action === 'press') {
      options.type = 'mousePressed';
    } else if (action === 'move') {
      options.type = 'mouseMoved';
    } else if (action === 'release') {
      options.type = 'mouseReleased';
    }
    await input.dispatchMouseEvent(options);
  });
  descEvent.emit(
    'success',
    'Performed mouse ' + action + 'action at {' + coordinates.x + ', ' + coordinates.y + '}',
  );
}

/**
 * Scrolls the page to the given element.
 *
 * @example
 * await scrollTo('Get Started')
 * await scrollTo(link('Get Started'))
 *
 * @param {selector|string} selector - A selector of an element to scroll to.
 * @param {Object} options
 * @param {string[]} [options.waitForEvents = ['firstMeaningfulPaint']] - Events available to wait for ['DOMContentLoaded', 'loadEventFired', 'networkAlmostIdle', 'networkIdle', 'firstPaint', 'firstContentfulPaint', 'firstMeaningfulPaint']
 *
 * @returns {Promise}
 */
module.exports.scrollTo = async (selector, options = {}) => {
  validate();
  options = setNavigationOptions(options);
  await doActionAwaitingNavigation(options, async () => {
    await scrollTo(selector);
  });
  if (defaultConfig.headful) {
    await highlightElement(await findFirstElement(selector));
  }
  descEvent.emit('success', 'Scrolled to the ' + description(selector, true));
};

async function scrollTo(selector) {
  validate();

  function scrollToNode() {
    const element = this.nodeType === Node.TEXT_NODE ? this.parentElement : this;
    element.scrollIntoViewIfNeeded();
    return 'result';
  }
  await evaluate(selector, scrollToNode);
}

const scroll = async (e, px, scrollPage, scrollElement, direction) => {
  e = e || 100;
  if (Number.isInteger(e)) {
    const res = await runtimeHandler.runtimeEvaluate(
      `(${scrollPage}).apply(null, ${JSON.stringify([e])})`,
    );
    if (res.result.subtype == 'error') {
      throw new Error(res.result.description);
    }
    return {
      description: `Scrolled ${direction} the page by ${e} pixels`,
    };
  }

  const element = await findFirstElement(e);
  if (defaultConfig.headful) {
    await highlightElement(element);
  }
  //TODO: Allow user to set options for scroll
  const options = setNavigationOptions({});
  await doActionAwaitingNavigation(options, async () => {
    const res = await runtimeHandler.runtimeCallFunctionOn(scrollElement, null, {
      nodeId: element.get(),
      arg: px,
    });
    if (res.result.subtype == 'error') {
      throw new Error(res.result.description);
    }
  });
  descEvent.emit(
    'success',
    'Scrolled ' + direction + description(e, true) + 'by ' + px + ' pixels',
  );
};

/**
 * Scrolls the page/element to the right.
 *
 * @example
 * await scrollRight()
 * await scrollRight(1000)
 * await scrollRight('Element containing text')
 * await scrollRight('Element containing text', 1000)
 *
 * @param {selector|string|number} [e='Window']
 * @param {number} px - Accept px in pixels
 *
 * @returns {Promise}
 */
module.exports.scrollRight = async (e, px = 100) => {
  validate();
  return await scroll(
    e,
    px,
    (px) => window.scrollBy(px, 0),
    function sr(px) {
      if (this.tagName === 'IFRAME') {
        this.contentWindow.scroll(this.contentWindow.scrollX + px, this.contentWindow.scrollY);
        return true;
      }
      this.scrollLeft += px;
      return true;
    },
    'right',
  );
};

/**
 * Scrolls the page/element to the left.
 *
 * @example
 * await scrollLeft()
 * await scrollLeft(1000)
 * await scrollLeft('Element containing text')
 * await scrollLeft('Element containing text', 1000)
 *
 * @param {selector|string|number} [e='Window']
 * @param {number} px - Accept px in pixels
 *
 * @returns {Promise}
 */
module.exports.scrollLeft = async (e, px = 100) => {
  validate();
  return await scroll(
    e,
    px,
    (px) => window.scrollBy(px * -1, 0),
    function sl(px) {
      if (this.tagName === 'IFRAME') {
        this.contentWindow.scroll(this.contentWindow.scrollX - px, this.contentWindow.scrollY);
        return true;
      }
      this.scrollLeft -= px;
      return true;
    },
    'left',
  );
};

/**
 * Scrolls up the page/element.
 *
 * @example
 * await scrollUp()
 * await scrollUp(1000)
 * await scrollUp('Element containing text')
 * await scrollUp('Element containing text', 1000)
 *
 * @param {selector|string|number} [e='Window']
 * @param {number} px - Accept px in pixels
 *
 * @returns {Promise}
 */
module.exports.scrollUp = async (e, px = 100) => {
  validate();
  return await scroll(
    e,
    px,
    (px) => window.scrollBy(0, px * -1),
    function su(px) {
      if (this.tagName === 'IFRAME') {
        this.contentWindow.scroll(this.contentWindow.scrollX, this.contentWindow.scrollY - px);
        return true;
      }
      this.scrollTop -= px;
      return true;
    },
    'up',
  );
};

/**
 * Scrolls down the page/element.
 *
 * @example
 * await scrollDown()
 * await scrollDown(1000)
 * await scrollDown('Element containing text')
 * await scrollDown('Element containing text', 1000)
 *
 * @param {selector|string|number} [e='Window']
 * @param {number} px - Accept px in pixels
 *
 * @returns {Promise}
 */
module.exports.scrollDown = async (e, px = 100) => {
  validate();
  return await scroll(
    e,
    px,
    (px) => window.scrollBy(0, px),
    function sd(px) {
      if (this.tagName === 'IFRAME') {
        this.contentWindow.scroll(this.contentWindow.scrollX, this.contentWindow.scrollY + px);
        return true;
      }
      this.scrollTop += px;
      return true;
    },
    'down',
  );
};

/**
 * Captures a screenshot of the page. Appends timeStamp to filename if no filepath given.
 *
 * @example
 * await screenshot()
 * await screenshot({path : 'screenshot.png'})
 * await screenshot({fullPage:true})
 * await screenshot(text('Images', toRightOf('gmail')))
 *
 * @param {selector|string} selector
 * @param {Object} options
 *
 * @returns {Promise<Buffer>} - Promise which resolves to buffer with captured screenshot if {encoding:'base64'} given.
 */
module.exports.screenshot = async (selector, options = {}) => {
  validate();
  if (selector && !isSelector(selector) && !isElement(selector)) {
    options = selector;
  }
  options.path = options.path || `Screenshot-${Date.now()}.png`;
  let screenShot = await pageHandler.captureScreenshot(domHandler, selector, options);
  if (options.encoding === 'base64') {
    return screenShot.data;
  }
  fs.writeFileSync(options.path, Buffer.from(screenShot.data, 'base64'));
  const e = options.encoding !== undefined ? options.encoding : options.path;
  descEvent.emit('success', 'Screenshot is created at ' + e);
};

/**
 * Fetches an element with the given selector, scrolls it into view if needed, and then taps on the element. If there's no element matching selector, the method throws an error.
 * @example
 * await tap('Gmail')
 * await tap(link('Gmail'))
 *
 * @param {selector} selector
 * @param {Object} options
 * @param {boolean} [options.waitForNavigation = true] - - Wait for navigation after the click. Default navigation timeout is 15 seconds, to override pass `{ navigationTimeout: 10000 }` in `options` parameter.
 * @param {string[]} [options.waitForEvents = ['firstMeaningfulPaint']] - Events available to wait for ['DOMContentLoaded', 'loadEventFired', 'networkAlmostIdle', 'networkIdle', 'firstPaint', 'firstContentfulPaint', 'firstMeaningfulPaint']
 * @param {relativeSelector[]} args - Proximity selectors
 *
 * @returns {Promise}
 */
module.exports.tap = async (selector, options = {}, ...args) => {
  validate();
  let elems = await handleRelativeSearch(await findElements(selector), args);
  let elemsLength = elems.length;
  let isElemAtPoint;
  for (let elem of elems) {
    isElemAtPoint = false;
    await scrollTo(elem);
    isElemAtPoint = await checkIfElementIsCovered(elem, elems, isElemAtPoint);
    if (isElemAtPoint) {
      const type = (
        await evaluate(elem, function getType() {
          return this.type;
        })
      ).value;
      assertType(
        elem,
        () => type !== 'file',
        'Unsupported operation, use `attach` on file input field',
      );
      if (defaultConfig.headful) {
        await highlightElement(elem);
      }
      const { x, y } = await domHandler.boundingBoxCenter(elem.get());
      options = setNavigationOptions(options);
      await doActionAwaitingNavigation(options, async () => {
        await inputHandler.tap(x, y);
      });
      break;
    }
  }
  if (!isElemAtPoint && elemsLength != elems.length) {
    throw Error('Please provide a more specific selector, too many matches.');
  }
  if (!isElemAtPoint) {
    throw Error(description(selector) + ' is covered by other element');
  }
  descEvent.emit('success', 'Tap has been performed');
};

/**
 * This {@link selector} lets you identify elements on the web page via XPath or CSS selector and proximity selectors.
 * @example
 * await highlight($(`//*[text()='text']`))
 * await $(`//*[text()='text']`).exists()
 * $(`#id`,near('username'),below('login'))
 *
 * @param {string} selector - XPath or CSS selector.
 * @param {Object} _options
 * @param {boolean} [_options.selectHiddenElements=false] - Option to include hidden elements.
 * @param {...relativeSelector} args - Proximity selectors
 * @returns {ElementWrapperList}
 */
module.exports.$ = (attrValuePairs, _options = {}, ...args) => {
  validate();
  const { selector, options } = prepareParameters(attrValuePairs, _options, ...args);
  const get = async () =>
    await handleRelativeSearch(
      await (selector.label.startsWith('//') || selector.label.startsWith('(')
        ? $$xpath(selector.label, options.selectHiddenElements)
        : $$(selector.label, options.selectHiddenElements)),
      args,
    );
  const description = `Custom selector $(${selector.label})`;

  return createElementWrapper(get, description);
};

/**
 * This {@link selector} lets you identify an image on a web page. This is done via the image's alt text or attribute and value pairs
 * and proximity selectors.
 *
 * @example
 * await click(image('alt'))
 * await image('alt').exists()
 * await image({id:'imageId'}).exists()
 * await image({id:'imageId'},below('text')).exists()
 * await image(below('text')).exists()
 *
 * @param {string} alt - The image's alt text.
 * @param {Object} _options
 * @param {boolean} [_options.selectHiddenElements=false] - Option to include hidden elements.
 * @param {Object} attrValuePairs - Pairs of attribute and value like {"id":"name","class":"class-name"}
 * @param {...relativeSelector} args - Proximity selectors
 * @returns {ElementWrapperList}
 */
module.exports.image = (attrValuePairs, _options = {}, ...args) => {
  validate();
  const { selector, options } = prepareParameters(attrValuePairs, _options, ...args);
  const get = getElementGetter(
    selector,
    async () =>
      await $$xpath(
        `//img[contains(@alt, ${xpath(selector.label)})]`,
        options.selectHiddenElements,
      ),
    '//img|//*[contains(@style, "background-image")]',
    options.selectHiddenElements,
  );
  const description = desc(selector, 'alt', 'image');

  return createElementWrapper(get, description);
};

/**
 * This {@link selector} lets you identify a link on a web page with text or attribute and value pairs and proximity selectors.
 *
 * @example
 * await click(link('Get Started'))
 * await link('Get Started').exists()
 * await link({id:'linkId'}).exists()
 * await link({id:'linkId'},below('text')).exists()
 * await link(below('text')).exists()
 *
 * @param {string} text - The link text.
 * @param {Object} _options
 * @param {boolean} [_options.selectHiddenElements=false] - Option to include hidden elements.
 * @param {Object} attrValuePairs - Pairs of attribute and value like {"id":"name","class":"class-name"}
 * @param {...relativeSelector} args - Proximity selectors
 * @returns {ElementWrapperList}
 */
module.exports.link = (attrValuePairs, _options = {}, ...args) => {
  validate();
  const { selector, options } = prepareParameters(attrValuePairs, _options, ...args);
  const get = getElementGetter(
    selector,
    async () => await match(selector.label, options).elements('a', 0, 0),
    '//a',
    options.selectHiddenElements,
  );
  const description = desc(selector, 'text', 'link');

  return createElementWrapper(get, description);
};

/**
 * This {@link selector} lets you identify a list item (HTML `<li>` element) on a web page with label or attribute and value pairs and proximity selectors.
 *
 * @example
 * await highlight(listItem('Get Started'))
 * await listItem('Get Started').exists()
 * await listItem({id:'listId'}).exists()
 * await listItem({id:'listItemId'},below('text')).exists()
 * await listItem(below('text')).exists()
 *
 * @param {string} label - The label of the list item.
 * @param {Object} _options
 * @param {boolean} [_options.selectHiddenElements=false] - Option to include hidden elements.
 * @param {Object} attrValuePairs - Pairs of attribute and value like {"id":"name","class":"class-name"}
 * @param {...relativeSelector} args - Proximity selectors
 * @returns {ElementWrapperList}
 */
module.exports.listItem = (attrValuePairs, _options = {}, ...args) => {
  validate();
  const { selector, options } = prepareParameters(attrValuePairs, _options, ...args);
  const get = getElementGetter(
    selector,
    async () => await match(selector.label, options).elements('li', 0, 0),
    '//li',
    options.selectHiddenElements,
  );
  const description = desc(selector, 'label', 'list Item');

  return createElementWrapper(get, description);
};

/**
 * This {@link selector} lets you identify a button on a web page with label or attribute and value pairs and proximity selectors.
 * Tags button and input with type submit, reset and button are identified using this selector
 *
 * @example
 * await highlight(button('Get Started'))
 * await button('Get Started').exists()
 * await button({id:'buttonId'}).exists()
 * await button({id:'buttonId'},below('text')).exists()
 * await button(below('text')).exists()
 *
 * @param {string} label - The button label.
 * @param {Object} _options
 * @param {boolean} [_options.selectHiddenElements=false] - Option to include hidden elements.
 * @param {Object} attrValuePairs - Pairs of attribute and value like {"id":"name","class":"class-name"}
 * @param {...relativeSelector} args - Proximity selectors
 * @returns {ElementWrapperList}
 */
module.exports.button = (attrValuePairs, _options = {}, ...args) => {
  validate();
  let get;
  const { selector, options } = prepareParameters(attrValuePairs, _options, ...args);
  if (!selector.attrValuePairs && !selector.label) {
    get = async () =>
      await handleRelativeSearch(
        await $$xpath(
          '//input[@type="submit" or @type="reset" or @type="button" or @type="image"] | //button',
          options.selectHiddenElements,
        ),
        selector.args,
      );
  } else {
    const getByButton = getElementGetter(
      selector,
      async () => match(selector.label, options).elements('button', 0, 0),
      '//button',
      options.selectHiddenElements,
    );

    const getByInput = getElementGetter(
      selector,
      async () =>
        await $$xpath(
          `//input[@type='submit' or @type='reset' or @type='button' or @type='image'][@id=(//label[contains(string(), ${xpath(
            selector.label,
          )})]/@for)] | //label[contains(string(), ${xpath(
            selector.label,
          )})]/input[@type='submit' or @type='reset' or @type='button' or @type='image'] | //input[contains(@value, ${xpath(
            selector.label,
          )})]`,
          options.selectHiddenElements,
        ),
      '//input[@type="submit" or @type="reset" or @type="button" or @type="image"]',
      options.selectHiddenElements,
    );
    get = async () => {
      const input = await getByInput();
      if (input.length) {
        return input;
      }
      return getByButton();
    };
  }

  const description = desc(selector, 'label', 'Button');

  // return generateElementWrapper(get, description);
  return createElementWrapper(get, description);
};

/**
 * This {@link selector} lets you identify a file input field on a web page either with label or with attribute and value pairs and proximity selectors.
 *
 * @example
 * await attach('file.txt', to(fileField('Please select a file:')))
 * await fileField('Please select a file:').exists()
 * await fileField({'id':'file'}).exists()
 * await fileField({id:'fileFieldId'},below('text')).exists()
 * await fileField(below('text')).exists()
 *
 * @param {string} label - The label (human-visible name) of the file input field.
 * @param {Object} _options
 * @param {boolean} [_options.selectHiddenElements=false] - Option to include hidden elements.
 * @param {Object} attrValuePairs - Pairs of attribute and value like {"id":"name","class":"class-name"}
 * @param {...relativeSelector} args - Proximity selectors
 * @returns {ElementWrapperList}
 */
module.exports.fileField = fileField;

function fileField(attrValuePairs, _options = {}, ...args) {
  validate();
  const { selector, options } = prepareParameters(attrValuePairs, _options, ...args);
  const get = getElementGetter(
    selector,
    async () =>
      await $$xpath(
        `//input[@type='file'][@id=(//label[contains(string(), ${xpath(
          selector.label,
        )})]/@for)] | //label[contains(string(), ${xpath(selector.label)})]/input[@type='file']`,
        options.selectHiddenElements,
      ),
    '//input[@type="file"]',
    options.selectHiddenElements,
  );

  const description = desc(selector, 'label', 'File field');
  return createElementWrapper(get, description, 'fileField');
}

/**
 * This {@link selector} lets you identify time based input types [ date, datetime-local, month, time, week ] on a web page either with label
 * or with attribute and value pairs and proximity selectors.
 *
 * @example
 * await write('31082020', into(timeField('Birthday:')))
 * await timeField('Birthday:').select(new Date('2020-09-20'))
 * await timeField('Birthday:').exists()
 * await timeField({'id':'Birthday'}).exists()
 * await timeField({id:'Birthday'},below('text')).exists()
 * await timeField(below('text')).exists()
 *
 * @param {string} label - The label (human-visible name) of the file input field.
 * @param {Object} _options
 * @param {boolean} [_options.selectHiddenElements=false] - Option to include hidden elements.
 * @param {Object} attrValuePairs - Pairs of attribute and value like {"id":"name","class":"class-name"}
 * @param {...relativeSelector} args - Proximity selectors
 * @returns {ElementWrapperList}
 */
module.exports.timeField = timeField;

function timeField(attrValuePairs, _options = {}, ...args) {
  validate();
  const { selector, options } = prepareParameters(attrValuePairs, _options, ...args);
  const get = getElementGetter(
    selector,
    async () =>
      await $$xpath(
        `//input[@type="date" or @type="datetime-local" or @type="month" or @type="time" or @type="week"][@id=(//label[contains(string(), ${xpath(
          selector.label,
        )})]/@for)] | \
          //label[contains(string(), ${xpath(
            selector.label,
          )})]/input[@type="date" or @type="datetime-local" or @type="month" or @type="time" or @type="week"] | \
          //input[@type="date" or @type="datetime-local" or @type="month" or @type="time" or @type="week"][following-sibling::text()[position() = 1 and contains(., ${xpath(
            selector.label,
          )})]]`,
        options.selectHiddenElements,
      ),
    '//input[@type="date" or @type="datetime-local" or @type="month" or @type="time" or @type="week"]',
    options.selectHiddenElements,
  );

  const description = desc(selector, 'label', 'Time field');
  return createElementWrapper(get, description, 'timeField');
}

/**
 * This {@link selector} let you specify a value which must be no less than a given value, and no more than another given value,attribute and value pairs and proximity selectors.
 * This is typically represented using a slider or dial control rather than a text entry box like the number input type.
 *
 * @example
 * await range({ id: 'range-1' }).select(10.81);
 * await range({ id: 'range-1' }).select('10');
 * await range({ id: 'range-1' }, below('head')).select(10);
 *
 * @param {Object} _options
 * @param {boolean} [_options.selectHiddenElements=false] - Option to include hidden elements.
 * @param {Object} attrValuePairs - Pairs of attribute and value like {"id":"name","class":"class-name"}
 * @param {...relativeSelector} args - Proximity selectors
 * @returns {ElementWrapperList}
 */
module.exports.range = range;

function range(attrValuePairs, _options = {}, ...args) {
  validate();
  const { selector, options } = prepareParameters(attrValuePairs, _options, ...args);
  const get = getElementGetter(
    selector,
    async () =>
      await $$xpath(
        `//input[@type='range'][@id=(//label[contains(string(), ${xpath(
          selector.label,
        )})]/@for)] | //label[contains(string(), ${xpath(selector.label)})]/input[@type='range']`,
        options.selectHiddenElements,
      ),
    '//input[@type="range"]',
    options.selectHiddenElements,
  );

  const description = desc(selector, 'label', 'Range Type');
  return createElementWrapper(get, description, 'rangeType');
}

/**
 * This {@link selector} lets you set color values on color picker on web page with attribute and value pairs and proximity selectors.
 *
 * @example
 * await color({'id':'colorId'}).exists()
 * await color({id:'colorId'},below('text')).exists()
 * await color(below('text')).exists()
 * await color(below('text')).select('#f236cf')
 * await color({'id':'colorId'}).select('#f236cf')
 *
 * @param {Object} attrValuePairs - Pairs of attribute and value like {"id":"name","class":"class-name"}
 * @param {Object} _options
 * @param {boolean} [_options.selectHiddenElements=false] - Option to include hidden elements.
 * @param {...relativeSelector} args - Proximity selectors
 * @returns {ElementWrapperList}
 */

module.exports.color = color;

function color(attrValuePairs, _options = {}, ...args) {
  validate();
  if (attrValuePairs === undefined || attrValuePairs === '') {
    throw new Error('Atleast one attribute is require!');
  }
  const { selector, options } = prepareParameters(attrValuePairs, _options, ...args);
  const get = getElementGetter(
    selector,
    async () =>
      await $$xpath(
        `//input[@type='color'][@id=(//label[contains(string(), ${xpath(
          selector.label,
        )})]/@for)] | //label[contains(string(), ${xpath(selector.label)})]/input[@type='color']`,
        options.selectHiddenElements,
      ),
    '//input[@type="color"]',
    options.selectHiddenElements,
  );

  const description = desc(selector, 'label', 'Color field');
  return createElementWrapper(get, description, 'colorField');
}

/**
 * This {@link selector} lets you identify a table cell
 * on a web page with row and column and row values as options and locating table using proximity selectors,
 * or table labels.
 *
 * @example
 * tableCell({row:1, col:1}, "Table Caption")
 * tableCell({id:'myColumn'}).text()
 * tableCell({row:1,col:3}).text()
 * highlight(tableCell({row:2, col:3}, "Table Caption"))
 * highlight(text("Table Cell 2",above(tableCell({row:2, col:2}, "Table Caption"))))
 * highlight(text("Table Cell 1",near(tableCell({row:1, col:1}, "Table Caption"))))
 * click(link(above(tableCell({row:4,col:1},"Table Caption"))))
 * highlight(link(above(tableCell({row:4,col:1},above("Code")))))
 *
 *
 * @param {Object} options - Pair of row and column like {row:1, col:3}
 * @param {boolean} [options.selectHiddenElements=false] - Option to include hidden elements.
 * @param {Object} attrValuePairs - Pairs of attribute and value like {"id":"name","class":"class-name"}
 * @param {string} label - The Table Caption or any Table Header or Table ID.
 * @param {...relativeSelector} args - Proximity selectors
 * @returns {ElementWrapper}
 **/
module.exports.tableCell = tableCell;
function tableCell(options = {}, attrValuePairs, ...args) {
  validate();
  if (options.row === 0) {
    throw new Error('Table Row starts with "1", received "0"');
  }
  if (options.col === 0) {
    throw new Error('Table Column starts with "1", received "0"');
  }
  if (
    !options.row &&
    !options.col &&
    Object.keys(options).length > 0 &&
    typeof options == 'object'
  ) {
    attrValuePairs = options;
    options = {};
  }
  const { selector } = prepareParameters(attrValuePairs, ...args);
  let get;

  const tableXPathFn = async (tableXPath) =>
    // the concat operation below is required to retain the HTML sematics
    // <tfoot> may appear before <tbody> but the browser renders it after <tbody>
    (
      await $$xpath(
        `${tableXPath}/tr[td][${options.row}]/td[${options.col}]`,
        options.selectHiddenElements,
      )
    )
      .concat(
        await $$xpath(
          `${tableXPath}/tbody/tr[td][${options.row}]/td[${options.col}]`,
          options.selectHiddenElements,
        ),
      )
      .concat(
        await $$xpath(
          `${tableXPath}/tfoot/tr[td][${options.row} - count(../../tbody/tr[td])]/td[${options.col}]`,
          options.selectHiddenElements,
        ),
      );
  if (!selector.attrValuePairs && !selector.label) {
    if (!options.row || !options.col) {
      throw new Error('Table Row or Column Value required');
    }
    get = async () => await handleRelativeSearch(await tableXPathFn('//table'), selector.args);
  } else {
    const getTableCell = getElementGetter(
      selector,
      async () =>
        await tableXPathFn(`(//table[@id=${xpath(selector.label)}] |
        //table[caption=${xpath(selector.label)}] |
        //table[.//th[contains(translate(string(), 'ABCDEFGHIJKLMNOPQRSTUVWXYZ', 'abcdefghijklmnopqrstuvwxyz'),${xpath(
          selector.label.toLowerCase(),
        )})]])`),
      '//table//td',
    );
    get = async () => {
      return getTableCell();
    };
  }
  let description = `tableCell at row:${options.row} and column:${options.col}`;
  if (!selector.label) {
    let d = desc(selector, 'Table', 'Table Cell');
    description = d === '' ? description : d;
  }
  return createElementWrapper(get, description);
}

/**
 * This {@link selector} lets you identify a text field(input (with type text, password, url, search, number, email, tel), textarea and contenteditable fields)
 * on a web page either with label or with attribute and value pairs and proximity selectors.
 *
 * @example
 * await focus(textBox('Username:'))
 * await textBox('Username:').exists()
 * await textBox({id:'textBoxId'},below('text')).exists()
 * await textBox(below('text')).exists()
 *
 * @param {Object} attrValuePairs - Pairs of attribute and value like {"id":"name","class":"class-name"}
 * @param {Object} _options
 * @param {boolean} [_options.selectHiddenElements=false] - Option to include hidden elements.
 * @param {string} label - The label (human-visible name) of the text field.
 * @param {...relativeSelector} args - Proximity selectors
 * @returns {ElementWrapperList}
 */
module.exports.textBox = textBox;

function textBox(attrValuePairs, _options, ...args) {
  validate();
  const { selector, options } = prepareParameters(attrValuePairs, _options, ...args);
  let get;
  const inputTypesExps = [
    `input[${typeEqual('text')} or ${typeEqual('password')} or ${typeEqual(
      'search',
    )} or ${typeEqual('number')} or ${typeEqual('email')} or ${typeEqual('tel')} or ${typeEqual(
      'url',
    )}]`,
    'input[not(@type)]',
  ];
  if (!selector.attrValuePairs && !selector.label) {
    get = async () =>
      await handleRelativeSearch(
        await $$xpath(
          `//${inputTypesExps[0]} | //${inputTypesExps[1]} | //textarea | //*[@contenteditable]`,
          options.selectHiddenElements,
        ),
        selector.args,
      );
  } else {
    const getInputText = getElementGetter(
      selector,
      async () => {
        const xpathForInputSelection = inputTypesExps
          .map(
            (inputTypesExp) =>
              `//${inputTypesExp}[@id=(//label[contains(string(), ${xpath(
                selector.label,
              )})]/@for)] | \
                //label[contains(string(), ${xpath(selector.label)})]/${inputTypesExp} | \
                //${inputTypesExp}[following-sibling::text()[position() = 1 and contains(., ${xpath(
                selector.label,
              )})]]`,
          )
          .join('|');
        return await $$xpath(xpathForInputSelection, options.selectHiddenElements);
      },
      `//${inputTypesExps[0]}|//${inputTypesExps[1]}`,
      options.selectHiddenElements,
    );

    const getTextArea = getElementGetter(
      selector,
      async () =>
        await $$xpath(
          `//textarea[@id=(//label[contains(string(), ${xpath(selector.label)})]/@for)] | \
            //label[contains(string(), ${xpath(selector.label)})]/textarea`,
          options.selectHiddenElements,
        ),
      '//textarea',
      options.selectHiddenElements,
    );
    const getContentEditable = getElementGetter(
      selector,
      async () =>
        await $$xpath(
          `//*[@contenteditable][@id=(//label[contains(string(), ${xpath(
            selector.label,
          )})]/@for)] | \
             //label[contains(string(), ${xpath(selector.label)})]/*[@contenteditable]`,
          options.selectHiddenElements,
        ),
      '//*[@contenteditable]',
      options.selectHiddenElements,
    );
    get = async () => {
      let elems = await getInputText();
      elems = elems.concat(await getTextArea());
      elems = elems.concat(await getContentEditable());
      return elems;
    };
  }
  const description = desc(selector, 'label', 'Text field');
  return createElementWrapper(get, description, 'textBox');
}

/**
 * This {@link selector} lets you identify a dropDown on a web page either with label or with attribute and value pairs and proximity selectors.
 * Any value can be selected using value or text or index of the options.
 *
 * @example
 * await dropDown('Vehicle:').select('Car')
 * await dropDown('Vehicle:').select({index:'0'}) - index starts from 0
 * await dropDown('Vehicle:').value()
 * await dropDown('Vehicle:').exists()
 * await dropDown({id:'dropDownId'},below('text')).exists()
 * await dropDown(below('text')).exists()
 *
 * @param {object} attrValuePairs - Pairs of attribute and value like {"id":"name","class":"class-name"}
 * @param {Object} _options
 * @param {boolean} [_options.selectHiddenElements=false] - Option to include hidden elements.
 * @param {string} label - The label (human-visible name) of the drop down.
 * @param {...relativeSelector} args - Proximity selectors
 * @returns {ElementWrapperList}
 */
module.exports.dropDown = dropDown;

function dropDown(attrValuePairs, _options, ...args) {
  validate();
  const { selector, options } = prepareParameters(attrValuePairs, _options, ...args);
  const get = getElementGetter(
    selector,
    async () =>
      await $$xpath(
        `//select[@id=(//label[contains(string(), ${xpath(
          selector.label,
        )})]/@for)] | //label[contains(string(), ${xpath(selector.label)})]/select`,
        options.selectHiddenElements,
      ),
    '//select',
    options.selectHiddenElements,
  );
  const description = desc(selector, 'label', 'DropDown');
  return createElementWrapper(get, description, 'dropDown');
}

/**
 * This {@link selector} lets you identify a checkbox on a web page either with label or with attribute and value pairs and proximity selectors.
 *
 * @example
 * await checkBox('Vehicle').check()
 * await checkBox('Vehicle').uncheck()
 * await checkBox('Vehicle').isChecked()
 * await checkBox('Vehicle').exists()
 * await checkBox({id:'checkBoxId'},below('text')).exists()
 * await checkBox(below('text')).exists()
 *
 * @param {Object} attrValuePairs - Pairs of attribute and value like {"id":"name","class":"class-name"}
 * @param {Object} _options
 * @param {boolean} [_options.selectHiddenElements=false] - Option to include hidden elements.
 * @param {string} label - The label (human-visible name) of the check box.
 * @param {...relativeSelector} args Proximity selectors
 * @returns {ElementWrapperList}
 */
module.exports.checkBox = (attrValuePairs, _options, ...args) => {
  validate();
  const { selector, options } = prepareParameters(attrValuePairs, _options, ...args);
  const get = getElementGetter(
    selector,
    async () =>
      await $$xpath(
        `//input[${typeEqual('checkbox')}][@id=(//label[contains(string(), ${xpath(
          selector.label,
        )})]/@for)] | //label[contains(string(), ${xpath(selector.label)})]/input[${typeEqual(
          'checkbox',
        )}] | //input[${typeEqual(
          'checkbox',
        )}][following-sibling::text()[position() = 1 and contains(., ${xpath(selector.label)})]]`,
        options.selectHiddenElements,
      ),
    `//input[${typeEqual('checkbox')}]`,
    options.selectHiddenElements,
  );

  const description = desc(selector, 'label', 'Checkbox');
  return createElementWrapper(get, description, 'checkBox');
};

/**
 * This {@link selector} lets you identify a radio button on a web page either with label or with attribute and value pairs and proximity selectors.
 *
 * @example
 * await radioButton('Vehicle').select()
 * await radioButton('Vehicle').deselect()
 * await radioButton('Vehicle').isSelected()
 * await radioButton('Vehicle').exists()
 * await radioButton({id:'radioButtonId'},below('text')).exists()
 * await radioButton(below('text')).exists()
 *
 * @param {Object} attrValuePairs - Pairs of attribute and value like {"id":"name","class":"class-name"}
 * @param {Object} _options
 * @param {boolean} [_options.selectHiddenElements=false] - Option to include hidden elements.
 * @param {string} label - The label (human-visible name) of the radio button.
 * @param {...relativeSelector} args
 * @returns {ElementWrapperList}
 */
module.exports.radioButton = (attrValuePairs, _options, ...args) => {
  validate();
  const { selector, options } = prepareParameters(attrValuePairs, _options, ...args);

  const get = getElementGetter(
    selector,
    async () =>
      await $$xpath(
        `//input
           [${typeEqual('radio')}]
           [@id=( //label[contains(string(), ${xpath(selector.label)})]/@for)] 
                | //label[contains(string(), ${xpath(selector.label)})]/input[${typeEqual(
          'radio',
        )}] 
                | //input[${typeEqual('radio')}]
                         [following-sibling::text()[position() = 1 
                          and contains(., ${xpath(selector.label)})]]`,
        options.selectHiddenElements,
      ),
    `//input[${typeEqual('radio')}]`,
    options.selectHiddenElements,
  );

  const description = desc(selector, 'label', 'Radio button');
  return createElementWrapper(get, description, 'radioButton');
};

/**
 * This {@link selector} lets you identify an element with text. Looks for exact match if not found does contains, accepts proximity selectors.
 *
 * @example
 * await highlight(text('Vehicle'))
 * await text('Vehicle').exists()
 * await text('Vehicle', below('text')).exists()
 * await text('Vehicle', { exactMatch: true }, below('text')).exists()
 * @param {string} text - Text to match.
 * @param {Object} _options
 * @param {boolean} [_options.selectHiddenElements=false] - Option to include hidden elements.
 * @param {boolean} [options.exactMatch=false] - Option to look for exact match.
 * @param {...relativeSelector} args - Proximity selectors
 * @returns {ElementWrapperList}
 */
module.exports.text = text;

function text(text, _options = {}, ...args) {
  validate();

  const { selector, options } = prepareParameters(text, _options, ...args);
  const get = async () =>
    await handleRelativeSearch(await match(text, options).elements('*', 0, 0), selector.args);
  const description = `Element with text "${text}"`;

  return createElementWrapper(get, description);
}

/**
 * Search relative HTML elements with this {@link relativeSelector}.
 *
 * @example
 * await click(link("Block", toLeftOf("name"))
 * await write(textBox("first name", toLeftOf("last name"))
 *
 * @param {selector|string} selector - Web element selector.
 * @returns {RelativeSearchElement}.
 */

module.exports.toLeftOf = (selector) => {
  validate();
  return new RelativeSearchElement(
    async (e, v) => {
      const rect = await domHandler.getBoundingClientRect(e);
      return rect.right <= v;
    },
    async () => await rectangle(selector, (r) => r.left),
    isString(selector) ? `To left of ${selector}` : `To left of ${selector.description}`,
  );
};

/**
 * Search relative HTML elements with this {@link relativeSelector}.
 *
 * @example
 * await click(link("Block", toRightOf("name"))
 * await write(textBox("last name", toRightOf("first name"))
 *
 * @param {selector|string} selector - Web element selector.
 * @returns {RelativeSearchElement}.
 */

module.exports.toRightOf = (selector) => {
  validate();
  const desc = isString(selector)
    ? `To right of ${selector}`
    : `To right of ${selector.description}`;
  return new RelativeSearchElement(
    async (e, v) => {
      const rect = await domHandler.getBoundingClientRect(e);
      return rect.left >= v;
    },
    async () => await rectangle(selector, (r) => r.right),
    desc,
  );
};

/**
 * Search relative HTML elements with this {@link relativeSelector}.
 *
 * @example
 * await click(link("Block", above("name"))
 * await write(textBox("name", above("email"))
 *
 * @param {selector|string} selector - Web element selector.
 * @returns {RelativeSearchElement}.
 */

module.exports.above = (selector) => {
  validate();
  const desc = isString(selector) ? `Above ${selector}` : `Above ${selector.description}`;
  return new RelativeSearchElement(
    async (e, v) => {
      const rect = await domHandler.getBoundingClientRect(e);
      return rect.bottom <= v;
    },
    async () => await rectangle(selector, (r) => r.top),
    desc,
  );
};

/**
 * Search relative HTML elements with this {@link relativeSelector}.
 *
 * @example
 * await click(link("Block", below("name"))
 * await write(textBox("email", below("name"))
 *
 * @param {selector|string} selector - Web element selector.
 * @returns {RelativeSearchElement}.
 */

module.exports.below = (selector) => {
  validate();
  const desc = isString(selector) ? `Below ${selector}` : `Below ${selector.description}`;
  return new RelativeSearchElement(
    async (e, v) => {
      const rect = await domHandler.getBoundingClientRect(e);
      return rect.top >= v;
    },
    async () => await rectangle(selector, (r) => r.bottom),
    desc,
  );
};

/**
 * Search relative HTML elements with this {@link relativeSelector}.
 * An element is considered nearer to a reference element,
 * only if the element offset is lesser than the 30px of the reference element in any direction.
 * Default offset is 30px to override set options = {offset:50}
 *
 * @example
 * await click(link("Block", near("name"))
 * await click(link("Block", near("name", {offset: 50}))
 *
 * @param {selector|string} selector - Web element selector.
 * @returns {RelativeSearchElement}.
 *
 */
module.exports.near = (selector, opts = { offset: 30 }) => {
  validate();
  const desc = isString(selector) ? `Near ${selector}` : `Near ${selector.description}`;
  const nearOffset = opts.offset;
  return new RelativeSearchElement(
    async (e, v) => {
      const rect = await domHandler.getBoundingClientRect(e);
      return (
        [rect.bottom, rect.top].some(
          (offSet) => offSet > v.top - nearOffset && offSet < v.bottom + nearOffset,
        ) &&
        [rect.left, rect.right].some(
          (offSet) => offSet > v.left - nearOffset && offSet < v.right + nearOffset,
        )
      );
    },
    async () => await rectangle(selector, (r) => r),
    desc,
  );
};

/**
 * Accept or dismiss an `alert` matching a text.<br>
 *
 * @example
 * alert('Message', async () => await accept())
 * alert('Message', async () => await dismiss())
 *
 * // Note: Taiko's `alert` listener has to be setup before the alert
 * // displays on the page. For example, if clicking on a button
 * // shows the alert, the Taiko script is
 * alert('Message', async () => await accept())
 * await click('Show Alert')
 *
 * @param {string} message - Identify alert based on this message.
 * @param {function} callback - Action to perform. accept/dismiss.
 */
module.exports.alert = (message, callback) => dialog('alert', message, callback);

/**
 * Accept or dismiss a `prompt` matching a text.<br>
 * Write into the `prompt` with `accept('Something')`.
 *
 * @example
 * prompt('Message', async () => await accept('Something'))
 * prompt('Message', async () => await dismiss())
 *
 * // Note: Taiko's `prompt` listener has to be setup before the prompt
 * // displays on the page. For example, if clicking on a button
 * // shows the prompt, the Taiko script is
 * prompt('Message', async () => await accept('Something'))
 * await click('Show Prompt')
 *
 * @param {string} message - Identify prompt based on this message.
 * @param {function} callback - Action to perform. accept/dismiss.
 */
module.exports.prompt = (message, callback) => dialog('prompt', message, callback);

/**
 * Accept or dismiss a `confirm` popup matching a text.<br>
 *
 * @example
 * confirm('Message', async () => await accept())
 * confirm('Message', async () => await dismiss())
 *
 * // Note: Taiko's `confirm` listener has to be setup before the confirm
 * // popup displays on the page. For example, if clicking on a button
 * // shows the confirm popup, the Taiko script is
 * confirm('Message', async () => await accept())
 * await click('Show Confirm')
 *
 * @param {string} message - Identify confirm based on this message.
 * @param {function} callback - Action to perform. accept/dismiss.
 */
module.exports.confirm = (message, callback) => dialog('confirm', message, callback);

/**
 * Accept or dismiss a `beforeunload` popup.<br>
 *
 * @example
 * beforeunload(async () => await accept())
 * beforeunload(async () => await dismiss())
 *
 * // Note: Taiko's `beforeunload` listener can be setup anywhere in the
 * // script. The listener will run when the popup displays on the page.
 *
 * @param {function} callback - Action to perform. Accept/Dismiss.
 */
module.exports.beforeunload = (callback) => dialog('beforeunload', '', callback);

/**
 * Evaluates script on element matching the given selector.
 *
 * @example
 *
 * await evaluate(link("something"), (element) => element.style.backgroundColor)
 *
 * await evaluate((element) => {
 *      element.style.backgroundColor = 'red';
 * })
 *
 * await evaluate(() => {
 *   // Callback function have access to all DOM APIs available in the developer console.
 *   return document.title;
 * } )
 *
 * let options = { args: [ '.main-content', {backgroundColor:'red'}]}
 *
 * await evaluate(link("something"), (element, args) => {
 *      element.style.backgroundColor = args[1].backgroundColor;
 *      element.querySelector(args[0]).innerText = 'Some thing';
 * }, options)
 *
 * @param {selector|string} selector - Web element selector.
 * @param {function} callback - callback method to execute on the element or root HTML element when selector is not provided.<br>
 * NOTE : In callback, we can access only inline css not the one which are define in css files.
 * @param {Object} options - options.
 * @param {boolean} [options.waitForNavigation=true] - Wait for navigation after the click. Default navigation timeout is 15 seconds, to override pass `{ navigationTimeout: 10000 }` in `options` parameter.
 * @param {number} [options.waitForStart=100] - wait for navigation to start. Accepts value in milliseconds
 * @param {number} [options.navigationTimeout=5000] - Navigation timeout value in milliseconds for navigation after click.
 * @param {Array} options.args - Arguments to be passed to the provided callback.
 * @param {string[]} [options.waitForEvents = ['firstMeaningfulPaint']] - Events available to wait for ['DOMContentLoaded', 'loadEventFired', 'networkAlmostIdle', 'networkIdle', 'firstPaint', 'firstContentfulPaint', 'firstMeaningfulPaint']]
 * @returns {Promise<Object>} Object with return value of callback given
 */
module.exports.evaluate = async (selector, callback, options = {}) => {
  validate();
  let result;
  let elem;
  if (isFunction(selector)) {
    options = callback || options;
    callback = selector;
    elem = (await $$xpath('//*'))[0];
  } else {
    elem = await findFirstElement(selector);
  }
  if (defaultConfig.headful) {
    await highlightElement(elem);
  }

  async function evalFunc({ callback, args }) {
    let fn;
    eval(`fn = ${callback}`);
    return await fn(this, args);
  }

  options = setNavigationOptions(options);
  await doActionAwaitingNavigation(options, async () => {
    result = await runtimeHandler.runtimeCallFunctionOn(evalFunc, null, {
      nodeId: elem.get(),
      arg: { callback: callback.toString(), args: options.args },
      returnByValue: true,
    });
  });
  descEvent.emit('success', 'Evaluated given script. Result:' + result.result.value);
  return result.result.value;
};

/**
 * This function is used to improve the readability. It simply returns the parameter passed into it.
 *
 * @example
 * await attach('c:/abc.txt', to('Please select a file:'))
 *
 * @param {string|selector}
 * @return {string|selector}
 */
module.exports.to = (value) => value;

/**
 * This function is used to improve the readability. It simply returns the parameter passed into it.
 *
 * @example
 * await write("user", into('Username:'))
 *
 * @param {string|selector}
 * @return {string|selector}
 */
module.exports.into = (value) => value;

/**
 * This function is used to wait for number of milliseconds given or a given element or a given condition.
 *
 * @example
 * waitFor(5000)
 * waitFor("1 item in cart")
 * waitFor("Order Created", 2000)
 * waitFor(async () => !(await $("loading-text").exists()))
 *
 * @param {string} element - Element/condition to wait for
 * @param {number|time} time - Time to wait. default to 10s
 * @return {promise}
 */

const waitFor = async (element, time) => {
  validate();
  let timeout = time || defaultConfig.retryTimeout;
  if (!element || isFinite(element)) {
    time = element;
    return wait(time);
  } else if (isString(element)) {
    let foundElements = await match(element).elements(
      undefined,
      defaultConfig.retryInterval,
      timeout,
    );
    if (!foundElements.length) {
      throw new Error(`Waiting Failed: Element '${element}' not found within ${timeout} ms`);
    }
  } else if (isSelector(element)) {
    let foundElements = await element.elements(undefined, defaultConfig.retryInterval, timeout);
    if (!foundElements.length) {
      throw new Error(`Waiting Failed: Element '${element}' not found within ${timeout} ms`);
    }
  } else {
    await waitUntil(element, defaultConfig.retryInterval, timeout);
  }
};

module.exports.waitFor = waitFor;

/**
 * Action to perform on dialogs
 *
 * @example
 * prompt('Message', async () => await accept('Something'))
 */
module.exports.accept = async (text = '') => {
  await page.handleJavaScriptDialog({
    accept: true,
    promptText: text,
  });
  descEvent.emit('success', 'Accepted dialog');
};

/**
 * Action to perform on dialogs
 *
 * @example
 * prompt('Message', async () => await dismiss())
 */
module.exports.dismiss = async () => {
  await page.handleJavaScriptDialog({
    accept: false,
  });
  descEvent.emit('success', 'Dismissed dialog');
};

/**
 * Starts a REPL when taiko is invoked as a runner with `--load` option.
 * @name repl
 *
 * @example
 * import { repl } from 'taiko/recorder';
 * await repl();
 *
 * @example
 * taiko --load script.js
 */

/**
 * This function is used by taiko to initiate the plugin.
 *
 * @param {string} ID - unique id or name of the plugin
 * @param {Function} init - callback method to set taiko instance for plugin
 */

let plugins = new Map();
const loadPlugin = (id, init) => {
  try {
    if (!plugins.has(id)) {
      if (!eventHandlerProxy) {
        eventHandlerProxy = getEventProxy(eventHandler);
      }
      init(module.exports, eventHandlerProxy, descEvent);
      plugins.set(id, init);
    }
  } catch (error) {
    console.trace(error);
  }
};

const overriddenAPIs = {};
const { getPlugins } = require('./plugins');
getPlugins().forEach((pluginName) => {
  let pluginPath = path.resolve(`node_modules/${pluginName}`);
  const globalPath = childProcess
    .spawnSync('npm', ['root', '-g'], { shell: true })
    .stdout.toString()
    .slice(0, -1);
  if (!fs.existsSync(pluginPath)) {
    pluginPath = path.resolve(globalPath, pluginName);
  }
  let plugin = require(pluginPath);
  plugin.ID = pluginName.split('-').slice(1).join('-');
  loadPlugin(plugin.ID, plugin.init);
  module.exports[plugin.ID] = plugin;
  for (var api in plugin) {
    const isApiOverridden = Object.prototype.hasOwnProperty.call(overriddenAPIs, api);
    if (!isApiOverridden && Object.prototype.hasOwnProperty.call(module.exports, api)) {
      module.exports[api] = plugin[api];
      overriddenAPIs[api] = pluginName;
    } else if (isApiOverridden) {
      throw new Error(
        `${pluginName} cannot override ${api} API as it has already been overridden by ${overriddenAPIs[api]}`,
      );
    }
  }
});

/**
 * Lets you read the global configurations.
 *
 * @example
 * getConfig("retryInterval");
 *
 * @param {String} optionName - Specifies the name of the configuration option/paramter you want to get (optional). If not specified, returns a shallow copy of the full global configuration.
 * @param {String} ["navigationTimeout"] Navigation timeout value in milliseconds for navigation after performing
 * @param {String} ["observeTime"] Option to modify delay time in milliseconds for observe mode.
 * @param {String} ["retryInterval"] Option to modify delay time in milliseconds to retry the search of element existence.
 * @param {String} ["retryTimeout"] Option to modify timeout in milliseconds while retrying the search of element existence.
 * @param {String} ["observe"] Option to run each command after a delay. Useful to observe what is happening in the browser.
 * @param {String} ["waitForNavigation"] Wait for navigation after performing <a href="#goto">goto</a>, <a href="#click">click</a>,
 * <a href="#doubleclick">doubleClick</a>, <a href="#rightclick">rightClick</a>, <a href="#write">write</a>, <a href="#clear">clear</a>,
 * <a href="#press">press</a> and <a href="#evaluate">evaluate</a>.
 * @param {String} ["ignoreSSLErrors"] Option to ignore SSL errors encountered by the browser.
 * @param {String} ["headful"] Option to open browser in headless/headful mode.
 * @param {String} ["highlightOnAction"] Option to highlight an element on action.
 */
module.exports.getConfig = getConfig;

/**
 * Lets you configure global configurations.
 *
 * @example
 * setConfig( { observeTime: 3000});
 *
 * @param {Object} options
 * @param {number} [options.observeTime = 3000 ] - Option to modify delay time in milliseconds for observe mode.
 * @param {number} [options.navigationTimeout = 30000 ] Navigation timeout value in milliseconds for navigation after performing
 * <a href="#opentab">openTab</a>, <a href="#goto">goto</a>, <a href="#reload">reload</a>, <a href="#goback">goBack</a>,
 * <a href="#goforward">goForward</a>, <a href="#click">click</a>, <a href="#write">write</a>, <a href="#clear">clear</a>,
 * <a href="#press">press</a> and <a href="#evaluate">evaluate</a>.
 * @param {number} [options.retryInterval = 100 ] Option to modify delay time in milliseconds to retry the search of element existence.
 * @param {number} [options.retryTimeout = 10000 ] Option to modify timeout in milliseconds while retrying the search of element existence.
 * @param {boolean} [options.waitForNavigation = true ] Wait for navigation after performing <a href="#goto">goto</a>, <a href="#click">click</a>,
 * <a href="#doubleclick">doubleClick</a>, <a href="#rightclick">rightClick</a>, <a href="#write">write</a>, <a href="#clear">clear</a>,
 * <a href="#press">press</a> and <a href="#evaluate">evaluate</a>.
 */
module.exports.setConfig = setConfig;

const description = (selector, lowerCase = false) => {
  const d = (() => {
    if (isString(selector)) {
      return `Element matching text "${selector}"`;
    } else if (isSelector(selector) || isElement(selector)) {
      return selector.description;
    }
    return '';
  })();
  return lowerCase ? d.charAt(0).toLowerCase() + d.slice(1) : d;
};

const waitForMouseActions = async (options) => {
  await doActionAwaitingNavigation(options, async () => {
    options.type = 'mouseMoved';
    await input.dispatchMouseEvent(options);
    options.type = 'mousePressed';
    await input.dispatchMouseEvent(options);
    options.type = 'mouseReleased';
    await input.dispatchMouseEvent(options);
  });
};

const _focus = async (selector) => {
  let elems = [selector];
  if (isSelector(selector) || isElement(selector)) {
    elems = await handleRelativeSearch(await findElements(selector), []);
  }
  let error;
  for (const elem of elems) {
    await scrollTo(elem);
    const result = await evaluate(elem, focusElement);
    if (result.subtype != 'error') {
      return;
    } else if (result.subtype == 'error') {
      error = result.description;
    }
  }
  throw new Error(error);

  function focusElement() {
    if (this.disabled == true) {
      throw new Error('Element is not focusable');
    }
    this.focus();
    return true;
  }
};
const promisesToBeResolvedBeforeCloseBrowser = [];
const dialog = (dialogType, dialogMessage, callback) => {
  validate();
  let resolver = null;
  if (dialogType === 'beforeunload') {
    promisesToBeResolvedBeforeCloseBrowser.push(
      new Promise((resolve) => {
        resolver = resolve;
      }),
    );
  }
  return eventHandler.once(
    createJsDialogEventName(dialogMessage, dialogType),
    async ({ message }) => {
      if (dialogMessage === message) {
        await callback();
        resolver && resolver();
      }
    },
  );
};

const evaluate = async (selector, func) => {
  let nodeId = (await findFirstElement(selector)).get();
  const { result } = await runtimeHandler.runtimeCallFunctionOn(func, null, { nodeId: nodeId });
  return result;
};

const validate = () => {
  if (!_client) {
    throw new Error('Browser or page not initialized. Call `openBrowser()` before using this API');
  }
  if (_client._ws.readyState > 1) {
    if (chromeProcess && chromeProcess.killed) {
      throw new Error(
        'The Browser instance was closed either via `closeBrowser()` call, or it crashed for reasons unknown to Taiko. You can try launching a fresh instance using `openBrowser()` or inspect the logs for details of the possible crash.',
      );
    }
    throw new Error(
      "Connection to browser lost. This probably isn't a problem with Taiko, inspect logs for possible causes.",
    );
  }
};

const rectangle = async (selector, callback) => {
  const elems = await findElements(selector);
  let results = [];
  for (const e of elems) {
    if (e.get) {
      const nodeId = e.get();
      const r = await domHandler.getBoundingClientRect(nodeId);
      results.push({ elem: nodeId, result: callback(r) });
    }
  }
  return results;
};

/**
 * Identifies an element on the page.
 * @callback selector
 *
 * @example
 * link('Sign in')
 * button('Get Started')
 * $('#id')
 * text('Home')
 *
 * @param {string} text - Text to identify the element.
 */

/**
 * Lets you perform relative HTML element searches.
 * @callback relativeSelector
 *
 * @example
 * near('Home')
 * toLeftOf('Sign in')
 * toRightOf('Get Started')
 * above('Sign in')
 * below('Home')
 * link('Sign In',near("Home"),toLeftOf("Sign Out")) - Multiple selectors can be used to perform relative search
 *
 * @param {selector|string} selector - Web element selector.
 * @returns {RelativeSearchElement}.
 */

/**
 * Represents a relative HTML element search. This is returned by {@link relativeSelector}
 *
 * @class RelativeSearchElement
 * @example
 * above('username')
 * near('Get Started')
 *
 */

/**
 * Wrapper object of all found elements. This list mimics the behaviour of {@link ElementWrapper} 
 * by exposing similar methods. The call of these methods gets delegated to first element wrapper.
 *
 * It exposes a method `elements()` which gives the actual list of element wrappers which can be used to loop over the elements.
 * It also exposes `element(index)` which gives the element wrapper for that index`.
 * * `elements()`, `exists()`, `description`, `text()` , `isVisible()`, `isDisabled()` for all the elements.
 * (NOTE: `exists()` returns boolean from version `0.4.0`)

 * @typedef {Object} ElementWrapperList
 * @property @private {function} get - Deprecated from version `1.0.3`. DOM element getter. Implicitly wait for the element to appears with timeout of 10 seconds.
 * @property @private {function} elements - DOM element wrapper getter. Implicitly wait for the element to appears with timeout of 10 seconds. Returns a list of element wrappers found.
 * @property {function(number, number)} exists - Checks existence for element.  Accepts `(retryInterval, retryTimeout)` parameters (defaults to global settings).
 * @property {function()} isVisible - Checks if element is visible and returns a boolean.
 * @property {function()} isDisabled - Checks if element is disabled and returns a boolean.
 * @property {string} description - Describes the operation performed.
 * @property {String} text - Gives innerText of the first element found.
 *
 * @example
 * link('google').exists()
 * link('google').exists(1000)
 * link('google').description
 *
 * // To loop over all the elements
 * let elements = await $('a').elements();
 * for (element of elements) {
 *    console.log(await element.text());
 * }
 * 
 * textBox('username').value()
 * (await textBox('username').elements())[0].value() # same as above
 *
 * $('.class').text()
 * (await $('.class').elements())[0].text() # same as above
 * 
 * let element = await $('a').element(0);
 * console.log(await element.text());
 *
 */

/**
 * Wrapper object for the element present on the web page. Extra methods are available based on the element type.
 *
 * (NOTE: `exists()` returns boolean from version `0.4.0`)
 * * `value()` for input field, fileField and text field.
 * * `value()`, `select()` for dropDown.
 * * `value()`, `select()` for timeField.
 * * `check()`, `uncheck()`, `isChecked()` for checkbox.
 * * `select()`, `deselect()`, `isSelected()` for radio button.
 *
 * @typedef {Object} ElementWrapper
 * @property {function(number, number)} exists - Checks existence for element.  Accepts `(retryInterval, retryTimeout)` parameters (defaults to global settings).
 * @property {function()} isVisible - Checks if element is visible and returns a boolean.
 * @property {function()} isDisabled - Checks if element is disabled and returns a boolean.
 * @property {string} description - Describes the operation performed.
 * @property {String} text - Gives innerText of the first element found.
 *
 * @example
 *
 * link('google').exists()
 * link('google').exists(1000)
 * link('google').description
 */

const realFuncs = {};
for (const func in module.exports) {
  realFuncs[func] = module.exports[func];
  if (realFuncs[func].constructor.name === 'AsyncFunction') {
    module.exports[func] = async function () {
      if (defaultConfig.observe) {
        await waitFor(defaultConfig.observeTime);
      }
      return await realFuncs[func].apply(this, arguments);
    };
  }
}

module.exports.metadata = {
  'Browser actions': [
    'openBrowser',
    'closeBrowser',
    'client',
    'switchTo',
    'intercept',
    'emulateNetwork',
    'emulateDevice',
    'setViewPort',
    'openTab',
    'closeTab',
    'openIncognitoWindow',
    'closeIncognitoWindow',
    'overridePermissions',
    'clearPermissionOverrides',
    'setCookie',
    'deleteCookies',
    'getCookies',
    'setLocation',
    'clearIntercept',
  ],
  'Page actions': [
    'goto',
    'reload',
    'goBack',
    'goForward',
    'currentURL',
    'title',
    'click',
    'doubleClick',
    'rightClick',
    'dragAndDrop',
    'hover',
    'focus',
    'write',
    'clear',
    'attach',
    'press',
    'highlight',
    'clearHighlights',
    'mouseAction',
    'scrollTo',
    'scrollRight',
    'scrollLeft',
    'scrollUp',
    'scrollDown',
    'screenshot',
    'tap',
    'emulateTimezone',
  ],
  Selectors: [
    '$',
    'image',
    'link',
    'listItem',
    'button',
    'fileField',
    'timeField',
    'textBox',
    'dropDown',
    'checkBox',
    'radioButton',
    'text',
    'tableCell',
    'color',
    'range',
  ],
  'Proximity selectors': ['toLeftOf', 'toRightOf', 'above', 'below', 'near'],
  Events: ['alert', 'prompt', 'confirm', 'beforeunload'],
  Helpers: [
    'evaluate',
    'to',
    'into',
    'accept',
    'dismiss',
    'setConfig',
    'getConfig',
    'waitFor',
    'repl',
    'closeWindow',
    'openWindow',
  ],
};

/**
 * Removes interceptor for the provided URL or all interceptors if no URL is specified
 *
 * @example
 * # case 1: Remove intercept for a single  URL :
 * await clearIntercept(requestUrl)
 * # case 2: Reset intercept for all URL :
 * await clearIntercept()
 *
 * @param {string} requestUrl request URL to intercept. Optional parameters
 */
module.exports.clearIntercept = (requestUrl) => {
  if (requestUrl) {
    var success = networkHandler.resetInterceptor(requestUrl);
    if (success) {
      descEvent.emit('success', 'Intercepts reset for url ' + requestUrl);
    } else {
      descEvent.emit('success', 'Intercepts not found for url ' + requestUrl);
    }
  } else {
    networkHandler.resetInterceptors();
    descEvent.emit('success', 'Intercepts reset for all url');
  }
};<|MERGE_RESOLUTION|>--- conflicted
+++ resolved
@@ -407,13 +407,9 @@
   let timeout;
   networkHandler.resetInterceptors();
   if (_client) {
-<<<<<<< HEAD
-=======
-    await reconnect();
     // remove listeners other than JS dialog for beforeUnload on client first to stop executing them when closing
     await _client.removeAllListeners();
     pageHandler.addJavascriptDialogOpeningListener();
->>>>>>> 457c1822
     await page.close();
     await new Promise((resolve) => {
       timeout = setTimeout(() => {
