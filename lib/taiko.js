--- conflicted
+++ resolved
@@ -2626,7 +2626,6 @@
  * Accept or dismiss a `alert` matching a text.<br>
  *
  * @example
-<<<<<<< HEAD
  * alert('Are you sure', async () => await accept())
  *
  * alert('Are you sure', async () => await dismiss())
@@ -2647,12 +2646,6 @@
  * })
  *
  *
-=======
- * alert('Message', async () => await accept())
- * @example
- * alert('Message', async () => await dismiss())
- * @example
->>>>>>> d952a63b
  * // Note: Taiko's `alert` listener has to be setup before the alert
  * // popup displays on the page. For example, if clicking on a button
  * // shows the confirm popup, the Taiko script is
@@ -2670,7 +2663,6 @@
  * Write into the `prompt` with `accept('Something')`.
  *
  * @example
-<<<<<<< HEAD
  * prompt('Message', async () => await accept('something'))
  *
  * prompt('Message', async () => await dismiss())
@@ -2694,17 +2686,6 @@
  * // Note: Taiko's `prompt` listener has to be setup before the promt
  * // popup displays on the page. For example, if clicking on a button
  * // shows the prompt popup, the Taiko script is
-=======
- * prompt('Message', async () => await accept('Something'))
- * @example
- * prompt('Message', async () => await dismiss())
- * @example
- * // Note: Taiko's `prompt` listener has to be setup before the prompt
- * // displays on the page. For example, if clicking on a button
- * // shows the prompt, the Taiko script is
- * prompt('Message', async () => await accept('Something'))
- * await click('Show Prompt')
->>>>>>> d952a63b
  *
  * prompt('Message', async () => await accept())
  * await click('Open Prompt')
@@ -2719,7 +2700,6 @@
  *
  * @example
  * confirm('Message', async () => await accept())
-<<<<<<< HEAD
  *
  * confirm('Message', async () => await dismiss())
  *
@@ -2741,11 +2721,6 @@
  * })
  *
  *
-=======
- * @example
- * confirm('Message', async () => await dismiss())
- * @example
->>>>>>> d952a63b
  * // Note: Taiko's `confirm` listener has to be setup before the confirm
  * // popup displays on the page. For example, if clicking on a button
  * // shows the confirm popup, the Taiko script is
