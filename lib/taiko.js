--- conflicted
+++ resolved
@@ -3018,15 +3018,7 @@
       throw new Error(`Waiting Failed: Element '${element}' not found within ${timeout} ms`);
     }
   } else if (isSelector(element)) {
-<<<<<<< HEAD
-    let foundElements = await element.elements(
-      undefined,
-      defaultConfig.retryInterval,
-      timeout,
-    );
-=======
-    let foundElements = await element.get(undefined, defaultConfig.retryInterval, timeout);
->>>>>>> d451ff1c
+    let foundElements = await element.elements(undefined, defaultConfig.retryInterval, timeout);
     if (!foundElements.length) {
       throw new Error(`Waiting Failed: Element '${element}' not found within ${timeout} ms`);
     }
