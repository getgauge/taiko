const cri = require('chrome-remote-interface');
const childProcess = require('child_process');
const {
  helper,
  wait,
  isString,
  isFunction,
  getIfExists,
  waitUntil,
  exists,
  xpath,
  waitForNavigation,
  timeouts,
  assertType,
} = require('./helper');
const { createJsDialogEventName } = require('./util');
const inputHandler = require('./handlers/inputHandler');
const domHandler = require('./handlers/domHandler');
const networkHandler = require('./handlers/networkHandler');
const pageHandler = require('./handlers/pageHandler');
const targetHandler = require('./handlers/targetHandler');
const runtimeHandler = require('./handlers/runtimeHandler');
const browserHandler = require('./handlers/browserHandler');
const emulationHandler = require('./handlers/emulationHandler');
const {
  match,
  $$,
  $$xpath,
  isSelector,
  elements,
  element,
  isElementVisible,
} = require('./elementSearch');
const {
  handleRelativeSearch,
  RelativeSearchElement,
} = require('./proximityElementSearch');
const {
  prepareParameters,
  getElementGetter,
  desc,
} = require('./elementWrapperUtils');
const {
  setConfig,
  defaultConfig,
  setNavigationOptions,
  setClickOptions,
  setBrowserOptions,
} = require('./config');
const fs = require('fs');
const path = require('path');
const eventHandler = require('./eventBus');
const EventEmitter = require('events');
const descEvent = new EventEmitter();

let chromeProcess,
  temporaryUserDataDir,
  page,
  network,
  runtime,
  input,
  _client,
  dom,
  overlay,
  currentPort,
  currentHost,
  security,
  device,
  eventHandlerProxy,
  clientProxy,
  localProtocol = false;

module.exports.emitter = descEvent;

const connect_to_cri = async target => {
  if (process.env.LOCAL_PROTOCOL) {
    localProtocol = true;
  }
  if (_client) {
    await network.setRequestInterception({ patterns: [] });
    _client.removeAllListeners();
  }
  return new Promise(async function connect(resolve) {
    try {
      if (!target) {
        const browserTargets = await cri.List({
          host: currentHost,
          port: currentPort,
        });
        if (!browserTargets.length)
          throw new Error('No targets created yet!');
        target = browserTargets.filter(
          target => target.type === 'page',
        )[0];
        if (!target.length)
          throw new Error('No targets created yet!');
      }
      await cri({ target, local: localProtocol }, async c => {
        _client = c;
        clientProxy = getEventProxy(_client);
        page = c.Page;
        network = c.Network;
        runtime = c.Runtime;
        input = c.Input;
        dom = c.DOM;
        overlay = c.Overlay;
        security = c.Security;
        await Promise.all([
          runtime.enable(),
          network.enable(),
          page.enable(),
          dom.enable(),
          overlay.enable(),
          security.enable(),
        ]);
        if (defaultConfig.ignoreSSLErrors)
          security.setIgnoreCertificateErrors({ ignore: true });
        _client.on('disconnect', reconnect);
        device = process.env.TAIKO_EMULATE_DEVICE;
        if (device) emulateDevice(device);
        eventHandler.emit('createdSession', _client);
        resolve();
      });
    } catch (e) {
      const timeoutId = setTimeout(() => {
        connect(resolve);
      }, 100);
      timeouts.push(timeoutId);
    }
  });
};

async function reconnect() {
  try {
    eventHandler.emit('reconnecting');
    _client.removeAllListeners();
    _client = null;
    const browserTargets = await cri.List({
      host: currentHost,
      port: currentPort,
    });
    const pages = browserTargets.filter(target => {
      return target.type === 'page';
    });
    await connect_to_cri(pages[0]);
    await dom.getDocument();
    eventHandler.emit('reconnected');
  } catch (e) {
    console.log(e);
  }
}

eventHandler.addListener('targetCreated', async newTarget => {
  const browserTargets = await cri.List({
    host: currentHost,
    port: currentPort,
  });
  const pages = browserTargets.filter(target => {
    return target.targetId === newTarget.targetId;
  });
  await connect_to_cri(pages[0]).then(() =>
    eventHandler.emit('targetNavigated'),
  );
});

/**
 * Launches a browser with a tab. The browser will be closed when the parent node.js process is closed.<br>
 * Note : `openBrowser` launches the browser in headless mode by default, but when `openBrowser` is called from {@link repl} it launches the browser in headful mode.
 * @example
 * await openBrowser({headless: false})
 * await openBrowser()
 * await openBrowser({args:['--window-size=1440,900']})
 * await openBrowser({args: [
 *      '--disable-gpu',
 *       '--disable-dev-shm-usage',
 *       '--disable-setuid-sandbox',
 *       '--no-first-run',
 *       '--no-sandbox',
 *       '--no-zygote']}) # These are recommended args that has to be passed when running in docker
 *
 * @param {Object} [options={headless:true}] eg. {headless: true|false, args:['--window-size=1440,900']}
 * @param {boolean} [options.headless=true] - Option to open browser in headless/headful mode.
 * @param {Array<string>} [options.args=[]] - Args to open chromium. Refer https://peter.sh/experiments/chromium-command-line-switches/ for values.
 * @param {string} [options.host='127.0.0.1'] - Remote host to connect to.
 * @param {number} [options.port=0] - Remote debugging port, if not given connects to any open port.
 * @param {boolean} [options.ignoreCertificateErrors=false] - Option to ignore certificate errors.
 * @param {boolean} [options.observe=false] - Option to run each command after a delay. Useful to observe what is happening in the browser.
 * @param {number} [options.observeTime=3000] - Option to modify delay time for observe mode. Accepts value in milliseconds.
 * @param {boolean} [options.dumpio=false] - Option to dump IO from browser.
 *
 * @returns {Promise}
 */
module.exports.openBrowser = async (options = { headless: true }) => {
  if (options.host && options.port) {
    currentHost = options.host;
    currentPort = options.port;
  } else {
    const BrowserFetcher = require('./browserFetcher');
    const browserFetcher = new BrowserFetcher();
    const chromeExecutable = browserFetcher.getExecutablePath();
    options = setBrowserOptions(options);
    let args = [
      `--remote-debugging-port=${options.port}`,
      '--disable-features=site-per-process,TranslateUI',
      '--enable-features=NetworkService,NetworkServiceInProcess',
      '--disable-renderer-backgrounding',
      '--disable-backgrounding-occluded-windows',
      '--disable-background-timer-throttling',
      '--disable-background-networking',
      '--disable-breakpad',
      '--disable-default-apps',
      '--disable-hang-monitor',
      '--disable-prompt-on-repost',
      '--disable-sync',
      '--force-color-profile=srgb',
      '--safebrowsing-disable-auto-update',
      '--password-store=basic',
      '--use-mock-keychain',
      '--enable-automation',
      '--disable-notifications',
      'about:blank',
    ];
    if (options.args) args = args.concat(options.args);
    if (!args.some(arg => arg.startsWith('--user-data-dir'))) {
      const os = require('os');
      const CHROME_PROFILE_PATH = path.join(
        os.tmpdir(),
        'taiko_dev_profile-',
      );
      const mkdtempAsync = helper.promisify(fs.mkdtemp);
      temporaryUserDataDir = await mkdtempAsync(CHROME_PROFILE_PATH);
      args.push(`--user-data-dir=${temporaryUserDataDir}`);
    }
    if (options.headless)
      args = args.concat(['--headless', '--window-size=1440,900']);
    chromeProcess = await childProcess.spawn(chromeExecutable, args);
    if (options.dumpio) {
      chromeProcess.stderr.pipe(process.stderr);
      chromeProcess.stdout.pipe(process.stdout);
    }
    const endpoint = await browserFetcher.waitForWSEndpoint(
      chromeProcess,
      defaultConfig.navigationTimeout,
    );
    currentHost = endpoint.host;
    currentPort = endpoint.port;
  }
  await connect_to_cri();
  var description = device
    ? `Browser opened with viewport ${device}`
    : 'Browser opened';
  descEvent.emit('success', description);
  if (process.env.TAIKO_EMULATE_NETWORK)
    await module.exports.emulateNetwork(
      process.env.TAIKO_EMULATE_NETWORK,
    );
};

/**
 * Closes the browser and along with all of its tabs.
 *
 * @example
 * await closeBrowser()
 *
 * @returns {Promise}
 */
module.exports.closeBrowser = async () => {
  validate();
  timeouts.forEach(timeout => {
    if (timeout) clearTimeout(timeout);
  });
  await _closeBrowser();
  networkHandler.resetInterceptors();
  descEvent.emit('success', 'Browser closed');
};

const _closeBrowser = async () => {
  if (_client) {
    await _client.removeAllListeners();
    await page.close();
    await _client.close();
    _client = null;
  }
  if (chromeProcess) {
    chromeProcess.kill('SIGTERM');
    const waitForChromeToClose = new Promise(fulfill => {
      chromeProcess.once('exit', () => {
        if (temporaryUserDataDir) {
          const removeFolder = require('rimraf');
          const removeFolderAsync = helper.promisify(removeFolder);
          removeFolderAsync(temporaryUserDataDir)
            .then(() => fulfill())
            .catch(() => {});
        } else {
          fulfill();
        }
      });
    });
    return waitForChromeToClose;
  }
};

function getEventProxy(target) {
  let unsupportedClientMethods = [
    'removeListener',
    'emit',
    'removeAllListeners',
    'setMaxListeners',
    'off',
  ];
  const handler = {
    get: (target, name) => {
      if (unsupportedClientMethods.includes(name))
        throw new Error(`Unsupported action ${name} on client`);
      return target[name];
    },
  };
  return new Proxy(target, handler);
}

/**
 * Gives CRI client object (a wrapper around Chrome DevTools Protocol). Refer https://github.com/cyrus-and/chrome-remote-interface
 * This is useful while writing plugins or if use some API of [Chrome DevTools Protocol](https://chromedevtools.github.io/devtools-protocol/).
 *
 * @returns {Object}
 */
module.exports.client = () => clientProxy;

/**
 * Allows switching between tabs using URL or page title.
 *
 * @example
 * await switchTo('https://taiko.gauge.org/') # switch using URL
 * await switchTo('Taiko') # switch using Title
 *
 * @param {string} targetUrl - URL/Page title of the tab to switch.
 *
 * @returns {Promise}
 */
module.exports.switchTo = async targetUrl => {
  validate();
  const targets = await targetHandler.getCriTargets(
    targetUrl,
    currentHost,
    currentPort,
  );
  if (targets.matching.length === 0) {
    throw new Error('No target with given URL/Title found.');
  }
  await connect_to_cri(targets.matching[0]);
  await dom.getDocument();
  descEvent.emit('success', 'Switched to tab with URL ' + targetUrl);
};

/**
 * Add interceptor for the network call. Helps in overriding request or to mock response of a network call.
 *
 * @example
 * # case 1: block URL :
 * await intercept(url)
 * # case 2: mockResponse :
 * await intercept(url, {mockObject})
 * # case 3: override request :
 * await intercept(url, (request) => {request.continue({overrideObject})})
 * #case 4: redirect :
 * await intercept(url, redirectUrl)
 * # case 5: mockResponse based on request :
 * await intercept(url, (request) => { request.respond({mockResponseObject}) })
 *
 * @param {string} requestUrl request URL to intercept
 * @param {function|Object} option action to be done after interception. For more examples refer to https://github.com/getgauge/taiko/issues/98#issuecomment-42024186
 *
 * @returns {Promise}
 */
module.exports.intercept = async (requestUrl, option) => {
  await networkHandler.addInterceptor({
    requestUrl: requestUrl,
    action: option,
  });
  descEvent.emit('success', 'Interceptor added for ' + requestUrl);
};

/**
 * Activates emulation of network conditions.
 *
 * @example
 * await emulateNetwork("Offline")
 * await emulateNetwork("Good2G")
 *
 * @param {string} networkType - 'GPRS','Regular2G','Good2G','Good3G','Regular3G','Regular4G','DSL','WiFi, Offline'
 *
 * @returns {Promise}
 */

module.exports.emulateNetwork = async networkType => {
  validate();
  await networkHandler.setNetworkEmulation(networkType);
  descEvent.emit(
    'success',
    'Set network emulation with values ' +
      JSON.stringify(networkType),
  );
};

/**
 * Overrides the values of device screen dimensions according to a predefined list of devices. To provide custom device dimensions, use setViewPort API.
 *
 * @example
 * await emulateDevice('iPhone 6')
 *
 * @param {string} deviceModel - See [device model](https://github.com/getgauge/taiko/blob/master/lib/data/devices.js) for a list of all device models.
 *
 * @returns {Promise}
 */

module.exports.emulateDevice = emulateDevice;
async function emulateDevice(deviceModel) {
  validate();
  const devices = require('./data/devices').default;
  const deviceEmulate = devices[deviceModel];
  let deviceNames = Object.keys(devices);
  if (deviceEmulate == undefined)
    throw new Error(
      `Please set one of the given device models \n${deviceNames.join(
        '\n',
      )}`,
    );
  await Promise.all([
    emulationHandler.setViewport(deviceEmulate.viewport),
    network.setUserAgentOverride({
      userAgent: deviceEmulate.userAgent,
    }),
  ]);
  descEvent.emit('success', 'Device emulation set to ' + deviceModel);
}

/**
 * Overrides the values of device screen dimensions
 *
 * @example
 * await setViewPort({width:600, height:800})
 *
 * @param {Object} options - See [chrome devtools setDeviceMetricsOverride](https://chromedevtools.github.io/devtools-protocol/tot/Emulation#method-setDeviceMetricsOverride) for a list of options
 *
 * @returns {Promise}
 */
module.exports.setViewPort = async options => {
  validate();
  await emulationHandler.setViewport(options);
  descEvent.emit(
    'success',
    'ViewPort is set to width ' +
      options.width +
      ' and height ' +
      options.height,
  );
};

/**
 * Launches a new tab. If url is provided, the new tab is opened with the url loaded.
 * @example
 * await openTab('https://taiko.gauge.org/')
 * await openTab() # opens a blank tab.
 *
 * @param {string} [targetUrl=undefined] - Url of page to open in newly created tab.
 * @param {Object} options
 * @param {boolean} [options.waitForNavigation=true] - Wait for navigation after the reload. Default navigation timeout is 5000 milliseconds, to override pass `{ navigationTimeout: 10000 }` in `options` parameter.
 * @param {number} [options.timeout=5000] - DEPRECATED timeout option, use navigationTimeout instead.
 * @param {number} [options.navigationTimeout=5000] - Navigation timeout value in milliseconds for navigation after click. Accepts value in milliseconds.
 * @param {number} [options.waitForStart=100] - time to wait to check for occurrence of page load events. Accepts value in milliseconds.
 * @param {string[]} [options.waitForEvents = ['firstMeaningfulPaint']] - Page load events to implicitly wait for. Events available to wait for ['DOMContentLoaded', 'loadEventFired', 'networkAlmostIdle', 'networkIdle', 'firstPaint', 'firstContentfulPaint', 'firstMeaningfulPaint']]
 *
 * @returns {Promise}
 */
module.exports.openTab = async (
  targetUrl,
  options = { navigationTimeout: defaultConfig.navigationTimeout },
) => {
  validate();
  if (!targetUrl) {
    _client.removeAllListeners();
    let target = await cri.New({
      host: currentHost,
      port: currentPort,
    });
    await connect_to_cri(target);
    descEvent.emit('success', 'Opened a new tab');
    return;
  }
  if (!/^https?:\/\//i.test(targetUrl) && !/^file/i.test(targetUrl))
    targetUrl = 'http://' + targetUrl;
  options = setNavigationOptions(options);
  options.isPageNavigationAction = true;
  await doActionAwaitingNavigation(options, async () => {
    _client.removeAllListeners();
    let target = await cri.New({
      host: currentHost,
      port: currentPort,
      url: targetUrl,
    });
    await connect_to_cri(target);
  });
  descEvent.emit('success', 'Opened tab with URL ' + targetUrl);
};

/**
 * Closes the given tab with given URL or closes current tab.
 *
 * @example
 * await closeTab() # Closes the current tab.
 * await closeTab('https://gauge.org') # Closes all the tabs with URL 'https://gauge.org'.
 *
 * @param {string} [targetUrl=undefined] - URL/Page title of the tab to close.
 *
 * @returns {Promise}
 */
module.exports.closeTab = async targetUrl => {
  validate();
  const { matching, others } = await targetHandler.getCriTargets(
    targetUrl,
    currentHost,
    currentPort,
  );
  if (!others.length) {
    await _closeBrowser();
    descEvent.emit('success', 'Closing last target and browser.');
    return;
  }
  _client.removeAllListeners();
  _client = null;
  let closedTabUrl;
  for (let target of matching) {
    closedTabUrl = target.url;
    await cri.Close({
      host: currentHost,
      port: currentPort,
      id: target.id,
    });
  }
  await connect_to_cri(others[0]);
  await dom.getDocument();
  let message = targetUrl
    ? `Closed all tabs with URL ${targetUrl}`
    : `Closed current tab with URL ${closedTabUrl}`;
  descEvent.emit('success', message);
};

/**
 * Override specific permissions to the given origin
 *
 * @example
 * await overridePermissions('http://maps.google.com',['geolocation']);
 *
 * @param {string} origin - url origin to override permissions
 * @param {Array<string>} permissions - See [chrome devtools permission types](https://chromedevtools.github.io/devtools-protocol/tot/Browser/#type-PermissionType) for a list of permission types.
 *
 * @returns {Promise}
 */
module.exports.overridePermissions = async (origin, permissions) => {
  validate();
  await browserHandler.overridePermissions(origin, permissions);
  descEvent.emit(
    'success',
    'Override permissions with ' + permissions,
  );
};

/**
 * Clears all permission overrides for all origins.
 *
 * @example
 * await clearPermissionOverrides()
 *
 * @returns {Promise}
 */
module.exports.clearPermissionOverrides = async () => {
  validate();
  await browserHandler.clearPermissionOverrides();
  descEvent.emit('success', 'Cleared permission overrides');
};

/**
 * Sets a cookie with the given cookie data. It may overwrite equivalent cookie if it already exists.
 *
 * @example
 * await setCookie("CSRFToken","csrfToken", {url: "http://the-internet.herokuapp.com"})
 * await setCookie("CSRFToken","csrfToken", {domain: "herokuapp.com"})
 *
 * @param {string} name - Cookie name.
 * @param {string} value - Cookie value.
 * @param {Object} options
 * @param {string} [options.url=undefined] - sets cookie with the URL.
 * @param {string} [options.domain=undefined] - sets cookie with the exact domain.
 * @param {string} [options.path=undefined] - sets cookie with the exact path.
 * @param {boolean} [options.secure=undefined] - True if cookie to be set is secure.
 * @param {boolean} [options.httpOnly=undefined] - True if cookie to be set is http-only.
 * @param {string} [options.sameSite=undefined] - Represents the cookie's 'SameSite' status: Refer https://tools.ietf.org/html/draft-west-first-party-cookies.
 * @param {number} [options.expires=undefined] - UTC time in seconds, counted from January 1, 1970. eg: 2019-02-16T16:55:45.529Z
 *
 * @returns {Promise}
 */
module.exports.setCookie = async (name, value, options = {}) => {
  validate();
  if (options.url === undefined && options.domain === undefined)
    throw new Error(
      'At least URL or domain needs to be specified for setting cookies',
    );
  options.name = name;
  options.value = value;
  let res = await network.setCookie(options);
  if (!res.success)
    throw new Error('Unable to set ' + name + ' cookie');
  descEvent.emit('success', name + ' cookie set successfully');
};

/**
 * Clears browser cookies.
 *
 * @deprecated use deleteCookies api to clear browser cookies.
 *
 * @example
 * await clearBrowserCookies()
 *
 * @returns {Promise}
 */
module.exports.clearBrowserCookies = async () => {
  validate();
  console.warn(
    'DEPRECATION WARNING: clearBrowserCookies is deprecated. use deleteCookies instead',
  );
  await network.clearBrowserCookies();
  descEvent.emit('success', 'Browser cookies deleted successfully');
};

/**
 * Deletes browser cookies with matching name and URL or domain/path pair. If cookie name is not given or empty, all browser cookies are deleted.
 *
 * @example
 * await deleteCookies() # clears all browser cookies
 * await deleteCookies("CSRFToken", {url: "http://the-internet.herokuapp.com"})
 * await deleteCookies("CSRFToken", {domain: "herokuapp.com"})
 *
 * @param {string} [cookieName=undefined] - Cookie name.
 * @param {Object} options
 * @param {string} [options.url=undefined] - deletes all the cookies with the given name where domain and path match provided URL. eg: https://google.com
 * @param {string} [options.domain=undefined] - deletes only cookies with the exact domain. eg: google.com
 * @param {string} [options.path=undefined] - deletes only cookies with the exact path. eg: Google/Chrome/Default/Cookies/..
 *
 * @returns {Promise}
 */
module.exports.deleteCookies = async (cookieName, options = {}) => {
  validate();
  if (!cookieName || !cookieName.trim()) {
    await network.clearBrowserCookies();
    descEvent.emit('success', 'Browser cookies deleted successfully');
  } else {
    if (options.url === undefined && options.domain === undefined)
      throw new Error(
        'At least URL or domain needs to be specified for deleting cookies',
      );
    options.name = cookieName;
    await network.deleteCookies(options);
    descEvent.emit(
      'success',
      `"${cookieName}" cookie deleted successfully`,
    );
  }
};

/**
 * Get browser cookies
 *
 * @example
 * await getCookies()
 * await getCookies({urls:['https://the-internet.herokuapp.com']})
 *
 * @param {Object} options
 * @param {Array} [options.urls=undefined] - The list of URLs for which applicable cookies will be fetched
 *
 * @returns {Promise<Object[]>} - Array of cookie objects
 */
module.exports.getCookies = async (options = {}) => {
  validate();
  return (await network.getCookies(options)).cookies;
};

/**
 * Overrides the Geolocation Position
 *
 * @example
 * await setLocation({ latitude: 27.1752868, longitude: 78.040009, accuracy:20 })
 *
 * @param {Object} options Latitue, logitude and accuracy to set the location.
 * @param {number} options.latitude - Mock latitude
 * @param {number} options.longitude - Mock longitude
 * @param {number} options.accuracy - Mock accuracy
 *
 * @returns {Promise}
 */
module.exports.setLocation = async options => {
  validate();
  await emulationHandler.setLocation(options);
  descEvent.emit('success', 'Geolocation set');
};

/**
 * Opens the specified URL in the browser's tab. Adds `http` protocol to the URL if not present.
 * @example
 * await goto('https://google.com')
 * await goto('google.com')
 * await goto({ navigationTimeout:10000, headers:{'Authorization':'Basic cG9zdG1hbjpwYXNzd29y2A=='}})
 *
 * @param {string} url - URL to navigate page to.
 * @param {Object} options
 * @param {boolean} [options.waitForNavigation=true] - Wait for navigation after the goto. Default navigationTimeout is 30 seconds to override pass `{ navigationTimeout: 10000 }` in `options` parameter.
 * @param {string[]} [options.waitForEvents = ['firstMeaningfulPaint']] - Events available to wait for ['DOMContentLoaded', 'loadEventFired', 'networkAlmostIdle', 'networkIdle', 'firstPaint', 'firstContentfulPaint', 'firstMeaningfulPaint']
 * @param {number} [options.timeout=30000] - DEPRECATED timeout option, use navigationTimeout instead.
 * @param {number} [options.navigationTimeout=30000] - Navigation timeout value in milliseconds for navigation after click.
 * @param {Object} options.headers - Map with extra HTTP headers.
 * @param {number} [options.waitForStart = 100] - time to wait for navigation to start. Accepts value in milliseconds.
 *
 * @returns {Promise}
 */
module.exports.goto = async (
  url,
  options = { navigationTimeout: defaultConfig.navigationTimeout },
) => {
  validate();
  if (!/^https?:\/\//i.test(url) && !/^file/i.test(url))
    url = 'http://' + url;
  if (options.headers)
    await network.setExtraHTTPHeaders({ headers: options.headers });
  options = setNavigationOptions(options);
  options.isPageNavigationAction = true;
  await doActionAwaitingNavigation(options, async () => {
    await pageHandler.handleNavigation(url);
  });
  descEvent.emit('success', 'Navigated to URL ' + url);
};

/**
 * Reloads the page.
 * @example
 * await reload('https://google.com')
 * await reload('https://google.com', { navigationTimeout: 10000 })
 *
 * @param {string} url - URL to reload
 * @param {Object} options
 * @param {boolean} [options.waitForNavigation=true] - Wait for navigation after the reload. Default navigation timeout is 30 seconds, to override pass `{ navigationTimeout: 10000 }` in `options` parameter.
 * @param {string[]} [options.waitForEvents = ['firstMeaningfulPaint']] - Events available to wait for ['DOMContentLoaded', 'loadEventFired', 'networkAlmostIdle', 'networkIdle', 'firstPaint', 'firstContentfulPaint', 'firstMeaningfulPaint']
 * @param {number} [options.timeout=30000] - DEPRECATED timeout option, use navigationTimeout instead.
 * @param {number} [options.navigationTimeout=30000] - Navigation timeout value in milliseconds for navigation after click.
 * @param {number} [options.waitForStart = 100] - time to wait for navigation to start. Accepts value in milliseconds.
 *
 * @returns {Promise}
 */
module.exports.reload = async (
  url,
  options = { navigationTimeout: defaultConfig.navigationTimeout },
) => {
  validate();
  options = setNavigationOptions(options);
  options.isPageNavigationAction = true;
  await doActionAwaitingNavigation(options, async () => {
    await page.reload(url);
  });
  let windowLocation = (await runtimeHandler.runtimeEvaluate(
    'window.location.toString()',
  )).result.value;
  url = url !== undefined && url !== null ? url : windowLocation;
  descEvent.emit('success', url + 'reloaded');
};

/**
 * Mimics browser back button click functionality.
 * @example
 * await goBack()
 *
 * @param {Object} options
 * @param {boolean} [options.waitForNavigation=true] - Wait for navigation after the goBack. Default navigation timeout is 30 seconds, to override pass `{ navigationTimeout: 10000 }` in `options` parameter.
 * @param {string[]} [options.waitForEvents = ['firstMeaningfulPaint']] - Events available to wait for ['DOMContentLoaded', 'loadEventFired', 'networkAlmostIdle', 'networkIdle', 'firstPaint', 'firstContentfulPaint', 'firstMeaningfulPaint']
 * @param {number} [options.timeout=30000] - DEPRECATED timeout option, use navigationTimeout instead.
 * @param {number} [options.navigationTimeout=30000] - Navigation timeout value in milliseconds for navigation after click.
 * @param {number} [options.waitForStart = 100] - time to wait for navigation to start. Accepts value in milliseconds.
 *
 * @returns {Promise}
 */
module.exports.goBack = async (
  options = { navigationTimeout: defaultConfig.navigationTimeout },
) => {
  validate();
  await _go(-1, options);
  descEvent.emit(
    'success',
    'Performed clicking on browser back button',
  );
};

/**
 * Mimics browser forward button click functionality.
 * @example
 * await goForward()
 *
 * @param {Object} options
 * @param {boolean} [options.waitForNavigation=true] - Wait for navigation after the goForward. Default navigation timeout is 30 seconds, to override pass `{ navigationTimeout: 10000 }` in `options` parameter.
 * @param {string[]} [options.waitForEvents = ['firstMeaningfulPaint']] - Events available to wait for ['DOMContentLoaded', 'loadEventFired', 'networkAlmostIdle', 'networkIdle', 'firstPaint', 'firstContentfulPaint', 'firstMeaningfulPaint']
 * @param {number} [options.timeout=30000] - DEPRECATED timeout option, use navigationTimeout instead.
 * @param {number} [options.navigationTimeout=30000] - Navigation timeout value in milliseconds for navigation after click.
 * @param {number} [options.waitForStart = 100] - time to wait for navigation to start. Accepts value in milliseconds.
 *
 * @returns {Promise}
 */
module.exports.goForward = async (
  options = { navigationTimeout: defaultConfig.navigationTimeout },
) => {
  validate();
  await _go(+1, options);
  descEvent.emit(
    'success',
    'Performed clicking on browser forward button',
  );
};

const _go = async (delta, options) => {
  const history = await page.getNavigationHistory();
  const entry = history.entries[history.currentIndex + delta];
  if (!entry) return null;
  options = setNavigationOptions(options);
  await doActionAwaitingNavigation(options, async () => {
    await page.navigateToHistoryEntry({ entryId: entry.id });
  });
};

/**
 * Returns window's current URL.
 * @example
 * await openBrowser();
 * await goto("www.google.com");
 * await currentURL(); # returns "https://www.google.com/?gws_rd=ssl"
 *
 * @returns {Promise<string>} - The URL of the current window.
 */
module.exports.currentURL = async () => {
  validate();
  const locationObj = await runtimeHandler.runtimeEvaluate(
    'window.location.toString()',
  );
  return locationObj.result.value;
};

/**
 * Returns page's title.
 * @example
 * await openBrowser();
 * await goto("www.google.com");
 * await title(); # returns "Google"
 *
 * @returns {Promise<string>} - The title of the current page.
 */
module.exports.title = async () => {
  validate();
  const result = await runtimeHandler.runtimeEvaluate(
    'document.querySelector("title").textContent',
  );
  return result.result.value;
};

const checkIfElementAtPointOrChild = async e => {
  function isElementAtPointOrChild() {
    let value,
      elem = this;
    if (elem.nodeType === Node.TEXT_NODE) {
      let range = document.createRange();
      range.selectNodeContents(elem);
      value = range.getClientRects()[0];
      elem = elem.parentElement;
    } else value = elem.getBoundingClientRect();
    const y = (value.top + value.bottom) / 2;
    const x = (value.left + value.right) / 2;
    const node = document.elementFromPoint(x, y);
    return (
      elem.contains(node) ||
      window.getComputedStyle(node).getPropertyValue('opacity') <
        0.1 ||
      window.getComputedStyle(elem).getPropertyValue('opacity') < 0.1
    );
  }

  const res = await runtimeHandler.runtimeCallFunctionOn(
    isElementAtPointOrChild,
    null,
    { nodeId: e },
  );
  return res.result.value;
};

const getChildNodes = async element => {
  function getChild() {
    return this.childNodes;
  }
  const res = await evaluate(element, getChild);
  const childNodes = await runtimeHandler.getNodeIdsFromResult({
    result: res,
  });
  return childNodes;
};

const checkIfChildOfOtherMatches = async (elem, elements) => {
  function getElementFromPoint() {
    let value,
      elem = this;
    if (elem.nodeType === Node.TEXT_NODE) {
      let range = document.createRange();
      range.selectNodeContents(elem);
      value = range.getClientRects()[0];
    } else value = elem.getBoundingClientRect();
    const y = (value.top + value.bottom) / 2;
    const x = (value.left + value.right) / 2;
    return document.elementFromPoint(x, y);
  }
  const result = await runtimeHandler.runtimeCallFunctionOn(
    getElementFromPoint,
    null,
    { nodeId: elem },
  );
  if (result.result.value === null) return false;
  const { nodeId } = await dom.requestNode({
    objectId: result.result.objectId,
  });
  if (elements.includes(nodeId)) return true;
  for (const element of elements) {
    const childNodes = await getChildNodes(element);
    if (childNodes.includes(nodeId)) return true;
  }
  const childOfNodeAtPoint = await getChildNodes(nodeId);
  if (childOfNodeAtPoint.some(val => elements.includes(val)))
    return true;
  return false;
};

const checkIfElementIsCovered = async (
  elem,
  elems,
  isElemAtPoint,
) => {
  isElemAtPoint = await checkIfElementAtPointOrChild(elem);
  //If element to be clicked and element at point are different check if it is any other element matching the selector
  if (!isElemAtPoint)
    isElemAtPoint = await checkIfChildOfOtherMatches(elem, elems);
  return isElemAtPoint;
};

async function _click(selector, options, ...args) {
  const elems = Number.isInteger(selector)
    ? [selector]
    : await handleRelativeSearch(await elements(selector), args);
  let elemsLength = elems.length;
  let isElemAtPoint;
  let X;
  let Y;
  options = setClickOptions(options);
  if (elemsLength > options.elementsToMatch) {
    elems.splice(options.elementsToMatch, elems.length);
  }
  for (let elem of elems) {
    isElemAtPoint = false;
    await scrollTo(elem);
    let { x, y } = await domHandler.boundingBoxCenter(elem);
    (X = x), (Y = y);
    if (options.skipCoverCheck == true) {
      isElemAtPoint = true;
    } else {
      isElemAtPoint = await checkIfElementIsCovered(
        elem,
        elems,
        isElemAtPoint,
      );
    }
    if (isElemAtPoint) {
      const type = (await evaluate(elem, function getType() {
        return this.type;
      })).value;
      assertType(
        elem,
        () => type !== 'file',
        'Unsupported operation, use `attach` on file input field',
      );
      if (defaultConfig.headful) await highlightElemOnAction(elem);
      break;
    }
  }
  if (!isElemAtPoint && elemsLength != elems.length)
    throw Error(
      'Please provide a more specific selector, too many matches.',
    );
  if (!isElemAtPoint)
    throw Error(
      description(selector) + ' is covered by other element',
    );
  (options.x = X), (options.y = Y);
  options.noOfClicks = options.noOfClicks || 1;
  for (let count = 0; count < options.noOfClicks; count++) {
    await waitForMouseActions(options);
  }
}

/**
 * Fetches an element with the given selector, scrolls it into view if needed, and then clicks in the center of the element. If there's no element matching selector, the method throws an error.
 * @example
 * await click('Get Started')
 * await click(link('Get Started'))
 * await click({x : 170, y : 567})
 *
 * @param {selector|string|Object} selector - A selector to search for element to click / coordinates of the elemets to click on. If there are multiple elements satisfying the selector, the first will be clicked.
 * @param {Object} options
 * @param {boolean} [options.waitForNavigation=true] - Wait for navigation after the click. Default navigation timeout is 30 seconds, to override pass `{ navigationTimeout: 10000 }` in `options` parameter.
 * @param {number} [options.timeout=30000] - DEPRECATED timeout option, use navigationTimeout instead.
 * @param {number} [options.navigationTimeout=30000] - Navigation timeout value in milliseconds for navigation after click.
 * @param {string} [options.button='left'] - `left`, `right`, or `middle`.
 * @param {number} [options.clickCount=1] - Number of times to click on the element.
 * @param {number} [options.elementsToMatch=10] - Number of elements to loop through to match the element with given selector.
 * @param {string[]} [options.waitForEvents = ['firstMeaningfulPaint']] - Events available to wait for ['DOMContentLoaded', 'loadEventFired', 'networkAlmostIdle', 'networkIdle', 'firstPaint', 'firstContentfulPaint', 'firstMeaningfulPaint']
 * @param {number} [options.waitForStart=100] - time to wait for navigation to start. Accepts time in milliseconds.
 * @param {relativeSelector[]} args
 *
 * @returns {Promise}
 */
module.exports.click = click;

async function click(selector, options = {}, ...args) {
  validate();
  if (options instanceof RelativeSearchElement) {
    args = [options].concat(args);
    options = {};
  }
  if (
    isSelector(selector) ||
    isString(selector) ||
    Number.isInteger(selector)
  ) {
    options.noOfClicks = options.clickCount || 1;
    await _click(selector, options, ...args);
    descEvent.emit(
      'success',
      'Clicked ' +
        description(selector, true) +
        ' ' +
        options.noOfClicks +
        ' times',
    );
  } else {
    options = setClickOptions(options, selector.x, selector.y);
    options.noOfClicks = options.clickCount || 1;
    for (let count = 0; count < options.noOfClicks; count++) {
      await waitForMouseActions(options);
    }
    descEvent.emit(
      'success',
      'Clicked ' +
        options.noOfClicks +
        ' times on coordinates x : ' +
        selector.x +
        ' and y : ' +
        selector.y,
    );
  }
}

/**
 * Fetches an element with the given selector, scrolls it into view if needed, and then double clicks the element. If there's no element matching selector, the method throws an error.
 *
 * @example
 * await doubleClick('Get Started')
 * await doubleClick(button('Get Started'))
 *
 * @param {selector|string} selector - A selector to search for element to click. If there are multiple elements satisfying the selector, the first will be double clicked.
 * @param {Object} options
 * @param {boolean} [options.waitForNavigation=true] - Wait for navigation after the click. Default navigation timout is 30 seconds, to override pass `{ navigationTimeout: 10000 }` in `options` parameter.
 * @param {relativeSelector[]} args
 *
 * @returns {Promise}
 */
module.exports.doubleClick = async (
  selector,
  options = {},
  ...args
) => {
  validate();
  if (options instanceof RelativeSearchElement) {
    args = [options].concat(args);
    options = {};
  }
  options = {
    waitForNavigation: options.waitForNavigation,
    clickCount: 2,
  };
  await _click(selector, options, ...args);
  descEvent.emit(
    'success',
    'Double clicked ' + description(selector, true),
  );
};

/**
 * Fetches an element with the given selector, scrolls it into view if needed, and then right clicks the element. If there's no element matching selector, the method throws an error.
 *
 * @example
 * await rightClick('Get Started')
 * await rightClick(text('Get Started'))
 *
 * @param {selector|string} selector - A selector to search for element to right click. If there are multiple elements satisfying the selector, the first will be clicked.
 * @param {Object} options - Click options.
 * @param {boolean} [options.waitForNavigation=true] - Wait for navigation after the click. Default navigation timout is 30 seconds, to override pass `{ navigationTimeout: 10000 }` in `options` parameter.
 *
 * @returns {Promise}
 */
module.exports.rightClick = async (
  selector,
  options = {},
  ...args
) => {
  validate();
  if (options instanceof RelativeSearchElement) {
    args = [options].concat(args);
    options = {};
  }
  options = {
    waitForNavigation: options.waitForNavigation,
    button: 'right',
  };
  await _click(selector, options, ...args);
  descEvent.emit(
    'success',
    'Right clicked ' + description(selector, true),
  );
};

/**
 * Fetches the source element with given selector and moves it to given destination selector or moves for given distance. If there's no element matching selector, the method throws an error.
 *Drag and drop of HTML5 draggable does not work as expected. Issue tracked here https://github.com/getgauge/taiko/issues/279
 *
 * @example
 * await dragAndDrop($("work"),into($('work done')))
 * await dragAndDrop($("work"),{up:10,down:10,left:10,right:10})
 *
 * @param {selector|string} source - Element to be Dragged
 * @param {selector|string} destination - Element for dropping the dragged element
 * @param {Object} distance - Distance to be moved from position of source element
 *
 * @returns {Promise}
 */
module.exports.dragAndDrop = async (source, destination) => {
  validate();
  let sourceElem = await element(source);
  let destElem =
    isSelector(destination) || isString(destination)
      ? await element(destination)
      : destination;
  let options = setClickOptions({});
  await doActionAwaitingNavigation(options, async () => {
    if (defaultConfig.headful) {
      await highlightElemOnAction(sourceElem);
      if (!isNaN(destElem)) await highlightElemOnAction(destElem);
    }
    await dragAndDrop(options, sourceElem, destElem);
  });
  const desc = !isNaN(destElem)
    ? `Dragged and dropped ${description(
        source,
        true,
      )} to ${description(destination, true)}}`
    : `Dragged and dropped ${description(
        source,
        true,
      )} at ${JSON.stringify(destination)}`;
  descEvent.emit('success', desc);
};

const dragAndDrop = async (options, sourceElem, destElem) => {
  let sourcePosition = await domHandler.boundingBoxCenter(sourceElem);
  await scrollTo(sourceElem);
  options.x = sourcePosition.x;
  options.y = sourcePosition.y;
  options.type = 'mouseMoved';
  await input.dispatchMouseEvent(options);
  options.type = 'mousePressed';
  await input.dispatchMouseEvent(options);
  let destPosition = await calculateDestPosition(
    sourceElem,
    destElem,
  );
  await inputHandler.mouse_move(sourcePosition, destPosition);
  options.x = destPosition.x;
  options.y = destPosition.y;
  options.type = 'mouseReleased';
  await input.dispatchMouseEvent(options);
};

const calculateDestPosition = async (sourceElem, destElem) => {
  if (!isNaN(destElem)) {
    await scrollTo(destElem);
    return await domHandler.boundingBoxCenter(destElem);
  }
  const destPosition = await domHandler.calculateNewCenter(
    sourceElem,
    destElem,
  );
  const newBoundary = destPosition.newBoundary;
  if (defaultConfig.headful) {
    await overlay.highlightQuad({
      quad: [
        newBoundary.right,
        newBoundary.top,
        newBoundary.right,
        newBoundary.bottom,
        newBoundary.left,
        newBoundary.bottom,
        newBoundary.left,
        newBoundary.top,
      ],
      outlineColor: { r: 255, g: 0, b: 0 },
    });
    await waitFor(1000);
    await overlay.hideHighlight();
  }
  return destPosition;
};

/**
 * Fetches an element with the given selector, scrolls it into view if needed, and then hovers over the center of the element. If there's no element matching selector, the method throws an error.
 *
 * @example
 * await hover('Get Started')
 * await hover(link('Get Started'))
 *
 * @param {selector|string} selector - A selector to search for element to right click. If there are multiple elements satisfying the selector, the first will be hovered.
 * @param {Object} options
 * @param {string[]} [options.waitForEvents = ['firstMeaningfulPaint']] - Events available to wait for ['DOMContentLoaded', 'loadEventFired', 'networkAlmostIdle', 'networkIdle', 'firstPaint', 'firstContentfulPaint', 'firstMeaningfulPaint']
 */
module.exports.hover = async (selector, options = {}) => {
  validate();
  options = setNavigationOptions(options);
  const e = await element(selector);
  await scrollTo(e);
  if (defaultConfig.headful) await highlightElemOnAction(e);
  const { x, y } = await domHandler.boundingBoxCenter(e);
  const option = {
    x: x,
    y: y,
  };
  await doActionAwaitingNavigation(options, async () => {
    Promise.resolve()
      .then(() => {
        option.type = 'mouseMoved';
        return input.dispatchMouseEvent(option);
      })
      .catch(err => {
        throw new Error(err);
      });
  });
  descEvent.emit(
    'success',
    'Hovered over the ' + description(selector, true),
  );
};

/**
 * Fetches an element with the given selector and focuses it. If there's no element matching selector, the method throws an error.
 *
 * @example
 * await focus(textField('Username:'))
 *
 * @param {selector|string} selector - A selector of an element to focus. If there are multiple elements satisfying the selector, the first will be focused.
 * @param {Object} options
 * @param {string[]} [options.waitForEvents = ['firstMeaningfulPaint']] - Events available to wait for ['DOMContentLoaded', 'loadEventFired', 'networkAlmostIdle', 'networkIdle', 'firstPaint', 'firstContentfulPaint', 'firstMeaningfulPaint']
 */
module.exports.focus = async (selector, options = {}) => {
  validate();
  options = setNavigationOptions(options);
  await doActionAwaitingNavigation(options, async () => {
    if (defaultConfig.headful)
      await highlightElemOnAction(await element(selector));
    await _focus(selector);
  });
  descEvent.emit(
    'success',
    'Focussed on the ' + description(selector, true),
  );
};

/**
 * Types the given text into the focused or given element.
 * @example
 * await write('admin', into('Username:'))
 * await write('admin', 'Username:')
 * await write('admin')
 *
 * @param {string} text - Text to type into the element.
 * @param {selector|string} into - A selector of an element to write into.
 * @param {Object} options
 * @param {number} [options.delay = 10] - Time to wait between key presses in milliseconds.
 * @param {boolean} [options.waitForNavigation=true] - Wait for navigation after the click. Default navigation timeout is 15 seconds, to override pass `{ navigationTimeout: 10000 }` in `options` parameter.
 * @param {number} [options.waitForStart=100] - wait for navigation to start. Accepts time in milliseconds.
 * @param {number} [options.timeout=30000] - DEPRECATED timeout option, use navigationTimeout instead.
 * @param {number} [options.navigationTimeout=30000] - Navigation timeout value in milliseconds for navigation after click.
 * @param {boolean} [options.hideText=false] - Prevent given text from being written to log output.
 * @param {string[]} [options.waitForEvents = ['firstMeaningfulPaint']] - Events available to wait for ['DOMContentLoaded', 'loadEventFired', 'networkAlmostIdle', 'networkIdle', 'firstPaint', 'firstContentfulPaint', 'firstMeaningfulPaint']
 *
 * @returns {Promise}
 */
module.exports.write = async (
  text,
  into,
  options = { delay: 10 },
) => {
  if (text == null || text == undefined) {
    console.warn(
      `Invalid text value ${text}, setting value to empty ''`,
    );
    text = '';
  } else {
    if (!isString(text)) text = text.toString();
  }
  validate();
  let desc;
  if (into && !isSelector(into)) {
    if (!into.delay) into.delay = options.delay;
    options = into;
    into = undefined;
  }
  options = setNavigationOptions(options);
  await doActionAwaitingNavigation(options, async () => {
    if (into) {
      const selector = isString(into) ? textField(into) : into,
        elems = await handleRelativeSearch(
          await elements(selector),
          [],
        );
      await waitUntil(
        async () => {
          for (let elem of elems) {
            try {
              await _focus(elem);
              let activeElement = await runtimeHandler.activeElement();
              if (activeElement.notWritable) continue;
              return true;
            } catch (e) {}
          }
          return false;
        },
        100,
        1000,
      ).catch(() => {
        throw new Error('Element focused is not writable');
      });
      const textDesc = await _write(text, options);
      const d = description(selector, true);
      desc = `Wrote ${textDesc} into the ${
        d === '' ? 'focused element' : d
      }`;
    } else {
      const textDesc = await _write(text, options);
      desc = `Wrote ${textDesc} into the focused element.`;
    }
  });
  descEvent.emit('success', desc);
};

const _write = async (text, options) => {
  let activeElement = await runtimeHandler.activeElement();
  if (activeElement.notWritable) {
    await waitUntil(
      async () => !(await runtimeHandler.activeElement()).notWritable,
      100,
      10000,
    ).catch(() => {
      throw new Error('Element focused is not writable');
    });
    activeElement = await runtimeHandler.activeElement();
  }
  const showOrMaskText =
    activeElement.isPassword || options.hideText ? '*****' : text;
  if (defaultConfig.headful)
    await highlightElemOnAction(activeElement.nodeId);
  for (const char of text) {
    await input.dispatchKeyEvent({ type: 'keyDown', text: char });
    await input.dispatchKeyEvent({ type: 'keyUp', text: char });
    await new Promise(resolve => {
      const timeoutId = setTimeout(resolve, options.delay);
      timeouts.push(timeoutId);
    });
  }
  return showOrMaskText;
};

/**
 * Clears the value of given selector. If no selector is given clears the current active element.
 *
 * @example
 * await clear()
 * await clear(textBox({placeholder:'Email'}))
 *
 * @param {selector} selector - A selector to search for element to clear. If there are multiple elements satisfying the selector, the first will be cleared.
 * @param {Object} options - Click options.
 * @param {boolean} [options.waitForNavigation=true] - Wait for navigation after clear. Default navigation timeout is 30 seconds, to override pass `{ navigationTimeout: 10000 }` in `options` parameter.
 * @param {number} [options.waitForStart=100] - wait for navigation to start. Accepts time in milliseconds.
 * @param {number} [options.timeout=30000] - DEPRECATED timeout option, use navigationTimeout instead.
 * @param {number} [options.navigationTimeout=30000] - Navigation timeout value in milliseconds for navigation after click.
 * @param {string[]} [options.waitForEvents = ['firstMeaningfulPaint']] - Events available to wait for ['DOMContentLoaded', 'loadEventFired', 'networkAlmostIdle', 'networkIdle', 'firstPaint', 'firstContentfulPaint', 'firstMeaningfulPaint']
 *
 * @returns {Promise}
 */
module.exports.clear = async (selector, options = {}) => {
  validate();
  if (selector && !isSelector(selector)) {
    options = selector;
    selector = undefined;
  }
  options = setNavigationOptions(options);
  let activeElement = await runtimeHandler.activeElement();
  if (activeElement.notWritable || selector) {
    await waitUntil(
      async () => {
        try {
          if (selector) await _focus(selector);
        } catch (_) {}
        return !(await runtimeHandler.activeElement()).notWritable;
      },
      100,
      10000,
    ).catch(() => {
      throw new Error('Element cannot be cleared');
    });
    activeElement = await runtimeHandler.activeElement();
  }
  if (activeElement.notWritable)
    throw new Error('Element cannot be cleared');
  const desc = !selector
    ? 'Cleared element on focus'
    : 'Cleared ' + description(selector, true);
  await doActionAwaitingNavigation(options, async () => {
    await _clear(activeElement.nodeId);
    if (defaultConfig.headful)
      await highlightElemOnAction(activeElement.nodeId);
  });
  descEvent.emit('success', desc);
};

const _clear = async elem => {
  await runtimeHandler.runtimeCallFunctionOn(
    function() {
      document.execCommand('selectall', false, null);
    },
    null,
    { nodeId: elem },
  );
  await inputHandler.down('Backspace');
  await inputHandler.up('Backspace');
};

/**
 * Attaches a file to a file input element.
 *
 * @example
 * await attach('c:/abc.txt', to('Please select a file:'))
 * await attach('c:/abc.txt', 'Please select a file:')
 *
 * @param {string} filepath - The path of the file to be attached.
 * @param {selector|string} to - The file input element to which to attach the file.
 */
module.exports.attach = async (filepath, to) => {
  validate();
  let resolvedPath = filepath
    ? path.resolve(process.cwd(), filepath)
    : path.resolve(process.cwd());
  fs.open(resolvedPath, 'r', err => {
    if (err && err.code === 'ENOENT') {
      throw new Error(`File ${resolvedPath} does not exist.`);
    }
  });
  if (isString(to)) to = fileField(to);
  else if (!isSelector(to))
    throw Error('Invalid element passed as parameter');
  const nodeId = await element(to);
  if (defaultConfig.headful) await highlightElemOnAction(nodeId);
  await dom.setFileInputFiles({
    nodeId: nodeId,
    files: [resolvedPath],
  });
  descEvent.emit(
    'success',
    'Attached ' + resolvedPath + ' to the ' + description(to, true),
  );
};

/**
 * Presses the given keys.
 *
 * @example
 * await press('Enter')
 * await press('a')
 * await press(['Shift', 'ArrowLeft', 'ArrowLeft'])
 *
 * @param {string | Array<string> } keys - Name of keys to press. See [USKeyboardLayout](https://github.com/getgauge/taiko/blob/master/lib/USKeyboardLayout.js) for a list of all key names.
 * @param {Object} options
 * @param {string} [options.text = ""] - If specified, generates an input event with this text.
 * @param {number} [options.delay=0] - Time to wait between keydown and keyup in milliseconds.
 * @param {boolean} [options.waitForNavigation=true] - Wait for navigation after the click. Default navigation timeout is 30 seconds, to override pass `{ navigationTimeout: 10000 }` in `options` parameter.
 * @param {number} [options.waitForStart=100] - wait for navigation to start.
 * @param {number} [options.timeout=30000] - DEPRECATED timeout option, use navigationTimeout instead.
 * @param {number} [options.navigationTimeout=30000] - Navigation timeout value in milliseconds for navigation after click.
 * @param {string[]} [options.waitForEvents = ['firstMeaningfulPaint']] - Events available to wait for ['DOMContentLoaded', 'loadEventFired', 'networkAlmostIdle', 'networkIdle', 'firstPaint', 'firstContentfulPaint', 'firstMeaningfulPaint']
 *
 * @returns {Promise}
 */
module.exports.press = async (keys, options = {}) => {
  validate();
  options = setNavigationOptions(options);
  return await _press([].concat(keys), options);
};

async function _press(keys, options) {
  await doActionAwaitingNavigation(options, async () => {
    for (let i = 0; i < keys.length; i++)
      await inputHandler.down(keys[i], options);
    if (options && options.delay)
      await new Promise(f => {
        const timeoutId = setTimeout(f, options.delay);
        timeouts.push(timeoutId);
      });
    keys = keys.reverse();
    for (let i = 0; i < keys.length; i++)
      await inputHandler.up(keys[i]);
  });
  descEvent.emit(
    'success',
    'Pressed the ' + keys.reverse().join(' + ') + ' key',
  );
}

/**
 * Highlights the given element on the page by drawing a red rectangle around it. This is useful for debugging purposes.
 *
 * @example
 * await highlight('Get Started')
 * await highlight(link('Get Started'))
 *
 * @param {selector|string} selector - A selector of an element to highlight. If there are multiple elements satisfying the selector, the first will be highlighted.
 * @param {relativeSelector[]} args - Proximity selectors
 *
 * @returns {Promise}
 */
module.exports.highlight = highlight;

async function highlight(selector, ...args) {
  validate();

  function highlightNode() {
    if (this.nodeType === Node.TEXT_NODE) {
      this.parentElement.style.outline = '0.5em solid red';
      return;
    }
    this.style.outline = '0.5em solid red';
  }
  let elems = await handleRelativeSearch(
    await elements(selector),
    args,
  );
  await evaluate(elems[0], highlightNode);
  descEvent.emit(
    'success',
    'Highlighted the ' + description(selector, true),
  );
}

/**
 * Performs the given mouse action on the given coordinates. This is useful in performing actions on canvas.
 *
 * @example
 * await mouseAction('press', {x:0,y:0})
 * await mouseAction('move', {x:9,y:9})
 * await mouseAction('release', {x:9,y:9})
 *
 * @param {string} action - Action to be performed on the canvas
 * @param {Object} coordinates - Coordinates of a point on canvas to perform the action.
 * @param {Object} options
 * @param {boolean} [options.waitForNavigation=true] - Wait for navigation after the click. Default navigation timeout is 30 seconds, to override pass `{ navigationTimeout: 10000 }` in `options` parameter.
 * @param {number} [options.timeout=30000] - DEPRECATED timeout option, use navigationTimeout instead.
 * @param {number} [options.navigationTimeout=30000] - Navigation timeout value in milliseconds for navigation after click.
 * @param {string[]} [options.waitForEvents = ['firstMeaningfulPaint']] - Events available to wait for ['DOMContentLoaded', 'loadEventFired', 'networkAlmostIdle', 'networkIdle', 'firstPaint', 'firstContentfulPaint', 'firstMeaningfulPaint']
 * @param {number} [options.waitForStart=100] - time to wait for navigation to start. Accepts time in milliseconds.
 */
module.exports.mouseAction = mouseAction;

async function mouseAction(action, coordinates, options = {}) {
  validate();
  options = setNavigationOptions(options);
  if (defaultConfig.headful)
    await overlay.highlightRect({
      x: coordinates.x,
      y: coordinates.y,
      width: 1,
      height: 1,
      outlineColor: { r: 255, g: 0, b: 0 },
    });
  options = setClickOptions(options, coordinates.x, coordinates.y);
  await doActionAwaitingNavigation(options, async () => {
    if (action === 'press') options.type = 'mousePressed';
    else if (action === 'move') options.type = 'mouseMoved';
    else if (action === 'release') options.type = 'mouseReleased';
    await input.dispatchMouseEvent(options);
  });
  descEvent.emit(
    'success',
    'Performed mouse ' +
      action +
      'action at {' +
      coordinates.x +
      ', ' +
      coordinates.y +
      '}',
  );
}

/**
 * Scrolls the page to the given element.
 *
 * @example
 * await scrollTo('Get Started')
 * await scrollTo(link('Get Started'))
 *
 * @param {selector|string} selector - A selector of an element to scroll to.
 * @param {Object} options
 * @param {string[]} [options.waitForEvents = ['firstMeaningfulPaint']] - Events available to wait for ['DOMContentLoaded', 'loadEventFired', 'networkAlmostIdle', 'networkIdle', 'firstPaint', 'firstContentfulPaint', 'firstMeaningfulPaint']
 *
 * @returns {Promise}
 */
module.exports.scrollTo = async (selector, options = {}) => {
  validate();
  options = setNavigationOptions(options);
  await doActionAwaitingNavigation(options, async () => {
    await scrollTo(selector);
  });
  if (defaultConfig.headful)
    await highlightElemOnAction(await element(selector));
  descEvent.emit(
    'success',
    'Scrolled to the ' + description(selector, true),
  );
};

async function scrollTo(selector) {
  validate();

  function scrollToNode() {
    const element =
      this.nodeType === Node.TEXT_NODE ? this.parentElement : this;
    element.scrollIntoViewIfNeeded();
    return 'result';
  }
  await evaluate(selector, scrollToNode);
}

const scroll = async (
  e,
  px,
  scrollPage,
  scrollElement,
  direction,
) => {
  e = e || 100;
  if (Number.isInteger(e)) {
    const res = await runtimeHandler.runtimeEvaluate(
      `(${scrollPage}).apply(null, ${JSON.stringify([e])})`,
    );
    if (res.result.subtype == 'error')
      throw new Error(res.result.description);
    return {
      description: `Scrolled ${direction} the page by ${e} pixels`,
    };
  }

  const nodeId = await element(e);
  if (defaultConfig.headful) await highlightElemOnAction(nodeId);
  //TODO: Allow user to set options for scroll
  const options = setNavigationOptions({});
  await doActionAwaitingNavigation(options, async () => {
    const res = await runtimeHandler.runtimeCallFunctionOn(
      scrollElement,
      null,
      { nodeId: nodeId, arg: px },
    );
    if (res.result.subtype == 'error')
      throw new Error(res.result.description);
  });
  descEvent.emit(
    'success',
    'Scrolled ' +
      direction +
      description(e, true) +
      'by ' +
      px +
      ' pixels',
  );
};

/**
 * Scrolls the page/element to the right.
 *
 * @example
 * await scrollRight()
 * await scrollRight(1000)
 * await scrollRight('Element containing text')
 * await scrollRight('Element containing text', 1000)
 *
 * @param {selector|string|number} [e='Window']
 * @param {number} px - Accept px in pixels
 *
 * @returns {Promise}
 */
module.exports.scrollRight = async (e, px = 100) => {
  validate();
  return await scroll(
    e,
    px,
    px => window.scrollBy(px, 0),
    function sr(px) {
      if (this.tagName === 'IFRAME') {
        this.contentWindow.scroll(
          this.contentWindow.scrollX + px,
          this.contentWindow.scrollY,
        );
        return true;
      }
      this.scrollLeft += px;
      return true;
    },
    'right',
  );
};

/**
 * Scrolls the page/element to the left.
 *
 * @example
 * await scrollLeft()
 * await scrollLeft(1000)
 * await scrollLeft('Element containing text')
 * await scrollLeft('Element containing text', 1000)
 *
 * @param {selector|string|number} [e='Window']
 * @param {number} px - Accept px in pixels
 *
 * @returns {Promise}
 */
module.exports.scrollLeft = async (e, px = 100) => {
  validate();
  return await scroll(
    e,
    px,
    px => window.scrollBy(px * -1, 0),
    function sl(px) {
      if (this.tagName === 'IFRAME') {
        this.contentWindow.scroll(
          this.contentWindow.scrollX - px,
          this.contentWindow.scrollY,
        );
        return true;
      }
      this.scrollLeft -= px;
      return true;
    },
    'left',
  );
};

/**
 * Scrolls up the page/element.
 *
 * @example
 * await scrollUp()
 * await scrollUp(1000)
 * await scrollUp('Element containing text')
 * await scrollUp('Element containing text', 1000)
 *
 * @param {selector|string|number} [e='Window']
 * @param {number} px - Accept px in pixels
 *
 * @returns {Promise}
 */
module.exports.scrollUp = async (e, px = 100) => {
  validate();
  return await scroll(
    e,
    px,
    px => window.scrollBy(0, px * -1),
    function su(px) {
      if (this.tagName === 'IFRAME') {
        this.contentWindow.scroll(
          this.contentWindow.scrollX,
          this.contentWindow.scrollY - px,
        );
        return true;
      }
      this.scrollTop -= px;
      return true;
    },
    'up',
  );
};

/**
 * Scrolls down the page/element.
 *
 * @example
 * await scrollDown()
 * await scrollDown(1000)
 * await scrollDown('Element containing text')
 * await scrollDown('Element containing text', 1000)
 *
 * @param {selector|string|number} [e='Window']
 * @param {number} px - Accept px in pixels
 *
 * @returns {Promise}
 */
module.exports.scrollDown = async (e, px = 100) => {
  validate();
  return await scroll(
    e,
    px,
    px => window.scrollBy(0, px),
    function sd(px) {
      if (this.tagName === 'IFRAME') {
        this.contentWindow.scroll(
          this.contentWindow.scrollX,
          this.contentWindow.scrollY + px,
        );
        return true;
      }
      this.scrollTop += px;
      return true;
    },
    'down',
  );
};

/**
 * Captures a screenshot of the page. Appends timeStamp to filename if no filepath given.
 *
 * @example
 * await screenshot()
 * await screenshot({path : 'screenshot.png'})
 * await screenshot({fullPage:true})
 * await screenshot(text('Images', toRightOf('gmail')))
 *
 * @param {selector|string} selector
 * @param {Object} options
 *
 * @returns {Promise<Buffer>} - Promise which resolves to buffer with captured screenshot if {encoding:'base64'} given.
 */
module.exports.screenshot = async (selector, options = {}) => {
  validate();
  await pageHandler.captureScreenshot(domHandler, selector, options);
  const e =
    options.encoding !== undefined ? options.encoding : options.path;
  descEvent.emit('success', 'Screenshot is created at ' + e);
};

/**
 * Fetches an element with the given selector, scrolls it into view if needed, and then taps on the element. If there's no element matching selector, the method throws an error.
 * @example
 * await tap('Gmail')
 * await tap(link('Gmail'))
 *
 * @param {selector} selector
 * @param {Object} options
 * @param {boolean} [options.waitForNavigation = true] - - Wait for navigation after the click. Default navigation timeout is 15 seconds, to override pass `{ navigationTimeout: 10000 }` in `options` parameter.
 * @param {string[]} [options.waitForEvents = ['firstMeaningfulPaint']] - Events available to wait for ['DOMContentLoaded', 'loadEventFired', 'networkAlmostIdle', 'networkIdle', 'firstPaint', 'firstContentfulPaint', 'firstMeaningfulPaint']
 * @param {relativeSelector[]} args - Proximity selectors
 *
 * @returns {Promise}
 */
module.exports.tap = async (selector, options = {}, ...args) => {
  validate();
  let elems = await handleRelativeSearch(
    await elements(selector),
    args,
  );
  let elemsLength = elems.length;
  let isElemAtPoint;
  for (let elem of elems) {
    isElemAtPoint = false;
    await scrollTo(elem);
    isElemAtPoint = await checkIfElementIsCovered(
      elem,
      elems,
      isElemAtPoint,
    );
    if (isElemAtPoint) {
      const type = (await evaluate(elem, function getType() {
        return this.type;
      })).value;
      assertType(
        elem,
        () => type !== 'file',
        'Unsupported operation, use `attach` on file input field',
      );
      if (defaultConfig.headful) await highlightElemOnAction(elem);
      const { x, y } = await domHandler.boundingBoxCenter(elem);
      options = setNavigationOptions(options);
      await doActionAwaitingNavigation(options, async () => {
        await inputHandler.tap(x, y);
      });
      break;
    }
  }
  if (!isElemAtPoint && elemsLength != elems.length)
    throw Error(
      'Please provide a more specific selector, too many matches.',
    );
  if (!isElemAtPoint)
    throw Error(
      description(selector) + ' is covered by other element',
    );
  descEvent.emit('success', 'Tap has been performed');
};

/**
 * This {@link selector} lets you identify elements on the web page via XPath or CSS selector and proximity selectors.
 * @example
 * await highlight($(`//*[text()='text']`))
 * await $(`//*[text()='text']`).exists()
 * $(`#id`,near('username'),below('login'))
 *
 * @param {string} selector - XPath or CSS selector.
 * @param {...relativeSelector} args - Proximity selectors
 * @returns {ElementWrapper}
 */
module.exports.$ = (selector, ...args) => {
  validate();
  const get = async () =>
    await handleRelativeSearch(
      await (selector.startsWith('//') || selector.startsWith('(')
        ? $$xpath(selector)
        : $$(selector)),
      args,
    );
  return {
    get: getIfExists(get),
    exists: exists(getIfExists(get), descEvent),
    description: `Custom selector $(${selector})`,
    text: selectorText(get),
  };
};

/**
 * This {@link selector} lets you identify an image on a web page. This is done via the image's alt text or attribute and value pairs
 * and proximity selectors.
 *
 * @example
 * await click(image('alt'))
 * await image('alt').exists()
 * await image({id:'imageId'}).exists()
 * await image({id:'imageId'},below('text')).exists()
 * await image(below('text')).exists()
 *
 * @param {string} alt - The image's alt text.
 * @param {Object} attrValuePairs - Pairs of attribute and value like {"id":"name","class":"class-name"}
 * @param {...relativeSelector} args - Proximity selectors
 * @returns {ElementWrapper}
 */
module.exports.image = (attrValuePairs, ...args) => {
  validate();
  const { selector } = prepareParameters(attrValuePairs, ...args);
  const get = getElementGetter(
    selector,
    async () =>
      await $$xpath(
        `//img[contains(@alt, ${xpath(selector.label)})]`,
      ),
    '//img|//*[contains(@style, "background-image")]',
  );
  return {
    get: getIfExists(get),
    exists: exists(getIfExists(get), descEvent),
    description: desc(selector, 'alt', 'Image'),
    text: selectorText(get),
  };
};

/**
 * This {@link selector} lets you identify a link on a web page with text or attribute and value pairs and proximity selectors.
 *
 * @example
 * await click(link('Get Started'))
 * await link('Get Started').exists()
 * await link({id:'linkId'}).exists()
 * await link({id:'linkId'},below('text')).exists()
 * await link(below('text')).exists()
 *
 * @param {string} text - The link text.
 * @param {Object} attrValuePairs - Pairs of attribute and value like {"id":"name","class":"class-name"}
 * @param {...relativeSelector} args - Proximity selectors
 * @returns {ElementWrapper}
 */
module.exports.link = (attrValuePairs, ...args) => {
  validate();
  const { selector } = prepareParameters(attrValuePairs, ...args);
  const get = getElementGetter(
    selector,
    async () => await match(selector.label).get('a', 0, 0),
    '//a',
  );
  return {
    get: getIfExists(get),
    exists: exists(getIfExists(get), descEvent),
    description: desc(selector, 'text', 'Link'),
    text: selectorText(get),
  };
};

/**
 * This {@link selector} lets you identify a list item (HTML `<li>` element) on a web page with label or attribute and value pairs and proximity selectors.
 *
 * @example
 * await highlight(listItem('Get Started'))
 * await listItem('Get Started').exists()
 * await listItem({id:'listId'}).exists()
 * await listItem({id:'listItemId'},below('text')).exists()
 * await listItem(below('text')).exists()
 *
 * @param {string} label - The label of the list item.
 * @param {Object} attrValuePairs - Pairs of attribute and value like {"id":"name","class":"class-name"}
 * @param {...relativeSelector} args - Proximity selectors
 * @returns {ElementWrapper}
 */
module.exports.listItem = (attrValuePairs, ...args) => {
  validate();
  const { selector } = prepareParameters(attrValuePairs, ...args);
  const get = getElementGetter(
    selector,
    async () => await match(selector.label).get('li', 0, 0),
    '//li',
  );
  return {
    get: getIfExists(get),
    exists: exists(getIfExists(get), descEvent),
    description: desc(selector, 'label', 'List item'),
    text: selectorText(get),
  };
};

/**
 * This {@link selector} lets you identify a button on a web page with label or attribute and value pairs and proximity selectors.
 * Tags button and input with type submit, reset and button are identified using this selector
 *
 * @example
 * await highlight(button('Get Started'))
 * await button('Get Started').exists()
 * await button({id:'buttonId'}).exists()
 * await button({id:'buttonId'},below('text')).exists()
 * await button(below('text')).exists()
 *
 * @param {string} label - The button label.
 * @param {Object} attrValuePairs - Pairs of attribute and value like {"id":"name","class":"class-name"}
 * @param {...relativeSelector} args - Proximity selectors
 * @returns {ElementWrapper}
 */
module.exports.button = (attrValuePairs, ...args) => {
  validate();
  let get;
  const { selector } = prepareParameters(attrValuePairs, ...args);
  if (!selector.attrValuePairs && !selector.label)
    get = async () =>
      await handleRelativeSearch(
        await $$xpath(
          '//input[@type="submit" or @type="reset" or @type="button"] | //button',
        ),
        selector.args,
      );
  else {
    const getByButton = getElementGetter(
      selector,
      async () => match(selector.label).get('button', 0, 0),
      '//button',
    );

    const getByInput = getElementGetter(
      selector,
      async () =>
        await $$xpath(
          `//input[@type='submit' or @type='reset' or @type='button'][@id=(//label[contains(string(), ${xpath(
            selector.label,
          )})]/@for)] | //label[contains(string(), ${xpath(
            selector.label,
          )})]/input[@type='submit' or @type='reset' or @type='button'] | //input[contains(@value, ${xpath(
            selector.label,
          )})]`,
        ),
      '//input[@type="submit" or @type="reset" or @type="button"]',
    );
    get = async () => {
      const input = await getByInput();
      if (input.length) return input;
      return getByButton();
    };
  }
  return {
    get: getIfExists(get),
    exists: exists(getIfExists(get), descEvent),
    description: desc(selector, 'label', 'Button'),
    text: selectorText(get),
  };
};
/**
 * This {@link selector} lets you identify an input field on a web page with label or attribute and value pairs and proximity selectors.
 *
 * @deprecated use textBox for input with type text and password, textarea and contenteditable fields.
 * @example
 * await focus(inputField({'id':'name'})
 * await inputField({'id': 'name'}).exists()
 * await inputField({id:'inputFieldId'},below('text')).exists()
 * await inputField(below('text')).exists()
 *
 * @param {Object} attrValuePairs - Pairs of attribute and value like {"id":"name","class":"class-name"}
 * @param {...relativeSelector} args - Proximity selectors
 * @returns {ElementWrapper}
 */
module.exports.inputField = (attrValuePairs, ...args) => {
  console.warn(
    'DEPRECATION WARNING: inputField is deprecated, use textBox api instead',
  );
  validate();
  const { selector } = prepareParameters(attrValuePairs, ...args);
  const getInputField = getElementGetter(
    selector,
    async () =>
      await $$xpath(
        `//input[@id=(//label[contains(string(), ${xpath(
          selector.label,
        )})]/@for)] | //label[contains(string(), ${xpath(
          selector.label,
        )})]/input`,
      ),
    '//input',
  );
  const getContentEditable = getElementGetter(
    selector,
    async () => await $$xpath('//*[@contenteditable]'),
    '//*[@contenteditable]',
  );
  let get = async () => {
    const elems = await getInputField();
    if (elems.length) return elems;
    return await getContentEditable();
  };

  return {
    get: getIfExists(get),
    exists: exists(getIfExists(get), descEvent),
    description: desc(selector, 'label', 'Input field'),
    value: async () => {
      const nodeId = (await getIfExists(get)())[0];
      if (!nodeId)
        throw `${desc(selector, 'label', 'Input field')} not found`;
      return (await evaluate(nodeId, function getvalue() {
        return this.value;
      })).value;
    },
    text: selectorText(get),
  };
};

/**
 * This {@link selector} lets you identify a file input field on a web page either with label or with attribute and value pairs and proximity selectors.
 *
 * @example
 * await attach('file.txt', to(fileField('Please select a file:')))
 * await fileField('Please select a file:').exists()
 * await fileField({'id':'file'}).exists()
 * await fileField({id:'fileFieldId'},below('text')).exists()
 * await fileField(below('text')).exists()
 *
 * @param {string} label - The label (human-visible name) of the file input field.
 * @param {Object} attrValuePairs - Pairs of attribute and value like {"id":"name","class":"class-name"}
 * @param {...relativeSelector} args - Proximity selectors
 * @returns {ElementWrapper}
 */
module.exports.fileField = fileField;

function fileField(attrValuePairs, _options = {}, ...args) {
  validate();
  const { selector, options } = prepareParameters(
    attrValuePairs,
    _options,
    ...args,
  );
  const get = getElementGetter(
    selector,
    async () =>
      await $$xpath(
        `//input[@type='file'][@id=(//label[contains(string(), ${xpath(
          selector.label,
        )})]/@for)] | //label[contains(string(), ${xpath(
          selector.label,
        )})]/input[@type='file']`,
        options.selectHiddenElement,
      ),
    '//input[@type="file"]',
    options.selectHiddenElement,
  );
  return {
    get: getIfExists(get),
    exists: exists(getIfExists(get), descEvent),
    value: async () => {
      const nodeId = (await getIfExists(get)())[0];
      if (!nodeId)
        throw `${desc(selector, 'label', 'File field')} not found`;
      return (await evaluate(nodeId, function getvalue() {
        return this.value;
      })).value;
    },
    description: desc(selector, 'label', 'File field'),
    text: selectorText(get),
  };
}

/**
 * This {@link selector} lets you identify a text field(input (with type text, password, url, search, number, email, tel), textarea and contenteditable fields)
 * on a web page either with label or with attribute and value pairs and proximity selectors.
 *
 * @example
 * await focus(textBox('Username:'))
 * await textBox('Username:').exists()
 * await textBox({id:'textBoxId'},below('text')).exists()
 * await textBox(below('text')).exists()
 *
 * @param {Object} attrValuePairs - Pairs of attribute and value like {"id":"name","class":"class-name"}
 * @param {string} label - The label (human-visible name) of the text field.
 * @param {...relativeSelector} args - Proximity selectors
 * @returns {ElementWrapper}
 */
module.exports.textBox = textBox;

function textBox(attrValuePairs, ...args) {
  validate();
  const { selector } = prepareParameters(attrValuePairs, ...args);
  let get;
  const inputTypesExps = [
    'input[@type="text" or @type="password" or @type="search" or @type="number" or @type="email" or @type="tel" or @type="url"]',
    'input[not(@type)]',
  ];
  if (!selector.attrValuePairs && !selector.label)
    get = async () =>
      await handleRelativeSearch(
        await $$xpath(
          `//${inputTypesExps[0]} | //${
            inputTypesExps[1]
          } | //textarea | //*[@contenteditable]`,
        ),
        selector.args,
      );
  else {
    const getInputText = getElementGetter(
      selector,
      async () => {
        const xpathForInputSelection = inputTypesExps
          .map(
            inputTypesExp =>
              `//${inputTypesExp}[@id=(//label[contains(string(), ${xpath(
                selector.label,
              )})]/@for)] | \
                //label[contains(string(), ${xpath(
                  selector.label,
                )})]/${inputTypesExp} | \
                //${inputTypesExp}[following-sibling::text()[position() = 1 and contains(., ${xpath(
                selector.label,
              )})]]`,
          )
          .join('|');
        return await $$xpath(xpathForInputSelection);
      },
      `//${inputTypesExps[0]}|//${inputTypesExps[1]}`,
    );

    const getTextArea = getElementGetter(
      selector,
      async () =>
        await $$xpath(`//textarea[@id=(//label[contains(string(), ${xpath(
          selector.label,
        )})]/@for)] | \
            //label[contains(string(), ${xpath(
              selector.label,
            )})]/textarea`),
      '//textarea',
    );
    const getContentEditable = getElementGetter(
      selector,
      async () =>
        await $$xpath(`//*[@contenteditable][@id=(//label[contains(string(), ${xpath(
          selector.label,
        )})]/@for)] | \
             //label[contains(string(), ${xpath(
               selector.label,
             )})]/*[@contenteditable]`),
      '//*[@contenteditable]',
    );
    get = async () => {
      let elems = await getInputText();
      elems = elems.concat(await getTextArea());
      elems = elems.concat(await getContentEditable());
      return elems;
    };
  }
  return {
    get: getIfExists(get),
    exists: exists(getIfExists(get), descEvent),
    description: desc(selector, 'label', 'Text field'),
    value: async () => {
      const nodeId = (await getIfExists(get)())[0];
      if (!nodeId)
        throw `${desc(selector, 'label', 'Text field')} not found`;
      return (await evaluate(nodeId, function getValue() {
        if (this.value) return this.value;
        return this.innerText;
      })).value;
    },
    text: selectorText(get),
  };
}

/**
 * This {@link selector} lets you identify a text field on a web page either with label or with attribute and value pairs and proximity selectors.
 *
 * @deprecated use textBox to select inputField with type text and textarea.
 *
 * @example
 * await focus(textField('Username:'))
 * await textField('Username:').exists()
 * await textField({id:'textFieldId'},below('text')).exists()
 * await textField(below('text')).exists()
 *
 * @param {Object} attrValuePairs - Pairs of attribute and value like {"id":"name","class":"class-name"}
 * @param {string} label - The label (human-visible name) of the text field.
 * @param {...relativeSelector} args - Proximity selectors
 * @returns {ElementWrapper}
 */
module.exports.textField = textField;

function textField(attrValuePairs, ...args) {
  validate();
  console.warn(
    'DEPRECATION WARNING: textField is deprecated. Use textBox to select inputField with type text and textarea instead.',
  );
  const { selector } = prepareParameters(attrValuePairs, ...args);
  const get = getElementGetter(
    selector,
    async () =>
      await $$xpath(
        `//input[@type='text'][@id=(//label[contains(string(), ${xpath(
          selector.label,
        )})]/@for)] | //label[contains(string(), ${xpath(
          selector.label,
        )})]/input[@type='text']`,
      ),
    '//input[@type="text"]',
  );
  return {
    get: getIfExists(get),
    exists: exists(getIfExists(get), descEvent),
    description: desc(selector, 'label', 'Text field'),
    value: async () => {
      const nodeId = (await getIfExists(get)())[0];
      if (!nodeId)
        throw `${desc(selector, 'label', 'Text field')} not found`;
      return (await evaluate(nodeId, function getvalue() {
        return this.value;
      })).value;
    },
    text: selectorText(get),
  };
}

/**
 * This {@link selector} lets you identify a comboBox on a web page either with label or with attribute and value pairs and proximity selectors.
 * Any value can be selected using value or text of the options.
 *
 * @deprecated Use dropDown API to identify a dropDown on a web page either with label or with attribute and value pairs.

 * @example
 * await comboBox('Vehicle:').select('Car')
 * await comboBox('Vehicle:').value()
 * await comboBox('Vehicle:').exists()
 * await comboBox({id:'comboBoxId'},below('text')).exists()
 * await comboBox(below('text')).exists()
 *
 * @param {object} attrValuePairs - Pairs of attribute and value like {"id":"name","class":"class-name"}
 * @param {string} label - The label (human-visible name) of the combo box.
 * @param {...relativeSelector} args - Proximity selectors
 * @returns {ElementWrapper}
 */
module.exports.comboBox = (attrValuePairs, ...args) => {
  console.warn(
    'DEPRECATION WARNING: comboBox is deprecated, use dropDown to select from the options using value or text.',
  );
  return dropDown(attrValuePairs, ...args);
};

/**
 * This {@link selector} lets you identify a dropDown on a web page either with label or with attribute and value pairs and proximity selectors.
 * Any value can be selected using value or text or index of the options.
 *
 * @example
 * await dropDown('Vehicle:').select('Car')
 * await dropDown('Vehicle:').select({index:'0'}) - index starts from 0
 * await dropDown('Vehicle:').value()
 * await dropDown('Vehicle:').exists()
 * await dropDown({id:'dropDownId'},below('text')).exists()
 * await dropDown(below('text')).exists()
 *
 * @param {object} attrValuePairs - Pairs of attribute and value like {"id":"name","class":"class-name"}
 * @param {string} label - The label (human-visible name) of the drop down.
 * @param {...relativeSelector} args - Proximity selectors
 * @returns {ElementWrapper}
 */
module.exports.dropDown = dropDown;

function dropDown(attrValuePairs, ...args) {
<<<<<<< HEAD
    validate();
    const {selector} = prepareParameters(attrValuePairs, ...args);
    const get = getElementGetter(selector,
        async () => await $$xpath(`//select[@id=(//label[contains(string(), ${xpath(selector.label)})]/@for)] | //label[contains(string(), ${xpath(selector.label)})]/select`),
        '//select');
    return {
        get: getIfExists(get),
        exists: exists(getIfExists(get), descEvent),
        description: desc(selector, 'label', 'Dropdown'),
        select: async (value) => {
            const nodeId = (await getIfExists(get)())[0];
            if (!nodeId) throw `${desc(selector, 'label', 'DropDown')} not found`;
            if (defaultConfig.headful) await highlightElemOnAction(nodeId);

            function selectBox(value) {
                let found_value = false;
                if(this.options.length > value.index){
                    this.selectedIndex = value.index;
                    found_value = true;
                    let event = new Event('change');
                    try{
                        this.dispatchEvent(event);
                    }catch(e){
                        return {'message': 'Error occured while dispatching event','stack': e};
                    }
                    return found_value;
                }
                for (var i = 0; i < this.options.length; i++) {
                    if (this.options[i].text === value || this.options[i].value === value) {
                        this.selectedIndex = i;
                        found_value = true;
                        let event = new Event('change');
                        try{
                            this.dispatchEvent(event);
                        }catch(e){
                            return {'message': 'Error occured while dispatching event','stack': e};
                        }
                        break;
                    }
                }
                return found_value;
            }
            const options = setNavigationOptions({});
            await doActionAwaitingNavigation(options, async () => {
                const result = await runtimeHandler.runtimeCallFunctionOn(selectBox, null, { nodeId: nodeId, arg: value });
                if(result.result.value.stack && result.result.value.stack instanceof Error) throw new Error(result.result.value.message);
                if (!result.result.value) throw new Error('Option not available in drop down');
            });
            descEvent.emit('success', 'Selected ' + (value.index || value));
        },
        value: async () => {
            const nodeId = (await getIfExists(get)())[0];
            if (!nodeId) throw `${desc(selector, 'label', 'Dropdown')} not found`;
            return (await evaluate(nodeId, function getvalue() { return this.value; })).value;
        },
        text: selectorText(get)
    };
=======
  validate();
  const { selector } = prepareParameters(attrValuePairs, ...args);
  const get = getElementGetter(
    selector,
    async () =>
      await $$xpath(
        `//select[@id=(//label[contains(string(), ${xpath(
          selector.label,
        )})]/@for)] | //label[contains(string(), ${xpath(
          selector.label,
        )})]/select`,
      ),
    '//select',
  );
  return {
    get: getIfExists(get),
    exists: exists(getIfExists(get), descEvent),
    description: desc(selector, 'label', 'Dropdown'),
    select: async value => {
      const nodeId = (await getIfExists(get)())[0];
      if (!nodeId)
        throw `${desc(selector, 'label', 'DropDown')} not found`;
      if (defaultConfig.headful) await highlightElemOnAction(nodeId);

      function selectBox(value) {
        let found_value = false;
        if (this.options.length > value.index) {
          this.selectedIndex = value.index;
          found_value = true;
          let event = new Event('change');
          this.dispatchEvent(event);
          return found_value;
        }
        for (var i = 0; i < this.options.length; i++) {
          if (
            this.options[i].text === value ||
            this.options[i].value === value
          ) {
            this.selectedIndex = i;
            found_value = true;
            let event = new Event('change');
            this.dispatchEvent(event);
            break;
          }
        }
        return found_value;
      }
      const options = setNavigationOptions({});
      await doActionAwaitingNavigation(options, async () => {
        const result = await runtimeHandler.runtimeCallFunctionOn(
          selectBox,
          null,
          { nodeId: nodeId, arg: value },
        );
        if (!result.result.value)
          throw new Error('Option not available in drop down');
      });
      descEvent.emit('success', 'Selected ' + (value.index || value));
    },
    value: async () => {
      const nodeId = (await getIfExists(get)())[0];
      if (!nodeId)
        throw `${desc(selector, 'label', 'Dropdown')} not found`;
      return (await evaluate(nodeId, function getvalue() {
        return this.value;
      })).value;
    },
    text: selectorText(get),
  };
>>>>>>> 68483311
}

function setChecked(value) {
  this.checked = value;
  let event = new Event('click');
  this.dispatchEvent(event);
}

/**
 * This {@link selector} lets you identify a checkbox on a web page either with label or with attribute and value pairs and proximity selectors.
 *
 * @example
 * await checkBox('Vehicle').check()
 * await checkBox('Vehicle').uncheck()
 * await checkBox('Vehicle').isChecked()
 * await checkBox('Vehicle').exists()
 * await checkBox({id:'checkBoxId'},below('text')).exists()
 * await checkBox(below('text')).exists()
 *
 * @param {Object} attrValuePairs - Pairs of attribute and value like {"id":"name","class":"class-name"}
 * @param {string} label - The label (human-visible name) of the check box.
 * @param {...relativeSelector} args Proximity selectors
 * @returns {ElementWrapper}
 */
module.exports.checkBox = (attrValuePairs, ...args) => {
  validate();
  const { selector } = prepareParameters(attrValuePairs, ...args);
  const get = getElementGetter(
    selector,
    async () =>
      await $$xpath(
        `//input[@type='checkbox'][@id=(//label[contains(string(), ${xpath(
          selector.label,
        )})]/@for)] | //label[contains(string(), ${xpath(
          selector.label,
        )})]/input[@type='checkbox'] | //input[@type='checkbox'][following-sibling::text()[position() = 1 and contains(., ${xpath(
          selector.label,
        )})]]`,
      ),
    '//input[@type="checkbox"]',
  );
  return {
    get: getIfExists(get),
    exists: exists(getIfExists(get), descEvent),
    description: desc(selector, 'label', 'Checkbox'),
    isChecked: async () => {
      const nodeId = (await getIfExists(get)())[0];
      if (!nodeId)
        throw `${desc(selector, 'label', 'Checkbox')} not found`;
      var val = (await evaluate(nodeId, function getvalue() {
        return this.checked;
      })).value;
      var description = val
        ? desc(selector, 'label', 'Checkbox') + 'is checked'
        : desc(selector, 'label', 'Checkbox') + 'is not checked';
      descEvent.emit('success', description);
      return val;
    },
    check: async () => {
      const options = setNavigationOptions({});
      await doActionAwaitingNavigation(options, async () => {
        const nodeId = (await getIfExists(get)())[0];
        if (!nodeId)
          throw `${desc(selector, 'label', 'Checkbox')} not found`;
        if (defaultConfig.headful)
          await highlightElemOnAction(nodeId);
        await runtimeHandler.runtimeCallFunctionOn(setChecked, null, {
          nodeId: nodeId,
          arg: true,
        });
        descEvent.emit(
          'success',
          desc(selector, 'label', 'Checkbox') + 'is checked',
        );
      });
    },
    uncheck: async () => {
      const options = setNavigationOptions({});
      await doActionAwaitingNavigation(options, async () => {
        const nodeId = (await getIfExists(get)())[0];
        if (!nodeId)
          throw `${desc(selector, 'label', 'Checkbox')} not found`;
        if (defaultConfig.headful)
          await highlightElemOnAction(nodeId);
        await runtimeHandler.runtimeCallFunctionOn(setChecked, null, {
          nodeId: nodeId,
          arg: false,
        });
        descEvent.emit(
          'success',
          desc(selector, 'label', 'Checkbox') + 'is unchecked',
        );
      });
    },
    text: selectorText(get),
  };
};

/**
 * This {@link selector} lets you identify a radio button on a web page either with label or with attribute and value pairs and proximity selectors.
 *
 * @example
 * await radioButton('Vehicle').select()
 * await radioButton('Vehicle').deselect()
 * await radioButton('Vehicle').isSelected()
 * await radioButton('Vehicle').exists()
 * await radioButton({id:'radioButtonId'},below('text')).exists()
 * await radioButton(below('text')).exists()
 *
 * @param {Object} attrValuePairs - Pairs of attribute and value like {"id":"name","class":"class-name"}
 * @param {string} label - The label (human-visible name) of the radio button.
 * @param {...relativeSelector} args
 * @returns {ElementWrapper}
 */
module.exports.radioButton = (attrValuePairs, ...args) => {
  validate();
  const { selector } = prepareParameters(attrValuePairs, ...args);
  const get = getElementGetter(
    selector,
    async () =>
      await $$xpath(
        `//input[@type='radio'][@id=(//label[contains(string(), ${xpath(
          selector.label,
        )})]/@for)] | //label[contains(string(), ${xpath(
          selector.label,
        )})]/input[@type='radio'] | //input[@type='radio'][following-sibling::text()[position() = 1 and contains(., ${xpath(
          selector.label,
        )})]]`,
      ),
    '//input[@type="radio"]',
  );
  return {
    get: getIfExists(get),
    exists: exists(getIfExists(get), descEvent),
    description: desc(selector, 'label', 'Radio button'),
    isSelected: async () => {
      const nodeId = (await getIfExists(get)())[0];
      if (!nodeId)
        throw `${desc(selector, 'label', 'Radio button')} not found`;
      var val = (await evaluate(nodeId, function getvalue() {
        return this.checked;
      })).value;
      var description = val
        ? desc(selector, 'label', 'Radio button') + 'is selected.'
        : desc(selector, 'label', 'Radio button') +
          'is not selected.';
      descEvent.emit('success', description);
      return val;
    },
    select: async () => {
      const options = setNavigationOptions({});
      await doActionAwaitingNavigation(options, async () => {
        const nodeId = (await getIfExists(get)())[0];
        if (!nodeId)
          throw `${desc(
            selector,
            'label',
            'Radio button',
          )} not found`;
        if (defaultConfig.headful)
          await highlightElemOnAction(nodeId);
        await runtimeHandler.runtimeCallFunctionOn(setChecked, null, {
          nodeId: nodeId,
          arg: true,
        });
        descEvent.emit(
          'success',
          desc(selector, 'label', 'Radio button') + 'is selected',
        );
      });
    },
    deselect: async () => {
      const options = setNavigationOptions({});
      await doActionAwaitingNavigation(options, async () => {
        const nodeId = (await getIfExists(get)())[0];
        if (!nodeId)
          throw `${desc(
            selector,
            'label',
            'Radio button',
          )} not found`;
        if (defaultConfig.headful)
          await highlightElemOnAction(nodeId);
        await runtimeHandler.runtimeCallFunctionOn(setChecked, null, {
          nodeId: nodeId,
          arg: false,
        });
        descEvent.emit(
          'success',
          desc(selector, 'label', 'Radio button') + 'is deselected',
        );
      });
    },
    text: selectorText(get),
  };
};

/**
 * This {@link selector} lets you identify an element with text. Looks for exact match if not found does contains, accepts proximity selectors.
 *
 * @example
 * await highlight(text('Vehicle'))
 * await text('Vehicle').exists()
 * await text('Vehicle', below('text')).exists()
 *
 * @param {string} text - Text to match.
 * @param {...relativeSelector} args - Proximity selectors
 * @returns {ElementWrapper}
 */
module.exports.text = text;
function text(text, ...args) {
  validate();
  const get = async () =>
    await handleRelativeSearch(
      await match(text).get('*', 0, 0),
      args,
    );
  return {
    get: getIfExists(get),
    exists: exists(getIfExists(get), descEvent),
    description: `Element with text "${text}"`,
    text: selectorText(get),
  };
}

/**
 * Search relative HTML elements with this {@link relativeSelector}.
 *
 * @example
 * await click(link("Block", toLeftOf("name"))
 * await write(textBox("first name", toLeftOf("last name"))
 *
 * @param {selector|string} selector - Web element selector.
 * @returns {RelativeSearchElement}.
 */

module.exports.toLeftOf = selector => {
  validate();
  return new RelativeSearchElement(
    async (e, v) => {
      const rect = await domHandler.getBoundingClientRect(e);
      return rect.right <= v;
    },
    rectangle(selector, r => r.left),
    isString(selector)
      ? `To left of ${selector}`
      : `To left of ${selector.description}`,
  );
};

/**
 * Search relative HTML elements with this {@link relativeSelector}.
 *
 * @example
 * await click(link("Block", toRightOf("name"))
 * await write(textBox("last name", toRightOf("first name"))
 *
 * @param {selector|string} selector - Web element selector.
 * @returns {RelativeSearchElement}.
 */

module.exports.toRightOf = selector => {
  validate();
  const value = rectangle(selector, r => r.right);
  const desc = isString(selector)
    ? `To right of ${selector}`
    : `To right of ${selector.description}`;
  return new RelativeSearchElement(
    async (e, v) => {
      const rect = await domHandler.getBoundingClientRect(e);
      return rect.left >= v;
    },
    value,
    desc,
  );
};

/**
 * Search relative HTML elements with this {@link relativeSelector}.
 *
 * @example
 * await click(link("Block", above("name"))
 * await write(textBox("name", above("email"))
 *
 * @param {selector|string} selector - Web element selector.
 * @returns {RelativeSearchElement}.
 */

module.exports.above = selector => {
  validate();
  const desc = isString(selector)
    ? `Above ${selector}`
    : `Above ${selector.description}`;
  const value = rectangle(selector, r => r.top);
  return new RelativeSearchElement(
    async (e, v) => {
      const rect = await domHandler.getBoundingClientRect(e);
      return rect.bottom <= v;
    },
    value,
    desc,
  );
};

/**
 * Search relative HTML elements with this {@link relativeSelector}.
 *
 * @example
 * await click(link("Block", below("name"))
 * await write(textBox("email", below("name"))
 *
 * @param {selector|string} selector - Web element selector.
 * @returns {RelativeSearchElement}.
 */

module.exports.below = selector => {
  validate();
  const desc = isString(selector)
    ? `Below ${selector}`
    : `Below ${selector.description}`;
  const value = rectangle(selector, r => r.bottom);
  return new RelativeSearchElement(
    async (e, v) => {
      const rect = await domHandler.getBoundingClientRect(e);
      return rect.top >= v;
    },
    value,
    desc,
  );
};

/**
 * Search relative HTML elements with this {@link relativeSelector}.
 * An element is considered nearer to a reference element,
 * only if the element offset is lesser than the 30px of the reference element in any direction.
 * Default offset is 30px to override set options = {offset:50}
 *
 * @example
 * await click(link("Block", near("name"))
 * await click(link("Block", near("name", {offset: 50}))
 *
 * @param {selector|string} selector - Web element selector.
 * @returns {RelativeSearchElement}.
 *
 */
module.exports.near = (selector, opts = { offset: 30 }) => {
  validate();
  const desc = isString(selector)
    ? `Near ${selector}`
    : `Near ${selector.description}`;
  const value = rectangle(selector, r => r);
  const nearOffset = opts.offset;
  return new RelativeSearchElement(
    async (e, v) => {
      const rect = await domHandler.getBoundingClientRect(e);
      return (
        [rect.bottom, rect.top].some(
          offSet =>
            offSet > v.top - nearOffset &&
            offSet < v.bottom + nearOffset,
        ) &&
        [rect.left, rect.right].some(
          offSet =>
            offSet > v.left - nearOffset &&
            offSet < v.right + nearOffset,
        )
      );
    },
    value,
    desc,
  );
};

/**
 * Lets you perform an operation when an `alert` with given text is shown.<br>
 * Note : `alert` listener has to be added before it is triggered.
 *
 * @example
 * alert('Message', async () => await accept())
 * alert('Message', async () => await dismiss())
 *
 * @param {string} message - Identify alert based on this message.
 * @param {function} callback - Action to perform. Accept/Dismiss.
 */
module.exports.alert = (message, callback) =>
  dialog('alert', message, callback);

/**
 * Lets you perform an operation when a `prompt` with given text is shown.<br>
 * Note : `prompt` listener has to be added before it is triggered.<br>
 * Write something in `prompt` with `accept('Something')`.
 *
 * @example
 * prompt('Message', async () => await accept('Something'))
 * prompt('Message', async () => await dismiss())
 *
 * @param {string} message - Identify prompt based on this message.
 * @param {function} callback - Action to perform. Accept/Dismiss.
 */
module.exports.prompt = (message, callback) =>
  dialog('prompt', message, callback);

/**
 * Lets you perform an operation when a `confirm` with given text is shown.<br>
 * Note : `confirm` listener has to be added before it is triggered.
 *
 * @example
 * confirm('Message', async () => await accept())
 * confirm('Message', async () => await dismiss())
 *
 * @param {string} message - Identify confirm based on this message.
 * @param {function} callback - Action to perform. Accept/Dismiss.
 */
module.exports.confirm = (message, callback) =>
  dialog('confirm', message, callback);

/**
 * Lets you perform an operation when a `beforeunload` with given text is shown.<br>
 * Note : `beforeunload` listener has to be added before it is triggered.
 *
 * @example
 * beforeunload('Message', async () => await accept())
 * beforeunload('Message', async () => await dismiss())
 *
 * @param {string} message - Identify beforeunload based on this message.
 * @param {function} callback - Action to perform. Accept/Dismiss.
 */
module.exports.beforeunload = (message, callback) =>
  dialog('beforeunload', message, callback);

/**
 * Evaluates script on element matching the given selector.
 *
 * @example
 * await evaluate(link("something"), (element) => element.style.backgroundColor)
 *
 * await evaluate((document)=>{return document.title})
 *
 * await evaluate(link("something"), (element, args) => {
 *      element.style.backgroundColor = args[1].backgroundColor;
 *      element.querySelector(args[0]).innerText = 'Some thing';
 * }, { args: [ '.main-content', {backgroundColor:'red'}]})
 *
 * @param {selector|string} selector - Web element selector.
 * @param {function} callback - callback method to execute on the element or root HTML element when selector is not provided.<br>
 * NOTE : In callback, we can access only inline css not the one which are define in css files.
 * @param {Object} options - options.
 * @param {boolean} [options.waitForNavigation=true] - Wait for navigation after the click. Default navigation timeout is 15 seconds, to override pass `{ navigationTimeout: 10000 }` in `options` parameter.
 * @param {number} [options.waitForStart=100] - wait for navigation to start. Accepts value in milliseconds
 * @param {number} [options.timeout=5000] - DEPRECATED timeout option, use navigationTimeout instead.
 * @param {number} [options.navigationTimeout=5000] - Navigation timeout value in milliseconds for navigation after click.
 * @param {Array} options.args - Arguments to be passed to the provided callback.
 * @param {string[]} [options.waitForEvents = ['firstMeaningfulPaint']] - Events available to wait for ['DOMContentLoaded', 'loadEventFired', 'networkAlmostIdle', 'networkIdle', 'firstPaint', 'firstContentfulPaint', 'firstMeaningfulPaint']]
 * @returns {Promise<Object>} Object with return value of callback given
 */
module.exports.evaluate = async (
  selector,
  callback,
  options = {},
) => {
  validate();
  let result;
  if (isFunction(selector)) {
    options = callback || options;
    callback = selector;
    selector = (await $$xpath('//*'))[0];
  }
  const nodeId = isNaN(selector) ? await element(selector) : selector;
  if (defaultConfig.headful) await highlightElemOnAction(nodeId);

  async function evalFunc({ callback, args }) {
    let fn;
    eval(`fn = ${callback}`);
    return await fn(this, args);
  }

  options = setNavigationOptions(options);
  await doActionAwaitingNavigation(options, async () => {
    result = await runtimeHandler.runtimeCallFunctionOn(
      evalFunc,
      null,
      {
        nodeId: nodeId,
        arg: { callback: callback.toString(), args: options.args },
        returnByValue: true,
      },
    );
  });
  descEvent.emit(
    'success',
    'Evaluated given script. Result:' + result.result.value,
  );
  return { result: result.result.value };
};

/**
 * Converts seconds to milliseconds.
 * @deprecated Use milliSeconds for time..
 *
 * @example
 * link('Plugins').exists(intervalSecs(1))
 *
 * @param {number} secs - Seconds to convert.
 * @return {number} - Milliseconds.
 */
module.exports.intervalSecs = secs => {
  console.warn(
    'DEPRECATION WARNING: intervalSecs is deprecated, use milliSeconds for time.',
  );
  return secs * 1000;
};

/**
 * Converts seconds to milliseconds.
 * @deprecated Use milliSeconds for time..
 *
 * @example
 * link('Plugins').exists(timeoutSecs(10))
 *
 * @param {number} secs - Seconds to convert.
 * @return {number} - Milliseconds.
 */
module.exports.timeoutSecs = secs => {
  console.warn(
    'DEPRECATION WARNING: timeoutSecs is deprecated, use milliSeconds for time.',
  );
  return secs * 1000;
};

/**
 * This function is used to improve the readability. It simply returns the parameter passed into it.
 *
 * @example
 * await attach('c:/abc.txt', to('Please select a file:'))
 *
 * @param {string|selector}
 * @return {string|selector}
 */
module.exports.to = value => value;

/**
 * This function is used to improve the readability. It simply returns the parameter passed into it.
 *
 * @example
 * await write("user", into('Username:'))
 *
 * @param {string|selector}
 * @return {string|selector}
 */
module.exports.into = value => value;

/**
 * This function is used to wait for number of secs given or a given element or a given condition.
 *
 * @example
 * waitFor(5000)
 * waitFor("1 item in cart")
 * waitFor("Order Created", 2000)
 * waitFor(async () => !(await $("loading-text").exists()))
 *
 * @param {string} element - Element/condition to wait for
 * @param {number|time} time - Time to wait. default to 10s
 * @return {promise}
 */

const waitFor = async (element, time) => {
  validate();
  let timeout = time || defaultConfig.retryTimeout;
  if (!element || isFinite(element)) {
    time = element;
    return wait(time);
  } else if (isString(element)) {
    let foundElements = await match(element).get(
      undefined,
      defaultConfig.retryInterval,
      timeout,
    );
    if (!foundElements.length)
      throw new Error(
        `Waiting Failed: Element '${element}' not found within ${timeout} ms`,
      );
  } else if (isSelector(element)) {
    let foundElements = await element.get(
      undefined,
      defaultConfig.retryInterval,
      timeout,
    );
    if (!foundElements.length)
      throw new Error(
        `Waiting Failed: Element '${element}' not found within ${timeout} ms`,
      );
  } else {
    await waitUntil(element, defaultConfig.retryInterval, timeout);
  }
};

module.exports.waitFor = waitFor;

/**
 * Action to perform on dialogs
 *
 * @example
 * prompt('Message', async () => await accept('Something'))
 */
module.exports.accept = async (text = '') => {
  await page.handleJavaScriptDialog({
    accept: true,
    promptText: text,
  });
  descEvent.emit('success', 'Accepted dialog');
};

/**
 * Action to perform on dialogs
 *
 * @example
 * prompt('Message', async () => await dismiss())
 */
module.exports.dismiss = async () => {
  await page.handleJavaScriptDialog({
    accept: false,
  });
  descEvent.emit('success', 'Dismissed dialog');
};

/**
 * Starts a REPL when taiko is invoked as a runner with `--load` option.
 * @name repl
 *
 * @example
 * import { repl } from 'taiko/recorder';
 * await repl();
 *
 * @example
 * taiko --load script.js
 */

/**
 * This function is used by taiko to initiate the plugin.
 *
 * @deprecated Going forward Taiko will be dynamically loading plugins and allow plugins to override Taiko APIs. For more details refer to this <a href="https://github.com/getgauge/taiko/issues/562">issue</a> on GitHub.
 *
 * @example
 * import {loadPlugin} from 'taiko';
 * import {ID, pluginHandler} from 'taiko-plugin';
 * loadPlugin(IDm pluginHandler);
 *
 * @param {string} ID - unique id or name of the plugin
 * @param {Function} clientHandler - DEPRECATED use init method instead
 * @param {Function} init - callback method to set taiko instance for plugin
 */

let plugins = new Map();
const loadPlugin = (id, init) => {
  try {
    if (!plugins.has(id)) {
      if (!eventHandlerProxy) {
        eventHandlerProxy = getEventProxy(eventHandler);
      }
      init(module.exports, eventHandlerProxy, descEvent);
      plugins.set(id, init);
    }
  } catch (error) {
    console.trace(error);
  }
};

module.exports.loadPlugin = loadPlugin;

const overriddenAPIs = {};
const { getPlugins } = require('./plugins');
getPlugins().forEach(pluginName => {
  let pluginPath = path.resolve(`node_modules/${pluginName}`);
  const globalPath = childProcess
    .spawnSync('npm', ['root', '-g'], { shell: true })
    .stdout.toString()
    .slice(0, -1);
  if (!fs.existsSync(pluginPath))
    pluginPath = path.resolve(globalPath, pluginName);
  let plugin = require(pluginPath);
  plugin.ID = pluginName
    .split('-')
    .slice(1)
    .join('-');
  loadPlugin(plugin.ID, plugin.init);
  module.exports[plugin.ID] = plugin;
  for (var api in plugin) {
    const isApiOverridden = Object.prototype.hasOwnProperty.call(
      overriddenAPIs,
      api,
    );
    if (
      !isApiOverridden &&
      Object.prototype.hasOwnProperty.call(module.exports, api)
    ) {
      module.exports[api] = plugin[api];
      overriddenAPIs[api] = pluginName;
    } else if (isApiOverridden) {
      throw new Error(
        `${pluginName} cannot override ${api} API as it has already been overridden by ${overriddenAPIs[api]}`,
      );
    }
  }
});

/**
 * Lets you configure global configurations.
 *
 * @example
 * setConfig( { observeTime: 3000});
 *
 * @param {Object} options
 * @param {number} [options.observeTime = 3000 ] - Option to modify delay time in milliseconds for observe mode.
 * @param {number} [options.navigationTimeout = 30000 ] Navigation timeout value in milliseconds for navigation after performing
 * <a href="#opentab">openTab</a>, <a href="#goto">goto</a>, <a href="#reload">reload</a>, <a href="#goback">goBack</a>,
 * <a href="#goforward">goForward</a>, <a href="#click">click</a>, <a href="#write">write</a>, <a href="#clear">clear</a>,
 * <a href="#press">press</a> and <a href="#evaluate">evaluate</a>.
 * @param {number} [options.retryInterval = 1000 ] Option to modify delay time in milliseconds to retry the search of element existance.
 * @param {number} [options.retryTimeout = 10000 ] Option to modify timeout in milliseconds while retrying the search of element existance.
 * @param {boolean} [options.waitForNavigation = true ] Wait for navigation after performing <a href="#goto">goto</a>, <a href="#click">click</a>,
 * <a href="#doubleclick">doubleClick</a>, <a href="#rightclick">rightClick</a>, <a href="#write">write</a>, <a href="#clear">clear</a>,
 * <a href="#press">press</a> and <a href="#evaluate">evaluate</a>.
 */
module.exports.setConfig = setConfig;

const doActionAwaitingNavigation = async (options, action) => {
  if (!options.waitForNavigation) {
    return action();
  }
  let promises = [];
  let listenerCallbackMap = {};
  pageHandler.resetPromises();
  networkHandler.resetPromises();
  options.navigationTimeout =
    options.navigationTimeout ||
    options.timeout ||
    defaultConfig.navigationTimeout;
  if (options.waitForEvents) {
    options.waitForEvents.forEach(event => {
      promises.push(
        new Promise(resolve => {
          eventHandler.addListener(event, resolve);
          listenerCallbackMap[event] = resolve;
        }),
      );
    });
  } else {
    if (options.isPageNavigationAction) {
      promises.push(
        new Promise(resolve => {
          eventHandler.addListener('loadEventFired', resolve);
          listenerCallbackMap['loadEventFired'] = resolve;
        }),
      );
    }
    let func = addPromiseToWait(promises);
    listenerCallbackMap['xhrEvent'] = func;
    listenerCallbackMap['frameEvent'] = func;
    listenerCallbackMap['frameNavigationEvent'] = func;
    eventHandler.addListener('xhrEvent', func);
    eventHandler.addListener('frameEvent', func);
    eventHandler.addListener('frameNavigationEvent', func);
    const waitForTargetCreated = () => {
      promises = [
        new Promise(resolve => {
          eventHandler.addListener('targetNavigated', resolve);
          listenerCallbackMap['targetNavigated'] = resolve;
        }),
        new Promise(resolve => {
          eventHandler.addListener('loadEventFired', resolve);
          listenerCallbackMap['loadEventFired'] = resolve;
        }),
      ];
    };
    eventHandler.once('targetCreated', waitForTargetCreated);
    listenerCallbackMap['targetCreated'] = waitForTargetCreated;
    const waitForReconnection = () => {
      promises = [
        new Promise(resolve => {
          eventHandler.addListener('reconnected', resolve);
          listenerCallbackMap['reconnected'] = resolve;
        }),
      ];
    };
    eventHandler.once('reconnecting', waitForReconnection);
    listenerCallbackMap['reconnecting'] = waitForReconnection;
  }
  await action();
  await waitForPromises(promises, options.waitForStart);
  await waitForNavigation(options.navigationTimeout, promises).catch(
    handleTimeout(options.navigationTimeout, listenerCallbackMap),
  );
  for (var listener in listenerCallbackMap) {
    eventHandler.removeListener(
      listener,
      listenerCallbackMap[listener],
    );
  }
};

const waitForPromises = (promises, waitForStart) => {
  return Promise.race([
    waitFor(waitForStart),
    new Promise(function waitForPromise(resolve) {
      if (promises.length) {
        const timeoutId = setTimeout(resolve, waitForStart / 5);
        timeouts.push(timeoutId);
      } else {
        const timeoutId = setTimeout(() => {
          waitForPromise(resolve);
        }, waitForStart / 5);
        timeouts.push(timeoutId);
      }
    }),
  ]);
};

const addPromiseToWait = promises => {
  return promise => {
    promises.push(promise);
  };
};

const handleTimeout = (timeout, listenerCallbackMap) => {
  return e => {
    for (var listener in listenerCallbackMap) {
      eventHandler.removeListener(
        listener,
        listenerCallbackMap[listener],
      );
    }
    if (e === 'Timedout')
      throw new Error(
        `Navigation took more than ${timeout}ms. Please increase the timeout.`,
      );
  };
};

const highlightElemOnAction = async nodeId => {
  if (defaultConfig.highlightOnAction.toLowerCase() === 'true') {
    try {
      let result = await domHandler.getBoxModel(nodeId);
      await overlay.highlightQuad({
        quad: result.model.border,
        outlineColor: { r: 255, g: 0, b: 0 },
      });
      await waitFor(1000);
      await overlay.hideHighlight();
    } catch (err) {
      if (await isElementVisible(nodeId))
        console.warn(
          'WARNING: Taiko cannot highlight hidden elements.',
        );
      else throw err;
    }
  }
};

const description = (selector, lowerCase = false) => {
  const d = (() => {
    if (isString(selector)) return match(selector).description;
    else if (isSelector(selector)) return selector.description;
    return '';
  })();
  return lowerCase ? d.charAt(0).toLowerCase() + d.slice(1) : d;
};

const waitForMouseActions = async options => {
  await doActionAwaitingNavigation(options, async () => {
    options.type = 'mouseMoved';
    await input.dispatchMouseEvent(options);
    options.type = 'mousePressed';
    await input.dispatchMouseEvent(options);
    options.type = 'mouseReleased';
    await input.dispatchMouseEvent(options);
  });
};

const _focus = async selector => {
  let elems = [selector];
  if (isSelector(selector)) {
    elems = await handleRelativeSearch(await elements(selector), []);
  }
  let error;
  for (const elem of elems) {
    await scrollTo(elem);
    const result = await evaluate(elem, focusElement);
    if (result.subtype != 'error') {
      return;
    } else if (result.subtype == 'error') {
      error = result.description;
    }
  }
  throw new Error(error);
  function focusElement() {
    if (this.disabled == true)
      throw new Error('Element is not focusable');
    this.focus();
    return true;
  }
};

const dialog = (dialogType, dialogMessage, callback) => {
  validate();
  eventHandler.once(
    createJsDialogEventName(dialogMessage, dialogType),
    async ({ message }) => {
      if (dialogMessage === message) await callback();
    },
  );
};

const evaluate = async (selector, func) => {
  let nodeId = selector;
  if (isNaN(selector)) nodeId = await element(selector);
  const { result } = await runtimeHandler.runtimeCallFunctionOn(
    func,
    null,
    { nodeId: nodeId },
  );
  return result;
};

const validate = () => {
  if (!dom || !page)
    throw new Error(
      'Browser or page not initialized. Call `openBrowser()` before using this API',
    );
};

const selectorText = get => {
  return async () => {
    const texts = [];
    const elems = await getIfExists(get)();
    for (const elem of elems) {
      texts.push(
        (await evaluate(elem, function getText() {
          return this.innerText;
        })).value,
      );
    }
    return texts;
  };
};

const rectangle = async (selector, callback) => {
  const elems = await elements(selector);
  let results = [];
  for (const e of elems) {
    const r = await domHandler.getBoundingClientRect(e);
    results.push({ elem: e, result: callback(r) });
  }
  return results;
};

/**
 * Identifies an element on the page.
 * @callback selector
 *
 * @example
 * link('Sign in')
 * button('Get Started')
 * $('#id')
 * text('Home')
 *
 * @param {string} text - Text to identify the element.
 */

/**
 * Lets you perform relative HTML element searches.
 * @callback relativeSelector
 *
 * @example
 * near('Home')
 * toLeftOf('Sign in')
 * toRightOf('Get Started')
 * above('Sign in')
 * below('Home')
 * link('Sign In',near("Home"),toLeftOf("Sign Out")) - Multiple selectors can be used to perform relative search
 *
 * @param {selector|string} selector - Web element selector.
 * @returns {RelativeSearchElement}.
 */

/**
 * Represents a relative HTML element search. This is returned by {@link relativeSelector}
 *
 * @class RelativeSearchElement
 * @example
 * above('username')
 * near('Get Started')
 *
 */

/**
 * Wrapper object for the element present on the web page. Extra methods are available based on the element type.
 *
 * * `get()`, `exists()`, `description`, `text()` for all the elements.
 * (NOTE: `exists()` returns boolean form version `0.4.0`)
 * * `value()` for input field, fileField and text field.
 * * `value()`, `select()` for combo box.
 * * `check()`, `uncheck()`, `isChecked()` for checkbox.
 * * `select()`, `deselect()`, `isSelected()` for radio button.
 *
 * @typedef {Object} ElementWrapper
 * @property @private {function} get - DOM element getter. Implicitly wait for the element to appears with timeout of 10 seconds.
 * @property {function(number, number)} exists - Checks existence for element.
 * @property {string} description - Describing the operation performed.
 * @property {Array} text - Gives innerText of all matching elements.
 *
 * @example
 * link('google').exists()
 * link('google').exists(1000)
 * link('google').description
 * textField('username').value()
 * $('.class').text()
 */
const realFuncs = {};
for (const func in module.exports) {
  realFuncs[func] = module.exports[func];
  if (realFuncs[func].constructor.name === 'AsyncFunction')
    module.exports[func] = async function() {
      if (defaultConfig.observe) {
        await waitFor(defaultConfig.observeTime);
      }
      return await realFuncs[func].apply(this, arguments);
    };
}

module.exports.metadata = {
  'Browser actions': [
    'openBrowser',
    'closeBrowser',
    'client',
    'switchTo',
    'intercept',
    'emulateNetwork',
    'emulateDevice',
    'setViewPort',
    'openTab',
    'closeTab',
    'overridePermissions',
    'clearPermissionOverrides',
    'setCookie',
    'clearBrowserCookies',
    'deleteCookies',
    'getCookies',
    'setLocation',
  ],
  'Page actions': [
    'goto',
    'reload',
    'goBack',
    'goForward',
    'currentURL',
    'title',
    'click',
    'doubleClick',
    'rightClick',
    'dragAndDrop',
    'hover',
    'focus',
    'write',
    'clear',
    'attach',
    'press',
    'highlight',
    'mouseAction',
    'scrollTo',
    'scrollRight',
    'scrollLeft',
    'scrollUp',
    'scrollDown',
    'screenshot',
    'tap',
  ],
  Selectors: [
    '$',
    'image',
    'link',
    'listItem',
    'button',
    'inputField',
    'fileField',
    'textBox',
    'textField',
    'comboBox',
    'dropDown',
    'checkBox',
    'radioButton',
    'text',
  ],
  'Proximity selectors': [
    'toLeftOf',
    'toRightOf',
    'above',
    'below',
    'near',
  ],
  Events: ['alert', 'prompt', 'confirm', 'beforeunload'],
  Helpers: [
    'evaluate',
    'intervalSecs',
    'timeoutSecs',
    'to',
    'into',
    'accept',
    'dismiss',
    'setConfig',
    'waitFor',
    'repl',
  ],
  Extensions: ['loadPlugin'],
};<|MERGE_RESOLUTION|>--- conflicted
+++ resolved
@@ -2426,7 +2426,6 @@
 module.exports.dropDown = dropDown;
 
 function dropDown(attrValuePairs, ...args) {
-<<<<<<< HEAD
     validate();
     const {selector} = prepareParameters(attrValuePairs, ...args);
     const get = getElementGetter(selector,
@@ -2484,77 +2483,6 @@
         },
         text: selectorText(get)
     };
-=======
-  validate();
-  const { selector } = prepareParameters(attrValuePairs, ...args);
-  const get = getElementGetter(
-    selector,
-    async () =>
-      await $$xpath(
-        `//select[@id=(//label[contains(string(), ${xpath(
-          selector.label,
-        )})]/@for)] | //label[contains(string(), ${xpath(
-          selector.label,
-        )})]/select`,
-      ),
-    '//select',
-  );
-  return {
-    get: getIfExists(get),
-    exists: exists(getIfExists(get), descEvent),
-    description: desc(selector, 'label', 'Dropdown'),
-    select: async value => {
-      const nodeId = (await getIfExists(get)())[0];
-      if (!nodeId)
-        throw `${desc(selector, 'label', 'DropDown')} not found`;
-      if (defaultConfig.headful) await highlightElemOnAction(nodeId);
-
-      function selectBox(value) {
-        let found_value = false;
-        if (this.options.length > value.index) {
-          this.selectedIndex = value.index;
-          found_value = true;
-          let event = new Event('change');
-          this.dispatchEvent(event);
-          return found_value;
-        }
-        for (var i = 0; i < this.options.length; i++) {
-          if (
-            this.options[i].text === value ||
-            this.options[i].value === value
-          ) {
-            this.selectedIndex = i;
-            found_value = true;
-            let event = new Event('change');
-            this.dispatchEvent(event);
-            break;
-          }
-        }
-        return found_value;
-      }
-      const options = setNavigationOptions({});
-      await doActionAwaitingNavigation(options, async () => {
-        const result = await runtimeHandler.runtimeCallFunctionOn(
-          selectBox,
-          null,
-          { nodeId: nodeId, arg: value },
-        );
-        if (!result.result.value)
-          throw new Error('Option not available in drop down');
-      });
-      descEvent.emit('success', 'Selected ' + (value.index || value));
-    },
-    value: async () => {
-      const nodeId = (await getIfExists(get)())[0];
-      if (!nodeId)
-        throw `${desc(selector, 'label', 'Dropdown')} not found`;
-      return (await evaluate(nodeId, function getvalue() {
-        return this.value;
-      })).value;
-    },
-    text: selectorText(get),
-  };
->>>>>>> 68483311
 }
 
 function setChecked(value) {
