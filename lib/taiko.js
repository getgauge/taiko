const { doActionAwaitingNavigation } = require('./doActionAwaitingNavigation');

const cri = require('chrome-remote-interface');
const childProcess = require('child_process');
const {
  helper,
  wait,
  isString,
  isStrictObject,
  isFunction,
  waitUntil,
  xpath,
  timeouts,
  assertType,
  descEvent,
  isSelector,
  isElement,
} = require('./helper');
const { createJsDialogEventName } = require('./util');
const inputHandler = require('./handlers/inputHandler');
const domHandler = require('./handlers/domHandler');
const networkHandler = require('./handlers/networkHandler');
const pageHandler = require('./handlers/pageHandler');
const targetHandler = require('./handlers/targetHandler');
const runtimeHandler = require('./handlers/runtimeHandler');
const browserHandler = require('./handlers/browserHandler');
const emulationHandler = require('./handlers/emulationHandler');
const { logEvent } = require('./logger');
const { match, $$, $$xpath, findElements, findFirstElement } = require('./elementSearch');
const { handleRelativeSearch, RelativeSearchElement } = require('./proximityElementSearch');
const Element = require('./elements/element');

const {
  prepareParameters,
  getElementGetter,
  desc,
  createElementWrapper,
} = require('./elementWrapper/elementWrapperFactory');
const {
  setConfig,
  getConfig,
  defaultConfig,
  setNavigationOptions,
  setClickOptions,
  setBrowserOptions,
} = require('./config');
const fs = require('fs-extra');
const path = require('path');
const { eventHandler } = require('./eventBus');
const overlayHandler = require('./handlers/overlayHandler');
const { highlightElement } = require('./elements/elementHelper');
const numRetries = process.env.TAIKO_CRI_CONNECTION_RETRIES || 10;

let chromeProcess,
  temporaryUserDataDir,
  page,
  network,
  runtime,
  input,
  _client,
  dom,
  overlay,
  currentPort,
  currentHost,
  security,
  device,
  eventHandlerProxy,
  clientProxy,
  localProtocol = false;

module.exports.emitter = descEvent;

const createTarget = async () => {
  try {
    const browserTargets = await cri.List({
      host: currentHost,
      port: currentPort,
    });
    if (!browserTargets.length) {
      throw new Error('No targets created yet! bl');
    }
    var target = browserTargets.find(t => t.type === 'page');
    if (!target) {
      throw new Error('No targets created yet!');
    }
    return target;
  } catch (err) {
    return await createTarget();
  }
};

const initCRIProperties = c => {
  _client = c;
  clientProxy = getEventProxy(_client);
  page = c.Page;
  network = c.Network;
  runtime = c.Runtime;
  input = c.Input;
  dom = c.DOM;
  overlay = c.Overlay;
  security = c.Security;
};

const initCRI = async (target, n) => {
  try {
    var c = await cri({ target, local: localProtocol });
    initCRIProperties(c);
    await Promise.all([
      runtime.enable(),
      network.enable(),
      page.enable(),
      dom.enable(),
      overlay.enable(),
      security.enable(),
    ]);
    if (defaultConfig.ignoreSSLErrors) {
      security.setIgnoreCertificateErrors({ ignore: true });
    }
    _client.on('disconnect', reconnect);
    device = process.env.TAIKO_EMULATE_DEVICE;
    if (device) {
      emulateDevice(device);
    }
    // Should be emitted after enabling all domains. All handlers can then perform any action on domains properly.
    eventHandler.emit('createdSession', _client);
    logEvent('Session Created');
  } catch (error) {
    console.log(error);
    if (n < 2) {
      throw error;
    }
    return new Promise(r => setTimeout(r, 1000)).then(async () => await initCRI(target, n - 1));
  }
};

const connect_to_cri = async target => {
  if (process.env.LOCAL_PROTOCOL) {
    localProtocol = true;
  }
  if (_client) {
    await network.setRequestInterception({
      patterns: [],
    });
    _client.removeAllListeners();
  }
  var tgt = target || (await createTarget());
  return initCRI(tgt, numRetries);
};

async function reconnect() {
  try {
    logEvent('Reconnecting');
    eventHandler.emit('reconnecting');
    _client.removeAllListeners();
    _client = null;
    const browserTargets = await cri.List({
      host: currentHost,
      port: currentPort,
    });
    const pages = browserTargets.filter(target => {
      return target.type === 'page';
    });
    await connect_to_cri(pages[0]);
    await dom.getDocument();
    logEvent('Reconnected');
    eventHandler.emit('reconnected');
  } catch (e) {
    console.log(e);
  }
}

eventHandler.addListener('targetCreated', async newTarget => {
  const browserTargets = await cri.List({
    host: currentHost,
    port: currentPort,
  });
  const pages = browserTargets.filter(target => {
    return target.targetId === newTarget.targetId;
  });
  await connect_to_cri(pages[0]).then(() => {
    logEvent(`Target Navigated: Target id: ${newTarget.targetId}`);
    eventHandler.emit('targetNavigated');
  });
});

/**
 * Launches a browser with a tab. The browser will be closed when the parent node.js process is closed.<br>
 * Note : `openBrowser` launches the browser in headless mode by default, but when `openBrowser` is called from {@link repl} it launches the browser in headful mode.
 * @example
 * await openBrowser({headless: false})
 * await openBrowser()
 * await openBrowser({args:['--window-size=1440,900']})
 * await openBrowser({args: [
 *      '--disable-gpu',
 *       '--disable-dev-shm-usage',
 *       '--disable-setuid-sandbox',
 *       '--no-first-run',
 *       '--no-sandbox',
 *       '--no-zygote']}) # These are recommended args that has to be passed when running in docker
 *
 * @param {Object} [options={headless:true}] eg. {headless: true|false, args:['--window-size=1440,900']}
 * @param {boolean} [options.headless=true] - Option to open browser in headless/headful mode.
 * @param {Array<string>} [options.args=[]] - Args to open chromium. Refer https://peter.sh/experiments/chromium-command-line-switches/ for values.
 * @param {string} [options.host='127.0.0.1'] - Remote host to connect to.
 * @param {number} [options.port=0] - Remote debugging port, if not given connects to any open port.
 * @param {boolean} [options.ignoreCertificateErrors=false] - Option to ignore certificate errors.
 * @param {boolean} [options.observe=false] - Option to run each command after a delay. Useful to observe what is happening in the browser.
 * @param {number} [options.observeTime=3000] - Option to modify delay time for observe mode. Accepts value in milliseconds.
 * @param {boolean} [options.dumpio=false] - Option to dump IO from browser.
 *
 * @returns {Promise}
 */
module.exports.openBrowser = async (
  options = {
    headless: true,
  },
) => {
  if (!isStrictObject(options)) {
    throw new TypeError(
      'Invalid option parameter. Refer https://docs.taiko.dev/#parameters for the correct format.',
    );
  }

  if (chromeProcess && !chromeProcess.killed) {
    throw new Error('OpenBrowser cannot be called again as there is a chromium instance open.');
  }

  if (options.host && options.port) {
    currentHost = options.host;
    currentPort = options.port;
  } else {
    const BrowserFetcher = require('./browserFetcher');
    const browserFetcher = new BrowserFetcher();
    const chromeExecutable = browserFetcher.getExecutablePath();
    options = setBrowserOptions(options);
    let args = [
      `--remote-debugging-port=${options.port}`,
      '--disable-features=site-per-process,TranslateUI',
      '--enable-features=NetworkService,NetworkServiceInProcess',
      '--disable-renderer-backgrounding',
      '--disable-backgrounding-occluded-windows',
      '--disable-background-timer-throttling',
      '--disable-background-networking',
      '--disable-breakpad',
      '--disable-default-apps',
      '--disable-hang-monitor',
      '--disable-prompt-on-repost',
      '--disable-sync',
      '--force-color-profile=srgb',
      '--safebrowsing-disable-auto-update',
      '--password-store=basic',
      '--use-mock-keychain',
      '--enable-automation',
      '--disable-notifications',
      'about:blank',
    ];
    if (options.args) {
      args = args.concat(options.args);
    }
    if (!args.some(arg => arg.startsWith('--user-data-dir'))) {
      const os = require('os');
      const CHROME_PROFILE_PATH = path.join(os.tmpdir(), 'taiko_dev_profile-');
      const mkdtempAsync = helper.promisify(fs.mkdtemp);
      temporaryUserDataDir = await mkdtempAsync(CHROME_PROFILE_PATH);
      args.push(`--user-data-dir=${temporaryUserDataDir}`);
    }
    if (options.headless) {
      args = args.concat(['--headless', '--window-size=1440,900']);
    }
    chromeProcess = await childProcess.spawn(chromeExecutable, args);
    if (options.dumpio) {
      chromeProcess.stderr.pipe(process.stderr);
      chromeProcess.stdout.pipe(process.stdout);
    }
    const endpoint = await browserFetcher.waitForWSEndpoint(
      chromeProcess,
      defaultConfig.navigationTimeout,
    );
    currentHost = endpoint.host;
    currentPort = endpoint.port;
  }
  await connect_to_cri();
  var description = device ? `Browser opened with viewport ${device}` : 'Browser opened';
  descEvent.emit('success', description);
  if (process.env.TAIKO_EMULATE_NETWORK) {
    await module.exports.emulateNetwork(process.env.TAIKO_EMULATE_NETWORK);
  }
};

/**
 * Closes the browser and along with all of its tabs.
 *
 * @example
 * await closeBrowser()
 *
 * @returns {Promise}
 */
module.exports.closeBrowser = async () => {
  validate();
  await _closeBrowser();
  descEvent.emit('success', 'Browser closed');
};

const _closeBrowser = async () => {
  timeouts.forEach(timeout => {
    if (timeout) {
      clearTimeout(timeout);
    }
  });
  networkHandler.resetInterceptors();
  if (_client) {
    await reconnect();
    await _client.removeAllListeners();
    await page.close();
    await _client.close();
    _client = null;
  }
  if (chromeProcess) {
    const waitForChromeToClose = new Promise(fulfill => {
      chromeProcess.once('exit', () => {
        fulfill();
      });
    });
    chromeProcess.kill('SIGTERM');
    await waitForChromeToClose;
    if (temporaryUserDataDir) {
      try {
        fs.removeSync(temporaryUserDataDir);
      } catch (e) {}
    }
  }
};

function getEventProxy(target) {
  let unsupportedClientMethods = [
    'removeListener',
    'emit',
    'removeAllListeners',
    'setMaxListeners',
    'off',
  ];
  const handler = {
    get: (target, name) => {
      if (unsupportedClientMethods.includes(name)) {
        throw new Error(`Unsupported action ${name} on client`);
      }
      return target[name];
    },
  };
  return new Proxy(target, handler);
}

/**
 * Gives CRI client object (a wrapper around Chrome DevTools Protocol). Refer https://github.com/cyrus-and/chrome-remote-interface
 * This is useful while writing plugins or if use some API of [Chrome DevTools Protocol](https://chromedevtools.github.io/devtools-protocol/).
 *
 * @returns {Object}
 */
module.exports.client = () => clientProxy;

/**
 * Allows switching between tabs using URL or page title.
 *
 * @example
 * # switch using URL
 * await switchTo('https://taiko.dev')
 * # switch using Title
 * await switchTo('Taiko')
 * # switch using regex URL
 * await switchTo(/http(s?):\/\/(www?).google.(com|co.in|co.uk)/)
 * # switch using regex Title
 * await switchTo(/Go*gle/)
 *
 * @param {string} targetUrl - URL/Page title of the tab to switch.
 *
 * @returns {Promise}
 */

module.exports.switchTo = async targetUrl => {
  validate();
  if (
    typeof targetUrl != 'string' &&
    !Object.prototype.toString.call(targetUrl).includes('RegExp')
  ) {
    throw new TypeError(
      'The "targetUrl" argument must be of type string or regex. Received type ' + typeof targetUrl,
    );
  }
  if (Object.prototype.toString.call(targetUrl).includes('RegExp')) {
    targetUrl = new RegExp(targetUrl);
  }
  const targets = await targetHandler.getCriTargets(targetUrl, currentHost, currentPort);
  if (targets.matching.length === 0) {
    throw new Error(`No tab(s) matching ${targetUrl} found`);
  }
  await connect_to_cri(targets.matching[0]);
  await dom.getDocument();
  descEvent.emit('success', `Switched to tab matching ${targetUrl}`);
};

/**
 * Add interceptor for the network call. Helps in overriding request or to mock response of a network call.
 *
 * @example
 * # case 1: block URL :
 * await intercept(url)
 * # case 2: mockResponse :
 * await intercept(url, {mockObject})
 * # case 3: override request :
 * await intercept(url, (request) => {request.continue({overrideObject})})
 * # case 4: redirect always :
 * await intercept(url, redirectUrl)
 * # case 5: mockResponse based on request :
 * await intercept(url, (request) => { request.respond({mockResponseObject}) })
 * # case 6: block URL twice:
 * await intercept(url, undefined, 2)
 * # case 7: mockResponse only 3 times :
 * await intercept(url, {mockObject}, 3)
 *
 * @param {string} requestUrl request URL to intercept
 * @param {function|Object} option action to be done after interception. For more examples refer to https://github.com/getgauge/taiko/issues/98#issuecomment-42024186
 * @param {number} count number of times the request has to be intercepted . Optional parameter
 *
 * @returns {Promise}
 */
module.exports.intercept = async (requestUrl, option, count) => {
  await networkHandler.addInterceptor({
    requestUrl: requestUrl,
    action: option,
    count,
  });
  descEvent.emit('success', 'Interceptor added for ' + requestUrl);
};

/**
 * Activates emulation of network conditions.
 *
 * @example
 * await emulateNetwork("Offline")
 * await emulateNetwork("Good2G")
 *
 * @param {string} networkType - 'GPRS','Regular2G','Good2G','Good3G','Regular3G','Regular4G','DSL','WiFi, Offline'
 *
 * @returns {Promise}
 */

module.exports.emulateNetwork = async networkType => {
  validate();
  await networkHandler.setNetworkEmulation(networkType);
  descEvent.emit('success', 'Set network emulation with values ' + JSON.stringify(networkType));
};

/**
 * Overrides the values of device screen dimensions according to a predefined list of devices. To provide custom device dimensions, use setViewPort API.
 *
 * @example
 * await emulateDevice('iPhone 6')
 *
 * @param {string} deviceModel - See [device model](https://github.com/getgauge/taiko/blob/master/lib/data/devices.js) for a list of all device models.
 *
 * @returns {Promise}
 */

module.exports.emulateDevice = emulateDevice;
async function emulateDevice(deviceModel) {
  validate();
  const devices = require('./data/devices').default;
  const deviceEmulate = devices[deviceModel];
  let deviceNames = Object.keys(devices);
  if (deviceEmulate == undefined) {
    throw new Error(`Please set one of the given device models \n${deviceNames.join('\n')}`);
  }
  await Promise.all([
    emulationHandler.setViewport(deviceEmulate.viewport),
    network.setUserAgentOverride({
      userAgent: deviceEmulate.userAgent,
    }),
  ]);
  descEvent.emit('success', 'Device emulation set to ' + deviceModel);
}

/**
 * Overrides the values of device screen dimensions
 *
 * @example
 * await setViewPort({width:600, height:800})
 *
 * @param {Object} options - See [chrome devtools setDeviceMetricsOverride](https://chromedevtools.github.io/devtools-protocol/tot/Emulation#method-setDeviceMetricsOverride) for a list of options
 *
 * @returns {Promise}
 */
module.exports.setViewPort = async options => {
  validate();
  await emulationHandler.setViewport(options);
  descEvent.emit(
    'success',
    'ViewPort is set to width ' + options.width + ' and height ' + options.height,
  );
};

/**
 * Changes the timezone of the page. See [`metaZones.txt`](https://cs.chromium.org/chromium/src/third_party/icu/source/data/misc/metaZones.txt?rcl=faee8bc70570192d82d2978a71e2a615788597d1)
 * for a list of supported timezone IDs.
 * @example
 * await emulateTimezone('America/Jamaica')
 */

module.exports.emulateTimezone = async timezoneId => {
  await emulationHandler.setTimeZone(timezoneId);
  descEvent.emit('success', 'Timezone set to ' + timezoneId);
};

/**
 * Launches a new tab. If url is provided, the new tab is opened with the url loaded.
 * @example
 * await openTab('https://taiko.dev')
 * await openTab() # opens a blank tab.
 *
 * @param {string} [targetUrl=undefined] - Url of page to open in newly created tab.
 * @param {Object} options
 * @param {boolean} [options.waitForNavigation=true] - Wait for navigation after the reload. Default navigation timeout is 5000 milliseconds, to override pass `{ navigationTimeout: 10000 }` in `options` parameter.
 * @param {number} [options.navigationTimeout=5000] - Navigation timeout value in milliseconds for navigation after click. Accepts value in milliseconds.
 * @param {number} [options.waitForStart=100] - time to wait to check for occurrence of page load events. Accepts value in milliseconds.
 * @param {string[]} [options.waitForEvents = ['firstMeaningfulPaint']] - Page load events to implicitly wait for. Events available to wait for ['DOMContentLoaded', 'loadEventFired', 'networkAlmostIdle', 'networkIdle', 'firstPaint', 'firstContentfulPaint', 'firstMeaningfulPaint']]
 *
 * @returns {Promise}
 */
module.exports.openTab = async (
  targetUrl,
  options = {
    navigationTimeout: defaultConfig.navigationTimeout,
  },
) => {
  validate();
  if (!targetUrl) {
    _client.removeAllListeners();
    let target = await cri.New({
      host: currentHost,
      port: currentPort,
    });
    await connect_to_cri(target);
    descEvent.emit('success', 'Opened a new tab');
    return;
  }
  if (!/^https?:\/\//i.test(targetUrl) && !/^file/i.test(targetUrl)) {
    targetUrl = 'http://' + targetUrl;
  }
  options = setNavigationOptions(options);
  options.isPageNavigationAction = true;
  await doActionAwaitingNavigation(options, async () => {
    _client.removeAllListeners();
    let target = await cri.New({
      host: currentHost,
      port: currentPort,
      url: targetUrl,
    });
    await connect_to_cri(target);
  });
  descEvent.emit('success', 'Opened tab with URL ' + targetUrl);
};

/**
 * Closes the given tab with given URL or closes current tab.
 *
 * @example
 * # Closes the current tab.
 * await closeTab()
 * # Closes all the tabs with Title 'Open Source Test Automation Framework | Gauge'.
 * await closeTab('Open Source Test Automation Framework | Gauge')
 * # Closes all the tabs with URL 'https://gauge.org'.
 * await closeTab('https://gauge.org')
 * # Closes all the tabs with Regex Title 'Go*gle'
 * await closeTab(/Go*gle/)
 * # Closes all the tabs with Regex URL '/http(s?):\/\/(www?).google.(com|co.in|co.uk)/'
 * await closeTab(/http(s?):\/\/(www?).google.(com|co.in|co.uk)/)
 *
 * @param {string} [targetUrl=undefined] - URL/Page title of the tab to close.
 *
 * @returns {Promise}
 */
module.exports.closeTab = async targetUrl => {
  validate();
  if (
    targetUrl != null &&
    (Object.prototype.toString.call(targetUrl).includes('RegExp') || typeof targetUrl != 'string')
  ) {
    targetUrl = new RegExp(targetUrl);
  }
  const { matching, others } = await targetHandler.getCriTargets(
    targetUrl,
    currentHost,
    currentPort,
  );
  if (!others.length) {
    await _closeBrowser();
    descEvent.emit('success', 'Closing last target and browser.');
    return;
  }
  if (!matching.length) {
    throw new Error(`No tab(s) matching ${targetUrl} found`);
  }
  let currentUrl = await currentURL();
  let closedTabUrl;
  for (let target of matching) {
    closedTabUrl = target.url;
    await cri.Close({
      host: currentHost,
      port: currentPort,
      id: target.id,
    });
  }
  if (
    !targetHandler.isMatchingUrl(others[0], currentUrl) &&
    !targetHandler.isMatchingRegex(others[0], currentUrl)
  ) {
    _client.removeAllListeners();
    _client = null;
    await connect_to_cri(others[0]);
    await dom.getDocument();
  }
  let message = targetUrl
    ? `Closed tab(s) matching ${targetUrl}`
    : `Closed current tab matching ${closedTabUrl}`;
  descEvent.emit('success', message);
};

/**
 * Override specific permissions to the given origin
 *
 * @example
 * await overridePermissions('http://maps.google.com',['geolocation']);
 *
 * @param {string} origin - url origin to override permissions
 * @param {Array<string>} permissions - See [chrome devtools permission types](https://chromedevtools.github.io/devtools-protocol/tot/Browser/#type-PermissionType) for a list of permission types.
 *
 * @returns {Promise}
 */
module.exports.overridePermissions = async (origin, permissions) => {
  validate();
  await browserHandler.overridePermissions(origin, permissions);
  descEvent.emit('success', 'Override permissions with ' + permissions);
};

/**
 * Clears all permission overrides for all origins.
 *
 * @example
 * await clearPermissionOverrides()
 *
 * @returns {Promise}
 */
module.exports.clearPermissionOverrides = async () => {
  validate();
  await browserHandler.clearPermissionOverrides();
  descEvent.emit('success', 'Cleared permission overrides');
};

/**
 * Sets a cookie with the given cookie data. It may overwrite equivalent cookie if it already exists.
 *
 * @example
 * await setCookie("CSRFToken","csrfToken", {url: "http://the-internet.herokuapp.com"})
 * await setCookie("CSRFToken","csrfToken", {domain: "herokuapp.com"})
 *
 * @param {string} name - Cookie name.
 * @param {string} value - Cookie value.
 * @param {Object} options
 * @param {string} [options.url=undefined] - sets cookie with the URL.
 * @param {string} [options.domain=undefined] - sets cookie with the exact domain.
 * @param {string} [options.path=undefined] - sets cookie with the exact path.
 * @param {boolean} [options.secure=undefined] - True if cookie to be set is secure.
 * @param {boolean} [options.httpOnly=undefined] - True if cookie to be set is http-only.
 * @param {string} [options.sameSite=undefined] - Represents the cookie's 'SameSite' status: Refer https://tools.ietf.org/html/draft-west-first-party-cookies.
 * @param {number} [options.expires=undefined] - UTC time in seconds, counted from January 1, 1970. eg: 2019-02-16T16:55:45.529Z
 *
 * @returns {Promise}
 */
module.exports.setCookie = async (name, value, options = {}) => {
  validate();
  if (options.url === undefined && options.domain === undefined) {
    throw new Error('At least URL or domain needs to be specified for setting cookies');
  }
  options.name = name;
  options.value = value;
  let res = await network.setCookie(options);
  if (!res.success) {
    throw new Error('Unable to set ' + name + ' cookie');
  }
  descEvent.emit('success', name + ' cookie set successfully');
};

/**
 * Deletes browser cookies with matching name and URL or domain/path pair. If cookie name is not given or empty, all browser cookies are deleted.
 *
 * @example
 * await deleteCookies() # clears all browser cookies
 * await deleteCookies("CSRFToken", {url: "http://the-internet.herokuapp.com"})
 * await deleteCookies("CSRFToken", {domain: "herokuapp.com"})
 *
 * @param {string} [cookieName=undefined] - Cookie name.
 * @param {Object} options
 * @param {string} [options.url=undefined] - deletes all the cookies with the given name where domain and path match provided URL. eg: https://google.com
 * @param {string} [options.domain=undefined] - deletes only cookies with the exact domain. eg: google.com
 * @param {string} [options.path=undefined] - deletes only cookies with the exact path. eg: Google/Chrome/Default/Cookies/..
 *
 * @returns {Promise}
 */
module.exports.deleteCookies = async (cookieName, options = {}) => {
  validate();
  if (!cookieName || !cookieName.trim()) {
    await network.clearBrowserCookies();
    descEvent.emit('success', 'Browser cookies deleted successfully');
  } else {
    if (options.url === undefined && options.domain === undefined) {
      throw new Error('At least URL or domain needs to be specified for deleting cookies');
    }
    options.name = cookieName;
    await network.deleteCookies(options);
    descEvent.emit('success', `"${cookieName}" cookie deleted successfully`);
  }
};

/**
 * Get browser cookies
 *
 * @example
 * await getCookies()
 * await getCookies({urls:['https://the-internet.herokuapp.com']})
 *
 * @param {Object} options
 * @param {Array} [options.urls=undefined] - The list of URLs for which applicable cookies will be fetched
 *
 * @returns {Promise<Object[]>} - Array of cookie objects
 */
module.exports.getCookies = async (options = {}) => {
  validate();
  return (await network.getCookies(options)).cookies;
};

/**
 * Overrides the Geolocation Position
 *
 * @example
 * await setLocation({ latitude: 27.1752868, longitude: 78.040009, accuracy:20 })
 *
 * @param {Object} options Latitue, logitude and accuracy to set the location.
 * @param {number} options.latitude - Mock latitude
 * @param {number} options.longitude - Mock longitude
 * @param {number} options.accuracy - Mock accuracy
 *
 * @returns {Promise}
 */
module.exports.setLocation = async options => {
  validate();
  await emulationHandler.setLocation(options);
  descEvent.emit('success', 'Geolocation set');
};

/**
 * Opens the specified URL in the browser's tab. Adds `http` protocol to the URL if not present.
 * @example
 * await goto('https://google.com')
 * await goto('google.com')
 * await goto({ navigationTimeout:10000, headers:{'Authorization':'Basic cG9zdG1hbjpwYXNzd29y2A=='}})
 *
 * @param {string} url - URL to navigate page to.
 * @param {Object} options
 * @param {boolean} [options.waitForNavigation=true] - Wait for navigation after the goto. Default navigationTimeout is 30 seconds to override pass `{ navigationTimeout: 10000 }` in `options` parameter.
 * @param {string[]} [options.waitForEvents = ['firstMeaningfulPaint']] - Events available to wait for ['DOMContentLoaded', 'loadEventFired', 'networkAlmostIdle', 'networkIdle', 'firstPaint', 'firstContentfulPaint', 'firstMeaningfulPaint']
 * @param {number} [options.navigationTimeout=30000] - Navigation timeout value in milliseconds for navigation after click.
 * @param {Object} options.headers - Map with extra HTTP headers.
 * @param {number} [options.waitForStart = 100] - time to wait for navigation to start. Accepts value in milliseconds.
 *
 * @returns {Promise}
 */
module.exports.goto = async (
  url,
  options = { navigationTimeout: defaultConfig.navigationTimeout },
) => {
  validate();
  if (!/^https?:\/\//i.test(url) && !/^file/i.test(url)) {
    url = 'http://' + url;
  }
  if (options.headers) {
    await network.setExtraHTTPHeaders({ headers: options.headers });
  }
  options = setNavigationOptions(options);
  options.isPageNavigationAction = true;
  await doActionAwaitingNavigation(options, async () => {
    await pageHandler.handleNavigation(url);
  });
  descEvent.emit('success', 'Navigated to URL ' + url);
};

/**
 * Reloads the page.
 * @example
 * await reload('https://google.com')
 * await reload('https://google.com', { navigationTimeout: 10000 })
 *
 * @param {string} url - DEPRECATED URL to reload
 * @param {Object} options
 * @param {boolean} [options.waitForNavigation=true] - Wait for navigation after the reload. Default navigation timeout is 30 seconds, to override pass `{ navigationTimeout: 10000 }` in `options` parameter.
 * @param {string[]} [options.waitForEvents = ['firstMeaningfulPaint']] - Events available to wait for ['DOMContentLoaded', 'loadEventFired', 'networkAlmostIdle', 'networkIdle', 'firstPaint', 'firstContentfulPaint', 'firstMeaningfulPaint']
 * @param {number} [options.navigationTimeout=30000] - Navigation timeout value in milliseconds for navigation after click.
 * @param {number} [options.waitForStart = 100] - time to wait for navigation to start. Accepts value in milliseconds.
 * @param {boolean} [options.ignoreCache = false] - Ignore Cache on reload - Default to false
 *
 * @returns {Promise}
 */
module.exports.reload = async (
  url,
  options = { navigationTimeout: defaultConfig.navigationTimeout },
) => {
  if (isString(url)) {
    console.warn('DEPRECATION WARNING: url is deprecated on reload');
  }
  if (typeof url === 'object') {
    options = Object.assign(url, options);
  }
  validate();
  options = setNavigationOptions(options);
  options.isPageNavigationAction = true;
  await doActionAwaitingNavigation(options, async () => {
    const value = options.ignoreCache || false;
    await page.reload({ ignoreCache: value });
  });
  let windowLocation = (await runtimeHandler.runtimeEvaluate('window.location.toString()')).result
    .value;
  descEvent.emit('success', windowLocation + 'reloaded');
};

/**
 * Mimics browser back button click functionality.
 * @example
 * await goBack()
 *
 * @param {Object} options
 * @param {boolean} [options.waitForNavigation=true] - Wait for navigation after the goBack. Default navigation timeout is 30 seconds, to override pass `{ navigationTimeout: 10000 }` in `options` parameter.
 * @param {string[]} [options.waitForEvents = ['firstMeaningfulPaint']] - Events available to wait for ['DOMContentLoaded', 'loadEventFired', 'networkAlmostIdle', 'networkIdle', 'firstPaint', 'firstContentfulPaint', 'firstMeaningfulPaint']
 * @param {number} [options.navigationTimeout=30000] - Navigation timeout value in milliseconds for navigation after click.
 * @param {number} [options.waitForStart = 100] - time to wait for navigation to start. Accepts value in milliseconds.
 *
 * @returns {Promise}
 */
module.exports.goBack = async (
  options = { navigationTimeout: defaultConfig.navigationTimeout },
) => {
  validate();
  await _go(-1, options);
  descEvent.emit('success', 'Performed clicking on browser back button');
};

/**
 * Mimics browser forward button click functionality.
 * @example
 * await goForward()
 *
 * @param {Object} options
 * @param {boolean} [options.waitForNavigation=true] - Wait for navigation after the goForward. Default navigation timeout is 30 seconds, to override pass `{ navigationTimeout: 10000 }` in `options` parameter.
 * @param {string[]} [options.waitForEvents = ['firstMeaningfulPaint']] - Events available to wait for ['DOMContentLoaded', 'loadEventFired', 'networkAlmostIdle', 'networkIdle', 'firstPaint', 'firstContentfulPaint', 'firstMeaningfulPaint']
 * @param {number} [options.navigationTimeout=30000] - Navigation timeout value in milliseconds for navigation after click.
 * @param {number} [options.waitForStart = 100] - time to wait for navigation to start. Accepts value in milliseconds.
 *
 * @returns {Promise}
 */
module.exports.goForward = async (
  options = { navigationTimeout: defaultConfig.navigationTimeout },
) => {
  validate();
  await _go(+1, options);
  descEvent.emit('success', 'Performed clicking on browser forward button');
};

const _go = async (delta, options) => {
  const history = await page.getNavigationHistory();
  const entry = history.entries[history.currentIndex + delta];
  if (!entry) {
    return null;
  }
  if (
    entry.url === 'about:blank' &&
    !Object.prototype.hasOwnProperty.call(options, 'waitForNavigation')
  ) {
    options.waitForNavigation = false;
  }
  options = setNavigationOptions(options);
  await doActionAwaitingNavigation(options, async () => {
    await page.navigateToHistoryEntry({ entryId: entry.id });
  });
};

/**
 * Returns window's current URL.
 * @example
 * await openBrowser();
 * await goto("www.google.com");
 * await currentURL(); # returns "https://www.google.com/?gws_rd=ssl"
 *
 * @returns {Promise<string>} - The URL of the current window.
 */
const currentURL = async () => {
  validate();
  const locationObj = await runtimeHandler.runtimeEvaluate('window.location.toString()');
  return locationObj.result.value;
};
module.exports.currentURL = currentURL;

/**
 * Returns page's title.
 * @example
 * await openBrowser();
 * await goto("www.google.com");
 * await title(); # returns "Google"
 *
 * @returns {Promise<string>} - The title of the current page.
 */
module.exports.title = async () => {
  validate();
  const result = await runtimeHandler.runtimeEvaluate(
    'document.querySelector("title").textContent',
  );
  return result.result.value;
};

const checkIfElementAtPointOrChild = async e => {
  function isElementAtPointOrChild() {
    function getDirectParent(nodes, elem) {
      return nodes.find(node => node.contains(elem));
    }

    let value,
      elem = this;
    if (elem.nodeType === Node.TEXT_NODE) {
      let range = document.createRange();
      range.selectNodeContents(elem);
      value = range.getClientRects()[0];
      elem = elem.parentElement;
    } else {
      value = elem.getBoundingClientRect();
    }
    const y = (value.top + value.bottom) / 2;
    const x = (value.left + value.right) / 2;

    const nodes = document.elementsFromPoint(x, y);
    const isElementCoveredByAnotherElement = nodes[0] !== elem;
    let node = null;
    if (isElementCoveredByAnotherElement) {
      node = document.elementFromPoint(x, y);
    } else {
      node = getDirectParent(nodes, elem);
    }
    return (
      elem.contains(node) ||
      node.contains(elem) ||
      window.getComputedStyle(node).getPropertyValue('opacity') < 0.1 ||
      window.getComputedStyle(elem).getPropertyValue('opacity') < 0.1
    );
  }
  const nodeId = e.get();
  const res = await runtimeHandler.runtimeCallFunctionOn(isElementAtPointOrChild, null, {
    nodeId: nodeId,
  });
  return res.result.value;
};

const checkIfElementIsCovered = async (elem, isElemAtPoint) => {
  isElemAtPoint = await checkIfElementAtPointOrChild(elem);
  return isElemAtPoint;
};

async function _click(selector, options, ...args) {
  const elems = await handleRelativeSearch(await findElements(selector), args);
  let elemsLength = elems.length;
  let isElemAtPoint;
  let X;
  let Y;
  options = setClickOptions(options);
  if (elemsLength > options.elementsToMatch) {
    elems.splice(options.elementsToMatch, elems.length);
  }
  for (let elem of elems) {
    const nodeId = elem.get();
    isElemAtPoint = false;
    await scrollTo(elem);
    let { x, y } = await domHandler.boundingBoxCenter(nodeId);
    (X = x), (Y = y);
    isElemAtPoint = await checkIfElementIsCovered(elem, isElemAtPoint);
    let isDisabled = (
      await evaluate(elem, function() {
        return this.hasAttribute('disabled') ? this.disabled : false;
      })
    ).value;
    if (isDisabled) {
      throw Error(description(selector) + 'is disabled');
    }
    if (isElemAtPoint) {
      const type = (
        await evaluate(elem, function getType() {
          return this.type;
        })
      ).value;
      assertType(
        nodeId,
        () => type !== 'file',
        'Unsupported operation, use `attach` on file input field',
      );
      if (defaultConfig.headful) {
        await highlightElement(elem);
      }
      break;
    }
  }
  if (!isElemAtPoint && elemsLength != elems.length) {
    throw Error('Please provide a more specific selector, too many matches.');
  }
  if (!isElemAtPoint) {
    throw Error(description(selector) + ' is covered by other element');
  }
  (options.x = X), (options.y = Y);
  options.noOfClicks = options.noOfClicks || 1;
  for (let count = 0; count < options.noOfClicks; count++) {
    await waitForMouseActions(options);
  }
}

/**
 * Fetches an element with the given selector, scrolls it into view if needed, and then clicks in the center of the element. If there's no element matching selector, the method throws an error.
 * @example
 * await click('Get Started')
 * await click(link('Get Started'))
 * await click({x : 170, y : 567})
 *
 * @param {selector|string|Object} selector - A selector to search for element to click / coordinates of the elemets to click on. If there are multiple elements satisfying the selector, the first will be clicked.
 * @param {Object} options
 * @param {boolean} [options.waitForNavigation=true] - Wait for navigation after the click. Default navigation timeout is 30 seconds, to override pass `{ navigationTimeout: 10000 }` in `options` parameter.
 * @param {number} [options.navigationTimeout=30000] - Navigation timeout value in milliseconds for navigation after click.
 * @param {string} [options.button='left'] - `left`, `right`, or `middle`.
 * @param {number} [options.clickCount=1] - Number of times to click on the element.
 * @param {number} [options.elementsToMatch=10] - Number of elements to loop through to match the element with given selector.
 * @param {string[]} [options.waitForEvents = ['firstMeaningfulPaint']] - Events available to wait for ['DOMContentLoaded', 'loadEventFired', 'networkAlmostIdle', 'networkIdle', 'firstPaint', 'firstContentfulPaint', 'firstMeaningfulPaint']
 * @param {number} [options.waitForStart=100] - time to wait for navigation to start. Accepts time in milliseconds.
 * @param {relativeSelector[]} args
 *
 * @returns {Promise}
 */
module.exports.click = click;

async function click(selector, options = {}, ...args) {
  validate();
  if (options instanceof RelativeSearchElement) {
    args = [options].concat(args);
    options = {};
  }
  if (isSelector(selector) || isString(selector) || isElement(selector)) {
    options.noOfClicks = options.clickCount || 1;
    await _click(selector, options, ...args);
    descEvent.emit(
      'success',
      'Clicked ' + description(selector, true) + ' ' + options.noOfClicks + ' times',
    );
  } else {
    options = setClickOptions(options, selector.x, selector.y);
    options.noOfClicks = options.clickCount || 1;
    for (let count = 0; count < options.noOfClicks; count++) {
      await waitForMouseActions(options);
    }
    descEvent.emit(
      'success',
      'Clicked ' +
        options.noOfClicks +
        ' times on coordinates x : ' +
        selector.x +
        ' and y : ' +
        selector.y,
    );
  }
}

/**
 * Fetches an element with the given selector, scrolls it into view if needed, and then double clicks the element. If there's no element matching selector, the method throws an error.
 *
 * @example
 * await doubleClick('Get Started')
 * await doubleClick(button('Get Started'))
 *
 * @param {selector|string} selector - A selector to search for element to click. If there are multiple elements satisfying the selector, the first will be double clicked.
 * @param {Object} options
 * @param {boolean} [options.waitForNavigation=true] - Wait for navigation after the click. Default navigation timout is 30 seconds, to override pass `{ navigationTimeout: 10000 }` in `options` parameter.
 * @param {relativeSelector[]} args
 *
 * @returns {Promise}
 */
module.exports.doubleClick = async (selector, options = {}, ...args) => {
  validate();
  if (options instanceof RelativeSearchElement) {
    args = [options].concat(args);
    options = {};
  }
  options = {
    waitForNavigation: options.waitForNavigation,
    clickCount: 2,
  };
  await _click(selector, options, ...args);
  descEvent.emit('success', 'Double clicked ' + description(selector, true));
};

/**
 * Fetches an element with the given selector, scrolls it into view if needed, and then right clicks the element. If there's no element matching selector, the method throws an error.
 *
 * @example
 * await rightClick('Get Started')
 * await rightClick(text('Get Started'))
 *
 * @param {selector|string} selector - A selector to search for element to right click. If there are multiple elements satisfying the selector, the first will be clicked.
 * @param {Object} options - Click options.
 * @param {boolean} [options.waitForNavigation=true] - Wait for navigation after the click. Default navigation timout is 30 seconds, to override pass `{ navigationTimeout: 10000 }` in `options` parameter.
 *
 * @returns {Promise}
 */
module.exports.rightClick = async (selector, options = {}, ...args) => {
  validate();
  if (options instanceof RelativeSearchElement) {
    args = [options].concat(args);
    options = {};
  }
  options = {
    waitForNavigation: options.waitForNavigation,
    button: 'right',
  };
  await _click(selector, options, ...args);
  descEvent.emit('success', 'Right clicked ' + description(selector, true));
};

/**
 * Fetches the source element with given selector and moves it to given destination selector or moves for given distance. If there's no element matching selector, the method throws an error.
 *Drag and drop of HTML5 draggable does not work as expected. Issue tracked here https://github.com/getgauge/taiko/issues/279
 *
 * @example
 * await dragAndDrop($("work"),into($('work done')))
 * await dragAndDrop($("work"),{up:10,down:10,left:10,right:10})
 *
 * @param {selector|string} source - Element to be Dragged
 * @param {selector|string} destination - Element for dropping the dragged element
 * @param {Object} distance - Distance to be moved from position of source element
 *
 * @returns {Promise}
 */
module.exports.dragAndDrop = async (source, destination) => {
  validate();
  let sourceElem = await findFirstElement(source);
  let dest =
    isSelector(destination) || isString(destination) || isElement(destination)
      ? await findFirstElement(destination)
      : destination;
  let options = setClickOptions({});
  await doActionAwaitingNavigation(options, async () => {
    if (defaultConfig.headful) {
      await highlightElement(sourceElem);
      if (isElement(dest)) {
        await highlightElement(dest);
      }
    }
    await dragAndDrop(options, sourceElem, dest);
  });
  const desc = isElement(dest)
    ? `Dragged and dropped ${description(sourceElem, true)} to ${description(dest, true)}}`
    : `Dragged and dropped ${description(sourceElem, true)} at ${JSON.stringify(destination)}`;
  descEvent.emit('success', desc);
};

const dragAndDrop = async (options, sourceElem, dest) => {
  let sourcePosition = await domHandler.boundingBoxCenter(sourceElem.get());
  await scrollTo(sourceElem);
  options.x = sourcePosition.x;
  options.y = sourcePosition.y;
  options.type = 'mouseMoved';
  await input.dispatchMouseEvent(options);
  options.type = 'mousePressed';
  await input.dispatchMouseEvent(options);
  let destPosition = await calculateDestPosition(sourceElem.get(), dest);
  await inputHandler.mouse_move(sourcePosition, destPosition);
  options.x = destPosition.x;
  options.y = destPosition.y;
  options.type = 'mouseReleased';
  await input.dispatchMouseEvent(options);
};

const calculateDestPosition = async (sourceElemNodeId, dest) => {
  if (isElement(dest)) {
    await scrollTo(dest);
    return await domHandler.boundingBoxCenter(dest.get());
  }
  const destPosition = await domHandler.calculateNewCenter(sourceElemNodeId, dest);
  const newBoundary = destPosition.newBoundary;
  if (defaultConfig.headful) {
    await overlayHandler.highlightQuad([
      newBoundary.right,
      newBoundary.top,
      newBoundary.right,
      newBoundary.bottom,
      newBoundary.left,
      newBoundary.bottom,
      newBoundary.left,
      newBoundary.top,
    ]);
    await waitFor(1000);
    await overlayHandler.hideHighlight();
  }
  return destPosition;
};

/**
 * Fetches an element with the given selector, scrolls it into view if needed, and then hovers over the center of the element. If there's no element matching selector, the method throws an error.
 *
 * @example
 * await hover('Get Started')
 * await hover(link('Get Started'))
 *
 * @param {selector|string} selector - A selector to search for element to right click. If there are multiple elements satisfying the selector, the first will be hovered.
 * @param {Object} options
 * @param {string[]} [options.waitForEvents = ['firstMeaningfulPaint']] - Events available to wait for ['DOMContentLoaded', 'loadEventFired', 'networkAlmostIdle', 'networkIdle', 'firstPaint', 'firstContentfulPaint', 'firstMeaningfulPaint']
 */
module.exports.hover = async (selector, options = {}) => {
  validate();
  options = setNavigationOptions(options);
  const e = await findFirstElement(selector);
  await scrollTo(e);
  if (defaultConfig.headful) {
    await highlightElement(e);
  }
  const { x, y } = await domHandler.boundingBoxCenter(e.get());
  const option = {
    x: x,
    y: y,
  };
  await doActionAwaitingNavigation(options, async () => {
    Promise.resolve()
      .then(() => {
        option.type = 'mouseMoved';
        return input.dispatchMouseEvent(option);
      })
      .catch(err => {
        throw new Error(err);
      });
  });
  descEvent.emit('success', 'Hovered over the ' + description(selector, true));
};

/**
 * Fetches an element with the given selector and focuses it. If there's no element matching selector, the method throws an error.
 *
 * @example
 * await focus(textBox('Username:'))
 *
 * @param {selector|string} selector - A selector of an element to focus. If there are multiple elements satisfying the selector, the first will be focused.
 * @param {Object} options
 * @param {string[]} [options.waitForEvents = ['firstMeaningfulPaint']] - Events available to wait for ['DOMContentLoaded', 'loadEventFired', 'networkAlmostIdle', 'networkIdle', 'firstPaint', 'firstContentfulPaint', 'firstMeaningfulPaint']
 */
module.exports.focus = async (selector, options = {}) => {
  validate();
  options = setNavigationOptions(options);
  await doActionAwaitingNavigation(options, async () => {
    if (defaultConfig.headful) {
      await highlightElement(await findFirstElement(selector));
    }
    await _focus(selector);
  });
  descEvent.emit('success', 'Focussed on the ' + description(selector, true));
};

/**
 * Types the given text into the focused or given element.
 * @example
 * await write('admin', into('Username:'))
 * await write('admin', 'Username:')
 * await write('admin')
 *
 * @param {string} text - Text to type into the element.
 * @param {selector|string} into - A selector of an element to write into.
 * @param {Object} options
 * @param {number} [options.delay = 10] - Time to wait between key presses in milliseconds.
 * @param {boolean} [options.waitForNavigation=true] - Wait for navigation after the click. Default navigation timeout is 15 seconds, to override pass `{ navigationTimeout: 10000 }` in `options` parameter.
 * @param {number} [options.waitForStart=100] - wait for navigation to start. Accepts time in milliseconds.
 * @param {number} [options.navigationTimeout=30000] - Navigation timeout value in milliseconds for navigation after click.
 * @param {boolean} [options.hideText=false] - Prevent given text from being written to log output.
 * @param {string[]} [options.waitForEvents = ['firstMeaningfulPaint']] - Events available to wait for ['DOMContentLoaded', 'loadEventFired', 'networkAlmostIdle', 'networkIdle', 'firstPaint', 'firstContentfulPaint', 'firstMeaningfulPaint']
 *
 * @returns {Promise}
 */
module.exports.write = async (text, into, options = { delay: 10 }) => {
  if (text == null || text == undefined) {
    console.warn(`Invalid text value ${text}, setting value to empty ''`);
    text = '';
  } else {
    if (!isString(text)) {
      text = text.toString();
    }
  }
  validate();
  let desc;
  if (into && !isSelector(into) && !isElement(into)) {
    if (!into.delay) {
      into.delay = options.delay;
    }
    options = into;
    into = undefined;
  }
  options = setNavigationOptions(options);
  await doActionAwaitingNavigation(options, async () => {
    if (into) {
      const selector = isString(into) ? textBox(into) : into,
        elems = await handleRelativeSearch(await findElements(selector), []);
      await waitUntil(
        async () => {
          for (let elem of elems) {
            try {
              await _focus(elem);
              let activeElement = await runtimeHandler.activeElement();
              if (activeElement.notWritable) {
                continue;
              }
              return true;
            } catch (e) {}
          }
          return false;
        },
        100,
        1000,
      ).catch(() => {
        throw new Error('Element focused is not writable');
      });
      const textDesc = await _write(text, options);
      const d = description(selector, true);
      desc = `Wrote ${textDesc} into the ${d === '' ? 'focused element' : d}`;
    } else {
      const textDesc = await _write(text, options);
      desc = `Wrote ${textDesc} into the focused element.`;
    }
  });
  descEvent.emit('success', desc);
};

const _write = async (text, options) => {
  let activeElement = await runtimeHandler.activeElement();
  if (activeElement.notWritable) {
    await waitUntil(
      async () => !(await runtimeHandler.activeElement()).notWritable,
      100,
      10000,
    ).catch(() => {
      throw new Error('Element focused is not writable');
    });
    activeElement = await runtimeHandler.activeElement();
  }
  const showOrMaskText = activeElement.isPassword || options.hideText ? '*****' : text;
  if (defaultConfig.headful) {
    await highlightElement(new Element(activeElement.nodeId, '', runtimeHandler));
  }
  for (const char of text) {
    await inputHandler.down(char);
    await inputHandler.up(char);
    await new Promise(resolve => {
      const timeoutId = setTimeout(resolve, options.delay);
      timeouts.push(timeoutId);
    });
  }
  return showOrMaskText;
};

/**
 * Clears the value of given selector. If no selector is given clears the current active element.
 *
 * @example
 * await clear()
 * await clear(textBox({placeholder:'Email'}))
 *
 * @param {selector} selector - A selector to search for element to clear. If there are multiple elements satisfying the selector, the first will be cleared.
 * @param {Object} options - Click options.
 * @param {boolean} [options.waitForNavigation=true] - Wait for navigation after clear. Default navigation timeout is 30 seconds, to override pass `{ navigationTimeout: 10000 }` in `options` parameter.
 * @param {number} [options.waitForStart=100] - wait for navigation to start. Accepts time in milliseconds.
 * @param {number} [options.navigationTimeout=30000] - Navigation timeout value in milliseconds for navigation after click.
 * @param {string[]} [options.waitForEvents = ['firstMeaningfulPaint']] - Events available to wait for ['DOMContentLoaded', 'loadEventFired', 'networkAlmostIdle', 'networkIdle', 'firstPaint', 'firstContentfulPaint', 'firstMeaningfulPaint']
 *
 * @returns {Promise}
 */
module.exports.clear = async (selector, options = {}) => {
  validate();
  if (selector && !isSelector(selector) && !isElement(selector)) {
    options = selector;
    selector = undefined;
  }
  options = setNavigationOptions(options);
  let activeElement = await runtimeHandler.activeElement();
  if (activeElement.notWritable || selector) {
    await waitUntil(
      async () => {
        try {
          if (selector) {
            await _focus(selector);
          }
        } catch (_) {}
        return !(await runtimeHandler.activeElement()).notWritable;
      },
      100,
      10000,
    ).catch(() => {
      throw new Error('Element cannot be cleared');
    });
    activeElement = await runtimeHandler.activeElement();
  }
  if (activeElement.notWritable) {
    throw new Error('Element cannot be cleared');
  }
  const desc = !selector ? 'Cleared element on focus' : 'Cleared ' + description(selector, true);
  await doActionAwaitingNavigation(options, async () => {
    await _clear(activeElement.nodeId);
    if (defaultConfig.headful) {
      await highlightElement(new Element(activeElement.nodeId, '', runtimeHandler));
    }
  });
  descEvent.emit('success', desc);
};

const _clear = async elem => {
  await runtimeHandler.runtimeCallFunctionOn(
    function() {
      document.execCommand('selectall', false, null);
    },
    null,
    { nodeId: elem },
  );
  await inputHandler.down('Backspace');
  await inputHandler.up('Backspace');
};

/**
 * Attaches a file to a file input element.
 *
 * @example
 * await attach('c:/abc.txt', to('Please select a file:'))
 * await attach('c:/abc.txt', 'Please select a file:')
 *
 * @param {string} filepath - The path of the file to be attached.
 * @param {selector|string} to - The file input element to which to attach the file.
 */
module.exports.attach = async (filepath, to) => {
  validate();
  let resolvedPath = filepath ? path.resolve(process.cwd(), filepath) : path.resolve(process.cwd());
  if (!fs.existsSync(resolvedPath)) {
    throw new Error(`File ${resolvedPath} does not exist.`);
  }
  if (isString(to)) {
    to = fileField(to);
  } else if (!isSelector(to) && !isElement(to)) {
    throw Error('Invalid element passed as parameter');
  }
  const element = await findFirstElement(to);
  if (defaultConfig.headful) {
    await highlightElement(element);
  }
  await dom.setFileInputFiles({
    nodeId: element.get(),
    files: [resolvedPath],
  });
  descEvent.emit('success', 'Attached ' + resolvedPath + ' to the ' + description(to, true));
};

/**
 * Presses the given keys.
 *
 * @example
 * await press('Enter')
 * await press('a')
 * await press(['Shift', 'ArrowLeft', 'ArrowLeft'])
 *
 * @param {string | Array<string> } keys - Name of keys to press. See [USKeyboardLayout](https://github.com/getgauge/taiko/blob/master/lib/data/USKeyboardLayout.js) for a list of all key names.
 * @param {Object} options
 * @param {string} [options.text = ""] - If specified, generates an input event with this text.
 * @param {number} [options.delay=0] - Time to wait between keydown and keyup in milliseconds.
 * @param {boolean} [options.waitForNavigation=true] - Wait for navigation after the click. Default navigation timeout is 30 seconds, to override pass `{ navigationTimeout: 10000 }` in `options` parameter.
 * @param {number} [options.waitForStart=100] - wait for navigation to start.
 * @param {number} [options.navigationTimeout=30000] - Navigation timeout value in milliseconds for navigation after click.
 * @param {string[]} [options.waitForEvents = ['firstMeaningfulPaint']] - Events available to wait for ['DOMContentLoaded', 'loadEventFired', 'networkAlmostIdle', 'networkIdle', 'firstPaint', 'firstContentfulPaint', 'firstMeaningfulPaint']
 *
 * @returns {Promise}
 */
module.exports.press = async (keys, options = {}) => {
  validate();
  options = setNavigationOptions(options);
  return await _press([].concat(keys), options);
};

async function _press(keys, options) {
  await doActionAwaitingNavigation(options, async () => {
    for (let i = 0; i < keys.length; i++) {
      await inputHandler.down(keys[i], options);
    }
    if (options && options.delay) {
      await new Promise(f => {
        const timeoutId = setTimeout(f, options.delay);
        timeouts.push(timeoutId);
      });
    }
    keys = keys.reverse();
    for (let i = 0; i < keys.length; i++) {
      await inputHandler.up(keys[i]);
    }
  });
  descEvent.emit('success', 'Pressed the ' + keys.reverse().join(' + ') + ' key');
}

/**
 * Highlights the given element on the page by drawing a red rectangle around it. This is useful for debugging purposes.
 *
 * @example
 * await highlight('Get Started')
 * await highlight(link('Get Started'))
 *
 * @param {selector|string} selector - A selector of an element to highlight. If there are multiple elements satisfying the selector, the first will be highlighted.
 * @param {relativeSelector[]} args - Proximity selectors
 *
 * @returns {Promise}
 */
module.exports.highlight = highlight;

async function highlight(selector, ...args) {
  validate();

  function highlightNode() {
    if (this.nodeType === Node.TEXT_NODE) {
      this.parentElement.style.outline = '0.5em solid red';
      return;
    }
    this.style.outline = '0.5em solid red';
  }
  let elems = await handleRelativeSearch(await findElements(selector), args);
  await evaluate(elems[0], highlightNode);
  descEvent.emit('success', 'Highlighted the ' + description(elems[0], true));
}

/**
 * Performs the given mouse action on the given coordinates. This is useful in performing actions on canvas.
 *
 * @example
 * await mouseAction('press', {x:0,y:0})
 * await mouseAction('move', {x:9,y:9})
 * await mouseAction('release', {x:9,y:9})
 * await mouseAction($("#elementID"),'press', {x:0,y:0})
 * await mouseAction($(".elementClass"),'move', {x:9,y:9})
 * await mouseAction($("testxpath"),'release', {x:9,y:9})
 *
 * @param {string} action - Action to be performed on the canvas
 * @param {Object} coordinates - Coordinates of a point on canvas to perform the action.
 * @param {Object} options
 * @param {boolean} [options.waitForNavigation=true] - Wait for navigation after the click. Default navigation timeout is 30 seconds, to override pass `{ navigationTimeout: 10000 }` in `options` parameter.
 * @param {number} [options.navigationTimeout=30000] - Navigation timeout value in milliseconds for navigation after click.
 * @param {string[]} [options.waitForEvents = ['firstMeaningfulPaint']] - Events available to wait for ['DOMContentLoaded', 'loadEventFired', 'networkAlmostIdle', 'networkIdle', 'firstPaint', 'firstContentfulPaint', 'firstMeaningfulPaint']
 * @param {number} [options.waitForStart=100] - time to wait for navigation to start. Accepts time in milliseconds.
 */
module.exports.mouseAction = mouseAction;

async function mouseAction(selector, action, coordinates, options = {}) {
  validate();
  var actions = ['press', 'move', 'release'];
  if (!actions.includes(selector) && !isSelector(selector) && !isString(selector)) {
    throw Error('Invalid Selector value passed : ' + selector);
  }
  if (!actions.includes(selector)) {
    const elem = await findFirstElement(selector);
    if (elem == null) {
      throw Error('Please provide a valid selector, unable to find element');
    }
    await scrollTo(elem);
    let rect = await domHandler.getBoundingClientRect(elem.get());
    coordinates.x = coordinates.x + parseInt(rect.left);
    coordinates.y = coordinates.y + parseInt(rect.top);
  } else if (actions.includes(selector)) {
    coordinates = action;
    action = selector;
  }
  options = setNavigationOptions(options);
  if (defaultConfig.headful) {
    await overlayHandler.highlightRect({
      x: coordinates.x,
      y: coordinates.y,
      width: 1,
      height: 1,
    });
  }
  options = setClickOptions(options, coordinates.x, coordinates.y);
  await doActionAwaitingNavigation(options, async () => {
    if (action === 'press') {
      options.type = 'mousePressed';
    } else if (action === 'move') {
      options.type = 'mouseMoved';
    } else if (action === 'release') {
      options.type = 'mouseReleased';
    }
    await input.dispatchMouseEvent(options);
  });
  descEvent.emit(
    'success',
    'Performed mouse ' + action + 'action at {' + coordinates.x + ', ' + coordinates.y + '}',
  );
}

/**
 * Scrolls the page to the given element.
 *
 * @example
 * await scrollTo('Get Started')
 * await scrollTo(link('Get Started'))
 *
 * @param {selector|string} selector - A selector of an element to scroll to.
 * @param {Object} options
 * @param {string[]} [options.waitForEvents = ['firstMeaningfulPaint']] - Events available to wait for ['DOMContentLoaded', 'loadEventFired', 'networkAlmostIdle', 'networkIdle', 'firstPaint', 'firstContentfulPaint', 'firstMeaningfulPaint']
 *
 * @returns {Promise}
 */
module.exports.scrollTo = async (selector, options = {}) => {
  validate();
  options = setNavigationOptions(options);
  await doActionAwaitingNavigation(options, async () => {
    await scrollTo(selector);
  });
  if (defaultConfig.headful) {
    await highlightElement(await findFirstElement(selector));
  }
  descEvent.emit('success', 'Scrolled to the ' + description(selector, true));
};

async function scrollTo(selector) {
  validate();

  function scrollToNode() {
    const element = this.nodeType === Node.TEXT_NODE ? this.parentElement : this;
    element.scrollIntoViewIfNeeded();
    return 'result';
  }
  await evaluate(selector, scrollToNode);
}

const scroll = async (e, px, scrollPage, scrollElement, direction) => {
  e = e || 100;
  if (Number.isInteger(e)) {
    const res = await runtimeHandler.runtimeEvaluate(
      `(${scrollPage}).apply(null, ${JSON.stringify([e])})`,
    );
    if (res.result.subtype == 'error') {
      throw new Error(res.result.description);
    }
    return {
      description: `Scrolled ${direction} the page by ${e} pixels`,
    };
  }

  const element = await findFirstElement(e);
  if (defaultConfig.headful) {
    await highlightElement(element);
  }
  //TODO: Allow user to set options for scroll
  const options = setNavigationOptions({});
  await doActionAwaitingNavigation(options, async () => {
    const res = await runtimeHandler.runtimeCallFunctionOn(scrollElement, null, {
      nodeId: element.get(),
      arg: px,
    });
    if (res.result.subtype == 'error') {
      throw new Error(res.result.description);
    }
  });
  descEvent.emit(
    'success',
    'Scrolled ' + direction + description(e, true) + 'by ' + px + ' pixels',
  );
};

/**
 * Scrolls the page/element to the right.
 *
 * @example
 * await scrollRight()
 * await scrollRight(1000)
 * await scrollRight('Element containing text')
 * await scrollRight('Element containing text', 1000)
 *
 * @param {selector|string|number} [e='Window']
 * @param {number} px - Accept px in pixels
 *
 * @returns {Promise}
 */
module.exports.scrollRight = async (e, px = 100) => {
  validate();
  return await scroll(
    e,
    px,
    px => window.scrollBy(px, 0),
    function sr(px) {
      if (this.tagName === 'IFRAME') {
        this.contentWindow.scroll(this.contentWindow.scrollX + px, this.contentWindow.scrollY);
        return true;
      }
      this.scrollLeft += px;
      return true;
    },
    'right',
  );
};

/**
 * Scrolls the page/element to the left.
 *
 * @example
 * await scrollLeft()
 * await scrollLeft(1000)
 * await scrollLeft('Element containing text')
 * await scrollLeft('Element containing text', 1000)
 *
 * @param {selector|string|number} [e='Window']
 * @param {number} px - Accept px in pixels
 *
 * @returns {Promise}
 */
module.exports.scrollLeft = async (e, px = 100) => {
  validate();
  return await scroll(
    e,
    px,
    px => window.scrollBy(px * -1, 0),
    function sl(px) {
      if (this.tagName === 'IFRAME') {
        this.contentWindow.scroll(this.contentWindow.scrollX - px, this.contentWindow.scrollY);
        return true;
      }
      this.scrollLeft -= px;
      return true;
    },
    'left',
  );
};

/**
 * Scrolls up the page/element.
 *
 * @example
 * await scrollUp()
 * await scrollUp(1000)
 * await scrollUp('Element containing text')
 * await scrollUp('Element containing text', 1000)
 *
 * @param {selector|string|number} [e='Window']
 * @param {number} px - Accept px in pixels
 *
 * @returns {Promise}
 */
module.exports.scrollUp = async (e, px = 100) => {
  validate();
  return await scroll(
    e,
    px,
    px => window.scrollBy(0, px * -1),
    function su(px) {
      if (this.tagName === 'IFRAME') {
        this.contentWindow.scroll(this.contentWindow.scrollX, this.contentWindow.scrollY - px);
        return true;
      }
      this.scrollTop -= px;
      return true;
    },
    'up',
  );
};

/**
 * Scrolls down the page/element.
 *
 * @example
 * await scrollDown()
 * await scrollDown(1000)
 * await scrollDown('Element containing text')
 * await scrollDown('Element containing text', 1000)
 *
 * @param {selector|string|number} [e='Window']
 * @param {number} px - Accept px in pixels
 *
 * @returns {Promise}
 */
module.exports.scrollDown = async (e, px = 100) => {
  validate();
  return await scroll(
    e,
    px,
    px => window.scrollBy(0, px),
    function sd(px) {
      if (this.tagName === 'IFRAME') {
        this.contentWindow.scroll(this.contentWindow.scrollX, this.contentWindow.scrollY + px);
        return true;
      }
      this.scrollTop += px;
      return true;
    },
    'down',
  );
};

/**
 * Captures a screenshot of the page. Appends timeStamp to filename if no filepath given.
 *
 * @example
 * await screenshot()
 * await screenshot({path : 'screenshot.png'})
 * await screenshot({fullPage:true})
 * await screenshot(text('Images', toRightOf('gmail')))
 *
 * @param {selector|string} selector
 * @param {Object} options
 *
 * @returns {Promise<Buffer>} - Promise which resolves to buffer with captured screenshot if {encoding:'base64'} given.
 */
module.exports.screenshot = async (selector, options = {}) => {
  validate();
  if (selector && !isSelector(selector) && !isElement(selector)) {
    options = selector;
  }
  options.path = options.path || `Screenshot-${Date.now()}.png`;
  let screenShot = await pageHandler.captureScreenshot(domHandler, selector, options);
  if (options.encoding === 'base64') {
    return screenShot.data;
  }
  fs.writeFileSync(options.path, Buffer.from(screenShot.data, 'base64'));
  const e = options.encoding !== undefined ? options.encoding : options.path;
  descEvent.emit('success', 'Screenshot is created at ' + e);
};

/**
 * Fetches an element with the given selector, scrolls it into view if needed, and then taps on the element. If there's no element matching selector, the method throws an error.
 * @example
 * await tap('Gmail')
 * await tap(link('Gmail'))
 *
 * @param {selector} selector
 * @param {Object} options
 * @param {boolean} [options.waitForNavigation = true] - - Wait for navigation after the click. Default navigation timeout is 15 seconds, to override pass `{ navigationTimeout: 10000 }` in `options` parameter.
 * @param {string[]} [options.waitForEvents = ['firstMeaningfulPaint']] - Events available to wait for ['DOMContentLoaded', 'loadEventFired', 'networkAlmostIdle', 'networkIdle', 'firstPaint', 'firstContentfulPaint', 'firstMeaningfulPaint']
 * @param {relativeSelector[]} args - Proximity selectors
 *
 * @returns {Promise}
 */
module.exports.tap = async (selector, options = {}, ...args) => {
  validate();
  let elems = await handleRelativeSearch(await findElements(selector), args);
  let elemsLength = elems.length;
  let isElemAtPoint;
  for (let elem of elems) {
    isElemAtPoint = false;
    await scrollTo(elem);
    isElemAtPoint = await checkIfElementIsCovered(elem, elems, isElemAtPoint);
    if (isElemAtPoint) {
      const type = (
        await evaluate(elem, function getType() {
          return this.type;
        })
      ).value;
      assertType(
        elem,
        () => type !== 'file',
        'Unsupported operation, use `attach` on file input field',
      );
      if (defaultConfig.headful) {
        await highlightElement(elem);
      }
      const { x, y } = await domHandler.boundingBoxCenter(elem.get());
      options = setNavigationOptions(options);
      await doActionAwaitingNavigation(options, async () => {
        await inputHandler.tap(x, y);
      });
      break;
    }
  }
  if (!isElemAtPoint && elemsLength != elems.length) {
    throw Error('Please provide a more specific selector, too many matches.');
  }
  if (!isElemAtPoint) {
    throw Error(description(selector) + ' is covered by other element');
  }
  descEvent.emit('success', 'Tap has been performed');
};

/**
 * This {@link selector} lets you identify elements on the web page via XPath or CSS selector and proximity selectors.
 * @example
 * await highlight($(`//*[text()='text']`))
 * await $(`//*[text()='text']`).exists()
 * $(`#id`,near('username'),below('login'))
 *
 * @param {string} selector - XPath or CSS selector.
 * @param {...relativeSelector} args - Proximity selectors
 * @returns {ElementWrapperList}
 */
module.exports.$ = (selector, ...args) => {
  validate();
  const get = async () =>
    await handleRelativeSearch(
      await (selector.startsWith('//') || selector.startsWith('(')
        ? $$xpath(selector)
        : $$(selector)),
      args,
    );
  const description = `Custom selector $(${selector})`;

  return createElementWrapper(get, description);
};

/**
 * This {@link selector} lets you identify an image on a web page. This is done via the image's alt text or attribute and value pairs
 * and proximity selectors.
 *
 * @example
 * await click(image('alt'))
 * await image('alt').exists()
 * await image({id:'imageId'}).exists()
 * await image({id:'imageId'},below('text')).exists()
 * await image(below('text')).exists()
 *
 * @param {string} alt - The image's alt text.
 * @param {Object} attrValuePairs - Pairs of attribute and value like {"id":"name","class":"class-name"}
 * @param {...relativeSelector} args - Proximity selectors
 * @returns {ElementWrapperList}
 */
module.exports.image = (attrValuePairs, _options = {}, ...args) => {
  validate();
  const { selector, options } = prepareParameters(attrValuePairs, _options, ...args);
  const get = getElementGetter(
    selector,
    async () =>
      await $$xpath(`//img[contains(@alt, ${xpath(selector.label)})]`, options.selectHiddenElement),
    '//img|//*[contains(@style, "background-image")]',
    options.selectHiddenElement,
  );
  const description = desc(selector, 'alt', 'image');

  return createElementWrapper(get, description);
};

/**
 * This {@link selector} lets you identify a link on a web page with text or attribute and value pairs and proximity selectors.
 *
 * @example
 * await click(link('Get Started'))
 * await link('Get Started').exists()
 * await link({id:'linkId'}).exists()
 * await link({id:'linkId'},below('text')).exists()
 * await link(below('text')).exists()
 *
 * @param {string} text - The link text.
 * @param {Object} attrValuePairs - Pairs of attribute and value like {"id":"name","class":"class-name"}
 * @param {...relativeSelector} args - Proximity selectors
 * @returns {ElementWrapperList}
 */
module.exports.link = (attrValuePairs, _options = {}, ...args) => {
  validate();
  const { selector, options } = prepareParameters(attrValuePairs, _options, ...args);
  const get = getElementGetter(
    selector,
    async () => await match(selector.label, options.selectHiddenElement).elements('a', 0, 0),
    '//a',
    options.selectHiddenElement,
  );
  const description = desc(selector, 'text', 'link');

  return createElementWrapper(get, description);
};

/**
 * This {@link selector} lets you identify a list item (HTML `<li>` element) on a web page with label or attribute and value pairs and proximity selectors.
 *
 * @example
 * await highlight(listItem('Get Started'))
 * await listItem('Get Started').exists()
 * await listItem({id:'listId'}).exists()
 * await listItem({id:'listItemId'},below('text')).exists()
 * await listItem(below('text')).exists()
 *
 * @param {string} label - The label of the list item.
 * @param {Object} attrValuePairs - Pairs of attribute and value like {"id":"name","class":"class-name"}
 * @param {...relativeSelector} args - Proximity selectors
 * @returns {ElementWrapperList}
 */
module.exports.listItem = (attrValuePairs, ...args) => {
  validate();
  const { selector } = prepareParameters(attrValuePairs, ...args);
  const get = getElementGetter(
    selector,
    async () => await match(selector.label).elements('li', 0, 0),
    '//li',
  );
  const description = desc(selector, 'label', 'list Item');

  return createElementWrapper(get, description);
};

/**
 * This {@link selector} lets you identify a button on a web page with label or attribute and value pairs and proximity selectors.
 * Tags button and input with type submit, reset and button are identified using this selector
 *
 * @example
 * await highlight(button('Get Started'))
 * await button('Get Started').exists()
 * await button({id:'buttonId'}).exists()
 * await button({id:'buttonId'},below('text')).exists()
 * await button(below('text')).exists()
 *
 * @param {string} label - The button label.
 * @param {Object} attrValuePairs - Pairs of attribute and value like {"id":"name","class":"class-name"}
 * @param {...relativeSelector} args - Proximity selectors
 * @returns {ElementWrapperList}
 */
module.exports.button = (attrValuePairs, _options = {}, ...args) => {
  validate();
  let get;
  const { selector, options } = prepareParameters(attrValuePairs, _options, ...args);
  if (!selector.attrValuePairs && !selector.label) {
    get = async () =>
      await handleRelativeSearch(
        await $$xpath(
          '//input[@type="submit" or @type="reset" or @type="button" or @type="image"] | //button',
          options.selectHiddenElement,
        ),
        selector.args,
      );
  } else {
    const getByButton = getElementGetter(
      selector,
      async () => match(selector.label, options.selectHiddenElement).elements('button', 0, 0),
      '//button',
      options.selectHiddenElement,
    );

    const getByInput = getElementGetter(
      selector,
      async () =>
        await $$xpath(
          `//input[@type='submit' or @type='reset' or @type='button' or @type='image'][@id=(//label[contains(string(), ${xpath(
            selector.label,
          )})]/@for)] | //label[contains(string(), ${xpath(
            selector.label,
          )})]/input[@type='submit' or @type='reset' or @type='button' or @type='image'] | //input[contains(@value, ${xpath(
            selector.label,
          )})]`,
          options.selectHiddenElement,
        ),
      '//input[@type="submit" or @type="reset" or @type="button" or @type="image"]',
      options.selectHiddenElement,
    );
    get = async () => {
      const input = await getByInput();
      if (input.length) {
        return input;
      }
      return getByButton();
    };
  }

  const description = desc(selector, 'label', 'Button');

  // return generateElementWrapper(get, description);
  return createElementWrapper(get, description);
};

/**
 * This {@link selector} lets you identify a file input field on a web page either with label or with attribute and value pairs and proximity selectors.
 *
 * @example
 * await attach('file.txt', to(fileField('Please select a file:')))
 * await fileField('Please select a file:').exists()
 * await fileField({'id':'file'}).exists()
 * await fileField({id:'fileFieldId'},below('text')).exists()
 * await fileField(below('text')).exists()
 *
 * @param {string} label - The label (human-visible name) of the file input field.
 * @param {Object} attrValuePairs - Pairs of attribute and value like {"id":"name","class":"class-name"}
 * @param {...relativeSelector} args - Proximity selectors
 * @returns {ElementWrapperList}
 */
module.exports.fileField = fileField;

function fileField(attrValuePairs, _options = {}, ...args) {
  validate();
  const { selector, options } = prepareParameters(attrValuePairs, _options, ...args);
  const get = getElementGetter(
    selector,
    async () =>
      await $$xpath(
        `//input[@type='file'][@id=(//label[contains(string(), ${xpath(
          selector.label,
        )})]/@for)] | //label[contains(string(), ${xpath(selector.label)})]/input[@type='file']`,
        options.selectHiddenElement,
      ),
    '//input[@type="file"]',
    options.selectHiddenElement,
  );

  const description = desc(selector, 'label', 'File field');
  return createElementWrapper(get, description, 'fileField');
}

/**
 * This {@tableCell selector} lets you identify a table cell
 * on a web page with row and column and row values as options and locating table using proximity selectors,
 * or table labels.
 *
 * @example
 * tableCell({row:1, col:1}, "Table Caption")
 * tableCell({id:'myColumn'}).text()
 * tableCell({row:1,col:3}).text()
 * highlight(tableCell({row:2, col:3}, "Table Caption"))
 * highlight(text("Table Cell 2",above(tableCell({row:2, col:2}, "Table Caption"))))
 * highlight(text("Table Cell 1",near(tableCell({row:1, col:1}, "Table Caption"))))
 * click(link(above(tableCell({row:4,col:1},"Table Caption"))))
 * highlight(link(above(tableCell({row:4,col:1},above("Code")))))
 *
 *
 * @param {Object} options - Pair of row and column like {row:1, col:3}
 * @param {Object} attrValuePairs - Pairs of attribute and value like {"id":"name","class":"class-name"}
 * @param {string} label - The Table Caption or any Table Header or Table ID.
 * @param {...relativeSelector} args - Proximity selectors
 * @returns {ElementWrapper}
 **/
module.exports.tableCell = tableCell;
function tableCell(options = {}, attrValuePairs, ...args) {
  validate();
  if (options.row === 0) {
    throw new Error('Table Row starts with "1", received "0"');
  }
  if (options.col === 0) {
    throw new Error('Table Column starts with "1", received "0"');
  }
  if (
    !options.row &&
    !options.col &&
    Object.keys(options).length > 0 &&
    typeof options == 'object'
  ) {
    attrValuePairs = options;
    options = {};
  }
  const { selector } = prepareParameters(attrValuePairs, ...args);
  let get;

  const tableXPathFn = async tableXPath =>
    // the concat operation below is required to retain the HTML sematics
    // <tfoot> may appear before <tbody> but the browser renders it after <tbody>
    (
      await $$xpath(
        `${tableXPath}/tr[td][${options.row}]/td[${options.col}]`,
        options.selectHiddenElements,
      )
    )
      .concat(
        await $$xpath(
          `${tableXPath}/tbody/tr[td][${options.row}]/td[${options.col}]`,
          options.selectHiddenElements,
        ),
      )
      .concat(
        await $$xpath(
          `${tableXPath}/tfoot/tr[td][${options.row} - count(../../tbody/tr[td])]/td[${options.col}]`,
          options.selectHiddenElements,
        ),
      );
  if (!selector.attrValuePairs && !selector.label) {
    if (!options.row || !options.col) {
      throw new Error('Table Row or Column Value required');
    }
    get = async () => await handleRelativeSearch(await tableXPathFn('//table'), selector.args);
  } else {
    const getTableCell = getElementGetter(
      selector,
      async () =>
        await tableXPathFn(`(//table[@id=${xpath(selector.label)}] |
        //table[caption=${xpath(selector.label)}] |
        //table[.//th[contains(translate(string(), 'ABCDEFGHIJKLMNOPQRSTUVWXYZ', 'abcdefghijklmnopqrstuvwxyz'),${xpath(
          selector.label.toLowerCase(),
        )})]])`),
      '//table//td',
    );
    get = async () => {
      return getTableCell();
    };
  }
  let description = `tableCell at row:${options.row} and column:${options.col}`;
  if (!selector.label) {
    let d = desc(selector, 'Table', 'Table Cell');
    description = d === '' ? description : d;
  }
  return createElementWrapper(get, description);
}

/*
 * This {@link selector} lets you identify a text field(input (with type text, password, url, search, number, email, tel), textarea and contenteditable fields)
 * on a web page either with label or with attribute and value pairs and proximity selectors.
 *
 * @example
 * await focus(textBox('Username:'))
 * await textBox('Username:').exists()
 * await textBox({id:'textBoxId'},below('text')).exists()
 * await textBox(below('text')).exists()
 *
 * @param {Object} attrValuePairs - Pairs of attribute and value like {"id":"name","class":"class-name"}
 * @param {string} label - The label (human-visible name) of the text field.
 * @param {...relativeSelector} args - Proximity selectors
 * @returns {ElementWrapperList}
 */
module.exports.textBox = textBox;

function textBox(attrValuePairs, ...args) {
  validate();
  const { selector } = prepareParameters(attrValuePairs, ...args);
  let get;
  const inputTypesExps = [
    'input[@type="text" or @type="password" or @type="search" or @type="number" or @type="email" or @type="tel" or @type="url"]',
    'input[not(@type)]',
  ];
  if (!selector.attrValuePairs && !selector.label) {
    get = async () =>
      await handleRelativeSearch(
        await $$xpath(
          `//${inputTypesExps[0]} | //${inputTypesExps[1]} | //textarea | //*[@contenteditable]`,
        ),
        selector.args,
      );
  } else {
    const getInputText = getElementGetter(
      selector,
      async () => {
        const xpathForInputSelection = inputTypesExps
          .map(
            inputTypesExp =>
              `//${inputTypesExp}[@id=(//label[contains(string(), ${xpath(
                selector.label,
              )})]/@for)] | \
                //label[contains(string(), ${xpath(selector.label)})]/${inputTypesExp} | \
                //${inputTypesExp}[following-sibling::text()[position() = 1 and contains(., ${xpath(
                selector.label,
              )})]]`,
          )
          .join('|');
        return await $$xpath(xpathForInputSelection);
      },
      `//${inputTypesExps[0]}|//${inputTypesExps[1]}`,
    );

    const getTextArea = getElementGetter(
      selector,
      async () =>
        await $$xpath(`//textarea[@id=(//label[contains(string(), ${xpath(
          selector.label,
        )})]/@for)] | \
            //label[contains(string(), ${xpath(selector.label)})]/textarea`),
      '//textarea',
    );
    const getContentEditable = getElementGetter(
      selector,
      async () =>
        await $$xpath(`//*[@contenteditable][@id=(//label[contains(string(), ${xpath(
          selector.label,
        )})]/@for)] | \
             //label[contains(string(), ${xpath(selector.label)})]/*[@contenteditable]`),
      '//*[@contenteditable]',
    );
    get = async () => {
      let elems = await getInputText();
      elems = elems.concat(await getTextArea());
      elems = elems.concat(await getContentEditable());
      return elems;
    };
  }
  const description = desc(selector, 'label', 'Text field');
  return createElementWrapper(get, description, 'textBox');
}

/**
 * This {@link selector} lets you identify a dropDown on a web page either with label or with attribute and value pairs and proximity selectors.
 * Any value can be selected using value or text or index of the options.
 *
 * @example
 * await dropDown('Vehicle:').select('Car')
 * await dropDown('Vehicle:').select({index:'0'}) - index starts from 0
 * await dropDown('Vehicle:').value()
 * await dropDown('Vehicle:').exists()
 * await dropDown({id:'dropDownId'},below('text')).exists()
 * await dropDown(below('text')).exists()
 *
 * @param {object} attrValuePairs - Pairs of attribute and value like {"id":"name","class":"class-name"}
 * @param {string} label - The label (human-visible name) of the drop down.
 * @param {...relativeSelector} args - Proximity selectors
 * @returns {ElementWrapperList}
 */
module.exports.dropDown = dropDown;

function dropDown(attrValuePairs, ...args) {
  validate();
  const { selector } = prepareParameters(attrValuePairs, ...args);
  const get = getElementGetter(
    selector,
    async () =>
      await $$xpath(
        `//select[@id=(//label[contains(string(), ${xpath(
          selector.label,
        )})]/@for)] | //label[contains(string(), ${xpath(selector.label)})]/select`,
      ),
    '//select',
  );
  const description = desc(selector, 'label', 'DropDown');
  return createElementWrapper(get, description, 'dropDown');
}

/**
 * This {@link selector} lets you identify a checkbox on a web page either with label or with attribute and value pairs and proximity selectors.
 *
 * @example
 * await checkBox('Vehicle').check()
 * await checkBox('Vehicle').uncheck()
 * await checkBox('Vehicle').isChecked()
 * await checkBox('Vehicle').exists()
 * await checkBox({id:'checkBoxId'},below('text')).exists()
 * await checkBox(below('text')).exists()
 *
 * @param {Object} attrValuePairs - Pairs of attribute and value like {"id":"name","class":"class-name"}
 * @param {string} label - The label (human-visible name) of the check box.
 * @param {...relativeSelector} args Proximity selectors
 * @returns {ElementWrapperList}
 */
module.exports.checkBox = (attrValuePairs, _options, ...args) => {
  validate();
  const { selector, options } = prepareParameters(attrValuePairs, _options, ...args);
  const get = getElementGetter(
    selector,
    async () =>
      await $$xpath(
        `//input[@type='checkbox'][@id=(//label[contains(string(), ${xpath(
          selector.label,
        )})]/@for)] | //label[contains(string(), ${xpath(
          selector.label,
        )})]/input[@type='checkbox'] | //input[@type='checkbox'][following-sibling::text()[position() = 1 and contains(., ${xpath(
          selector.label,
        )})]]`,
        options.selectHiddenElement,
      ),
    '//input[@type="checkbox"]',
    options.selectHiddenElement,
  );

  const description = desc(selector, 'label', 'Checkbox');
  return createElementWrapper(get, description, 'checkBox');
};

/**
 * This {@link selector} lets you identify a radio button on a web page either with label or with attribute and value pairs and proximity selectors.
 *
 * @example
 * await radioButton('Vehicle').select()
 * await radioButton('Vehicle').deselect()
 * await radioButton('Vehicle').isSelected()
 * await radioButton('Vehicle').exists()
 * await radioButton({id:'radioButtonId'},below('text')).exists()
 * await radioButton(below('text')).exists()
 *
 * @param {Object} attrValuePairs - Pairs of attribute and value like {"id":"name","class":"class-name"}
 * @param {string} label - The label (human-visible name) of the radio button.
 * @param {...relativeSelector} args
 * @returns {ElementWrapperList}
 */
module.exports.radioButton = (attrValuePairs, _options, ...args) => {
  validate();
  const { selector, options } = prepareParameters(attrValuePairs, _options, ...args);
  const get = getElementGetter(
    selector,
    async () =>
      await $$xpath(
        `//input[@type='radio'][@id=(//label[contains(string(), ${xpath(
          selector.label,
        )})]/@for)] | //label[contains(string(), ${xpath(
          selector.label,
        )})]/input[@type='radio'] | //input[@type='radio'][following-sibling::text()[position() = 1 and contains(., ${xpath(
          selector.label,
        )})]]`,
        options.selectHiddenElement,
      ),
    '//input[@type="radio"]',
    options.selectHiddenElement,
  );

  const description = desc(selector, 'label', 'Radio button');
  return createElementWrapper(get, description, 'radioButton');
};

/**
 * This {@link selector} lets you identify an element with text. Looks for exact match if not found does contains, accepts proximity selectors.
 *
 * @example
 * await highlight(text('Vehicle'))
 * await text('Vehicle').exists()
 * await text('Vehicle', below('text')).exists()
 *
 * @param {string} text - Text to match.
 * @param {...relativeSelector} args - Proximity selectors
 * @returns {ElementWrapperList}
 */
module.exports.text = text;

function text(text, ...args) {
  validate();
  const get = async () => await handleRelativeSearch(await match(text).elements('*', 0, 0), args);
  const description = `Element with text "${text}"`;

  return createElementWrapper(get, description);
}

/**
 * Search relative HTML elements with this {@link relativeSelector}.
 *
 * @example
 * await click(link("Block", toLeftOf("name"))
 * await write(textBox("first name", toLeftOf("last name"))
 *
 * @param {selector|string} selector - Web element selector.
 * @returns {RelativeSearchElement}.
 */

module.exports.toLeftOf = selector => {
  validate();
  return new RelativeSearchElement(
    async (e, v) => {
      const rect = await domHandler.getBoundingClientRect(e);
      return rect.right <= v;
    },
    rectangle(selector, r => r.left),
    isString(selector) ? `To left of ${selector}` : `To left of ${selector.description}`,
  );
};

/**
 * Search relative HTML elements with this {@link relativeSelector}.
 *
 * @example
 * await click(link("Block", toRightOf("name"))
 * await write(textBox("last name", toRightOf("first name"))
 *
 * @param {selector|string} selector - Web element selector.
 * @returns {RelativeSearchElement}.
 */

module.exports.toRightOf = selector => {
  validate();
  const value = rectangle(selector, r => r.right);
  const desc = isString(selector)
    ? `To right of ${selector}`
    : `To right of ${selector.description}`;
  return new RelativeSearchElement(
    async (e, v) => {
      const rect = await domHandler.getBoundingClientRect(e);
      return rect.left >= v;
    },
    value,
    desc,
  );
};

/**
 * Search relative HTML elements with this {@link relativeSelector}.
 *
 * @example
 * await click(link("Block", above("name"))
 * await write(textBox("name", above("email"))
 *
 * @param {selector|string} selector - Web element selector.
 * @returns {RelativeSearchElement}.
 */

module.exports.above = selector => {
  validate();
  const desc = isString(selector) ? `Above ${selector}` : `Above ${selector.description}`;
  const value = rectangle(selector, r => r.top);
  return new RelativeSearchElement(
    async (e, v) => {
      const rect = await domHandler.getBoundingClientRect(e);
      return rect.bottom <= v;
    },
    value,
    desc,
  );
};

/**
 * Search relative HTML elements with this {@link relativeSelector}.
 *
 * @example
 * await click(link("Block", below("name"))
 * await write(textBox("email", below("name"))
 *
 * @param {selector|string} selector - Web element selector.
 * @returns {RelativeSearchElement}.
 */

module.exports.below = selector => {
  validate();
  const desc = isString(selector) ? `Below ${selector}` : `Below ${selector.description}`;
  const value = rectangle(selector, r => r.bottom);
  return new RelativeSearchElement(
    async (e, v) => {
      const rect = await domHandler.getBoundingClientRect(e);
      return rect.top >= v;
    },
    value,
    desc,
  );
};

/**
 * Search relative HTML elements with this {@link relativeSelector}.
 * An element is considered nearer to a reference element,
 * only if the element offset is lesser than the 30px of the reference element in any direction.
 * Default offset is 30px to override set options = {offset:50}
 *
 * @example
 * await click(link("Block", near("name"))
 * await click(link("Block", near("name", {offset: 50}))
 *
 * @param {selector|string} selector - Web element selector.
 * @returns {RelativeSearchElement}.
 *
 */
module.exports.near = (selector, opts = { offset: 30 }) => {
  validate();
  const desc = isString(selector) ? `Near ${selector}` : `Near ${selector.description}`;
  const value = rectangle(selector, r => r);
  const nearOffset = opts.offset;
  return new RelativeSearchElement(
    async (e, v) => {
      const rect = await domHandler.getBoundingClientRect(e);
      return (
        [rect.bottom, rect.top].some(
          offSet => offSet > v.top - nearOffset && offSet < v.bottom + nearOffset,
        ) &&
        [rect.left, rect.right].some(
          offSet => offSet > v.left - nearOffset && offSet < v.right + nearOffset,
        )
      );
    },
    value,
    desc,
  );
};

/**
 * Accept or dismiss an `alert` matching a text.<br>
 *
 * @example
 * alert('Message', async () => await accept())
 * alert('Message', async () => await dismiss())
 *
 * // Note: Taiko's `alert` listener has to be setup before the alert
 * // displays on the page. For example, if clicking on a button
 * // shows the alert, the Taiko script is
 * alert('Message', async () => await accept())
 * await click('Show Alert')
 *
 * @param {string} message - Identify alert based on this message.
 * @param {function} callback - Action to perform. accept/dismiss.
 */
module.exports.alert = (message, callback) => dialog('alert', message, callback);

/**
 * Accept or dismiss a `prompt` matching a text.<br>
 * Write into the `prompt` with `accept('Something')`.
 *
 * @example
 * prompt('Message', async () => await accept('Something'))
 * prompt('Message', async () => await dismiss())
 *
 * // Note: Taiko's `prompt` listener has to be setup before the prompt
 * // displays on the page. For example, if clicking on a button
 * // shows the prompt, the Taiko script is
 * prompt('Message', async () => await accept('Something'))
 * await click('Show Prompt')
 *
 * @param {string} message - Identify prompt based on this message.
 * @param {function} callback - Action to perform. accept/dismiss.
 */
module.exports.prompt = (message, callback) => dialog('prompt', message, callback);

/**
 * Accept or dismiss a `confirm` popup matching a text.<br>
 *
 * @example
 * confirm('Message', async () => await accept())
 * confirm('Message', async () => await dismiss())
 *
 * // Note: Taiko's `confirm` listener has to be setup before the confirm
 * // popup displays on the page. For example, if clicking on a button
 * // shows the confirm popup, the Taiko script is
 * confirm('Message', async () => await accept())
 * await click('Show Confirm')
 *
 * @param {string} message - Identify confirm based on this message.
 * @param {function} callback - Action to perform. accept/dismiss.
 */
module.exports.confirm = (message, callback) => dialog('confirm', message, callback);

/**
 * Accept or dismiss a `beforeunload` popup matching a text.<br>
 *
 * @example
 * beforeunload('Message', async () => await accept())
 * beforeunload('Message', async () => await dismiss())
 *
 * // Note: Taiko's `beforeunload` listener can be setup anywhere in the
 * // script. The listener will run when the pop displays on the page.
 *
 * @param {string} message - Identify beforeunload based on this message.
 * @param {function} callback - Action to perform. Accept/Dismiss.
 */
module.exports.beforeunload = (message, callback) => dialog('beforeunload', message, callback);

/**
 * Evaluates script on element matching the given selector.
 *
 * @example
 *
 * await evaluate(link("something"), (element) => element.style.backgroundColor)
 *
 * await evaluate((element) => {
 *      element.style.backgroundColor = 'red';
 * })
 *
 * await evaluate(() => {
 *   // Callback function have access to all DOM APIs available in the developer console.
 *   return document.title;
 * } )
 *
 * let options = { args: [ '.main-content', {backgroundColor:'red'}]}
 *
 * await evaluate(link("something"), (element, args) => {
 *      element.style.backgroundColor = args[1].backgroundColor;
 *      element.querySelector(args[0]).innerText = 'Some thing';
 * }, options)
 *
 * @param {selector|string} selector - Web element selector.
 * @param {function} callback - callback method to execute on the element or root HTML element when selector is not provided.<br>
 * NOTE : In callback, we can access only inline css not the one which are define in css files.
 * @param {Object} options - options.
 * @param {boolean} [options.waitForNavigation=true] - Wait for navigation after the click. Default navigation timeout is 15 seconds, to override pass `{ navigationTimeout: 10000 }` in `options` parameter.
 * @param {number} [options.waitForStart=100] - wait for navigation to start. Accepts value in milliseconds
 * @param {number} [options.navigationTimeout=5000] - Navigation timeout value in milliseconds for navigation after click.
 * @param {Array} options.args - Arguments to be passed to the provided callback.
 * @param {string[]} [options.waitForEvents = ['firstMeaningfulPaint']] - Events available to wait for ['DOMContentLoaded', 'loadEventFired', 'networkAlmostIdle', 'networkIdle', 'firstPaint', 'firstContentfulPaint', 'firstMeaningfulPaint']]
 * @returns {Promise<Object>} Object with return value of callback given
 */
module.exports.evaluate = async (selector, callback, options = {}) => {
  validate();
  let result;
  let elem;
  if (isFunction(selector)) {
    options = callback || options;
    callback = selector;
    elem = (await $$xpath('//*'))[0];
  } else {
    elem = await findFirstElement(selector);
  }
  if (defaultConfig.headful) {
    await highlightElement(elem);
  }

  async function evalFunc({ callback, args }) {
    let fn;
    eval(`fn = ${callback}`);
    return await fn(this, args);
  }

  options = setNavigationOptions(options);
  await doActionAwaitingNavigation(options, async () => {
    result = await runtimeHandler.runtimeCallFunctionOn(evalFunc, null, {
      nodeId: elem.get(),
      arg: { callback: callback.toString(), args: options.args },
      returnByValue: true,
    });
  });
  descEvent.emit('success', 'Evaluated given script. Result:' + result.result.value);
  return result.result.value;
};

/**
 * This function is used to improve the readability. It simply returns the parameter passed into it.
 *
 * @example
 * await attach('c:/abc.txt', to('Please select a file:'))
 *
 * @param {string|selector}
 * @return {string|selector}
 */
module.exports.to = value => value;

/**
 * This function is used to improve the readability. It simply returns the parameter passed into it.
 *
 * @example
 * await write("user", into('Username:'))
 *
 * @param {string|selector}
 * @return {string|selector}
 */
module.exports.into = value => value;

/**
 * This function is used to wait for number of milliseconds given or a given element or a given condition.
 *
 * @example
 * waitFor(5000)
 * waitFor("1 item in cart")
 * waitFor("Order Created", 2000)
 * waitFor(async () => !(await $("loading-text").exists()))
 *
 * @param {string} element - Element/condition to wait for
 * @param {number|time} time - Time to wait. default to 10s
 * @return {promise}
 */

const waitFor = async (element, time) => {
  validate();
  let timeout = time || defaultConfig.retryTimeout;
  if (!element || isFinite(element)) {
    time = element;
    return wait(time);
  } else if (isString(element)) {
    let foundElements = await match(element).elements(
      undefined,
      defaultConfig.retryInterval,
      timeout,
    );
    if (!foundElements.length) {
      throw new Error(`Waiting Failed: Element '${element}' not found within ${timeout} ms`);
    }
  } else if (isSelector(element)) {
    let foundElements = await element.elements(undefined, defaultConfig.retryInterval, timeout);
    if (!foundElements.length) {
      throw new Error(`Waiting Failed: Element '${element}' not found within ${timeout} ms`);
    }
  } else {
    await waitUntil(element, defaultConfig.retryInterval, timeout);
  }
};

module.exports.waitFor = waitFor;

/**
 * Action to perform on dialogs
 *
 * @example
 * prompt('Message', async () => await accept('Something'))
 */
module.exports.accept = async (text = '') => {
  await page.handleJavaScriptDialog({
    accept: true,
    promptText: text,
  });
  descEvent.emit('success', 'Accepted dialog');
};

/**
 * Action to perform on dialogs
 *
 * @example
 * prompt('Message', async () => await dismiss())
 */
module.exports.dismiss = async () => {
  await page.handleJavaScriptDialog({
    accept: false,
  });
  descEvent.emit('success', 'Dismissed dialog');
};

/**
 * Starts a REPL when taiko is invoked as a runner with `--load` option.
 * @name repl
 *
 * @example
 * import { repl } from 'taiko/recorder';
 * await repl();
 *
 * @example
 * taiko --load script.js
 */

/**
 * This function is used by taiko to initiate the plugin.
 *
 * @param {string} ID - unique id or name of the plugin
 * @param {Function} init - callback method to set taiko instance for plugin
 */

let plugins = new Map();
const loadPlugin = (id, init) => {
  try {
    if (!plugins.has(id)) {
      if (!eventHandlerProxy) {
        eventHandlerProxy = getEventProxy(eventHandler);
      }
      init(module.exports, eventHandlerProxy, descEvent);
      plugins.set(id, init);
    }
  } catch (error) {
    console.trace(error);
  }
};

const overriddenAPIs = {};
const { getPlugins } = require('./plugins');
getPlugins().forEach(pluginName => {
  let pluginPath = path.resolve(`node_modules/${pluginName}`);
  const globalPath = childProcess
    .spawnSync('npm', ['root', '-g'], { shell: true })
    .stdout.toString()
    .slice(0, -1);
  if (!fs.existsSync(pluginPath)) {
    pluginPath = path.resolve(globalPath, pluginName);
  }
  let plugin = require(pluginPath);
  plugin.ID = pluginName
    .split('-')
    .slice(1)
    .join('-');
  loadPlugin(plugin.ID, plugin.init);
  module.exports[plugin.ID] = plugin;
  for (var api in plugin) {
    const isApiOverridden = Object.prototype.hasOwnProperty.call(overriddenAPIs, api);
    if (!isApiOverridden && Object.prototype.hasOwnProperty.call(module.exports, api)) {
      module.exports[api] = plugin[api];
      overriddenAPIs[api] = pluginName;
    } else if (isApiOverridden) {
      throw new Error(
        `${pluginName} cannot override ${api} API as it has already been overridden by ${overriddenAPIs[api]}`,
      );
    }
  }
});

/**
 * Lets you read the global configurations.
 *
 * @example
 * getConfig("retryInterval");
 *
<<<<<<< HEAD
 * @param {String} optionName - Specifies the name of the configuration option/paramter you want to get (optional).  If not specified, returns a shallow copy of the full global configuration.
=======
 * @param {String} optionName - Specifies the name of the configuration option/paramter you want to get (optional). If not specified, returns a shallow copy of the full global configuration.
>>>>>>> 2c58a4f2
 * @param {String} ["navigationTimeout"] Navigation timeout value in milliseconds for navigation after performing
 * @param {String} ["observeTime"] Option to modify delay time in milliseconds for observe mode.
 * @param {String} ["retryInterval"] Option to modify delay time in milliseconds to retry the search of element existence.
 * @param {String} ["retryTimeout"] Option to modify timeout in milliseconds while retrying the search of element existence.
 * @param {String} ["observe"] Option to run each command after a delay. Useful to observe what is happening in the browser.
 * @param {String} ["waitForNavigation"] Wait for navigation after performing <a href="#goto">goto</a>, <a href="#click">click</a>,
 * <a href="#doubleclick">doubleClick</a>, <a href="#rightclick">rightClick</a>, <a href="#write">write</a>, <a href="#clear">clear</a>,
 * <a href="#press">press</a> and <a href="#evaluate">evaluate</a>.
 * @param {String} ["ignoreSSLErrors"] Option to ignore SSL errors encountered by the browser.
 * @param {String} ["headful"] Option to open browser in headless/headful mode.
 * @param {String} ["highlightOnAction"] Option to highlight an element on action.
 */
module.exports.getConfig = getConfig;

/**
 * Lets you configure global configurations.
 *
 * @example
 * setConfig( { observeTime: 3000});
 *
 * @param {Object} options
 * @param {number} [options.observeTime = 3000 ] - Option to modify delay time in milliseconds for observe mode.
 * @param {number} [options.navigationTimeout = 30000 ] Navigation timeout value in milliseconds for navigation after performing
 * <a href="#opentab">openTab</a>, <a href="#goto">goto</a>, <a href="#reload">reload</a>, <a href="#goback">goBack</a>,
 * <a href="#goforward">goForward</a>, <a href="#click">click</a>, <a href="#write">write</a>, <a href="#clear">clear</a>,
 * <a href="#press">press</a> and <a href="#evaluate">evaluate</a>.
 * @param {number} [options.retryInterval = 100 ] Option to modify delay time in milliseconds to retry the search of element existence.
 * @param {number} [options.retryTimeout = 10000 ] Option to modify timeout in milliseconds while retrying the search of element existence.
 * @param {boolean} [options.waitForNavigation = true ] Wait for navigation after performing <a href="#goto">goto</a>, <a href="#click">click</a>,
 * <a href="#doubleclick">doubleClick</a>, <a href="#rightclick">rightClick</a>, <a href="#write">write</a>, <a href="#clear">clear</a>,
 * <a href="#press">press</a> and <a href="#evaluate">evaluate</a>.
 */
module.exports.setConfig = setConfig;

const description = (selector, lowerCase = false) => {
  const d = (() => {
    if (isString(selector)) {
      return `Element matching text "${selector}"`;
    } else if (isSelector(selector) || isElement(selector)) {
      return selector.description;
    }
    return '';
  })();
  return lowerCase ? d.charAt(0).toLowerCase() + d.slice(1) : d;
};

const waitForMouseActions = async options => {
  await doActionAwaitingNavigation(options, async () => {
    options.type = 'mouseMoved';
    await input.dispatchMouseEvent(options);
    options.type = 'mousePressed';
    await input.dispatchMouseEvent(options);
    options.type = 'mouseReleased';
    await input.dispatchMouseEvent(options);
  });
};

const _focus = async selector => {
  let elems = [selector];
  if (isSelector(selector) || isElement(selector)) {
    elems = await handleRelativeSearch(await findElements(selector), []);
  }
  let error;
  for (const elem of elems) {
    await scrollTo(elem);
    const result = await evaluate(elem, focusElement);
    if (result.subtype != 'error') {
      return;
    } else if (result.subtype == 'error') {
      error = result.description;
    }
  }
  throw new Error(error);

  function focusElement() {
    if (this.disabled == true) {
      throw new Error('Element is not focusable');
    }
    this.focus();
    return true;
  }
};

const dialog = (dialogType, dialogMessage, callback) => {
  validate();
  return eventHandler.once(
    createJsDialogEventName(dialogMessage, dialogType),
    async ({ message }) => {
      if (dialogMessage === message) {
        await callback();
      }
    },
  );
};

const evaluate = async (selector, func) => {
  let nodeId = (await findFirstElement(selector)).get();
  const { result } = await runtimeHandler.runtimeCallFunctionOn(func, null, { nodeId: nodeId });
  return result;
};

const validate = () => {
  if (!dom || !page) {
    throw new Error('Browser or page not initialized. Call `openBrowser()` before using this API');
  }
};

const rectangle = async (selector, callback) => {
  const elems = await findElements(selector);
  let results = [];
  for (const e of elems) {
    if (e.get) {
      const nodeId = e.get();
      const r = await domHandler.getBoundingClientRect(nodeId);
      results.push({ elem: nodeId, result: callback(r) });
    }
  }
  return results;
};

/**
 * Identifies an element on the page.
 * @callback selector
 *
 * @example
 * link('Sign in')
 * button('Get Started')
 * $('#id')
 * text('Home')
 *
 * @param {string} text - Text to identify the element.
 */

/**
 * Lets you perform relative HTML element searches.
 * @callback relativeSelector
 *
 * @example
 * near('Home')
 * toLeftOf('Sign in')
 * toRightOf('Get Started')
 * above('Sign in')
 * below('Home')
 * link('Sign In',near("Home"),toLeftOf("Sign Out")) - Multiple selectors can be used to perform relative search
 *
 * @param {selector|string} selector - Web element selector.
 * @returns {RelativeSearchElement}.
 */

/**
 * Represents a relative HTML element search. This is returned by {@link relativeSelector}
 *
 * @class RelativeSearchElement
 * @example
 * above('username')
 * near('Get Started')
 *
 */

/**
 * Wrapper object of all found elements. This list mimics the behaviour of {@link ElementWrapper} 
 * by exposing similar methods. The call of these methods gets delegated to first element wrapper.
 *
 * It exposes a method `elements()` which gives the actual list of element wrappers. It can be used to loop over the elements.
 * * `elements()`, `exists()`, `description`, `text()` for all the elements.
 * (NOTE: `exists()` returns boolean from version `0.4.0`)

 * @typedef {Object} ElementWrapperList
 * @property @private {function} get - Deprecated from version `1.0.3`. DOM element getter. Implicitly wait for the element to appears with timeout of 10 seconds.
 * @property @private {function} elements - DOM element wrapper getter. Implicitly wait for the element to appears with timeout of 10 seconds. Returns a list of element wrappers found.
 * @property {function(number, number)} exists - Checks existence for element.  Accepts `(retryInterval, retryTimeout)` parameters (defaults to global settings).
 * @property {string} description - Describes the operation performed.
 * @property {String} text - Gives innerText of the first element found.
 *
 * @example
 * link('google').exists()
 * link('google').exists(1000)
 * link('google').description
 *
 * // To loop over all the elements
 * let elements = await $('a').elements();
 * for (element of elements) {
 *    console.log(await element.text());
 * }
 * 
 * textBox('username').value()
 * (await textBox('username').elements())[0].value() # same as above
 *
 * $('.class').text()
 * (await $('.class').elements())[0].text() # same as above
 *
 */

/**
 * Wrapper object for the element present on the web page. Extra methods are available based on the element type.
 *
 * (NOTE: `exists()` returns boolean from version `0.4.0`)
 * * `value()` for input field, fileField and text field.
 * * `value()`, `select()` for combo box.
 * * `check()`, `uncheck()`, `isChecked()` for checkbox.
 * * `select()`, `deselect()`, `isSelected()` for radio button.
 *
 * @typedef {Object} ElementWrapper
 * @property {function(number, number)} exists - Checks existence for element.  Accepts `(retryInterval, retryTimeout)` parameters (defaults to global settings).
 * @property {string} description - Describes the operation performed.
 * @property {String} text - Gives innerText of the first element found.
 *
 * @example
 *
 * link('google').exists()
 * link('google').exists(1000)
 * link('google').description
 */

const realFuncs = {};
for (const func in module.exports) {
  realFuncs[func] = module.exports[func];
  if (realFuncs[func].constructor.name === 'AsyncFunction') {
    module.exports[func] = async function() {
      if (defaultConfig.observe) {
        await waitFor(defaultConfig.observeTime);
      }
      return await realFuncs[func].apply(this, arguments);
    };
  }
}

module.exports.metadata = {
  'Browser actions': [
    'openBrowser',
    'closeBrowser',
    'client',
    'switchTo',
    'intercept',
    'emulateNetwork',
    'emulateDevice',
    'setViewPort',
    'openTab',
    'closeTab',
    'overridePermissions',
    'clearPermissionOverrides',
    'setCookie',
    'deleteCookies',
    'getCookies',
    'setLocation',
    'clearIntercept',
  ],
  'Page actions': [
    'goto',
    'reload',
    'goBack',
    'goForward',
    'currentURL',
    'title',
    'click',
    'doubleClick',
    'rightClick',
    'dragAndDrop',
    'hover',
    'focus',
    'write',
    'clear',
    'attach',
    'press',
    'highlight',
    'mouseAction',
    'scrollTo',
    'scrollRight',
    'scrollLeft',
    'scrollUp',
    'scrollDown',
    'screenshot',
    'tap',
    'emulateTimezone',
  ],
  Selectors: [
    '$',
    'image',
    'link',
    'listItem',
    'button',
    'fileField',
    'textBox',
    'dropDown',
    'checkBox',
    'radioButton',
    'text',
    'tableCell',
  ],
  'Proximity selectors': ['toLeftOf', 'toRightOf', 'above', 'below', 'near'],
  Events: ['alert', 'prompt', 'confirm', 'beforeunload'],
  Helpers: [
    'evaluate',
    'to',
    'into',
    'accept',
    'dismiss',
    'setConfig',
    'getConfig',
    'waitFor',
    'repl',
  ],
};

/**
 * Removes interceptor for the provided URL or all interceptors if no URL is specified
 *
 * @example
 * # case 1: Remove intercept for a single  URL :
 * await clearIntercept(requestUrl)
 * # case 2: Reset intercept for all URL :
 * await clearIntercept()
 *
 * @param {string} requestUrl request URL to intercept. Optional parameters
 */
module.exports.clearIntercept = requestUrl => {
  if (requestUrl) {
    var success = networkHandler.resetInterceptor(requestUrl);
    if (success) {
      descEvent.emit('success', 'Intercepts reset for url ' + requestUrl);
    } else {
      descEvent.emit('success', 'Intercepts not found for url ' + requestUrl);
    }
  } else {
    networkHandler.resetInterceptors();
    descEvent.emit('success', 'Intercepts reset for all url');
  }
};<|MERGE_RESOLUTION|>--- conflicted
+++ resolved
@@ -2852,11 +2852,7 @@
  * @example
  * getConfig("retryInterval");
  *
-<<<<<<< HEAD
- * @param {String} optionName - Specifies the name of the configuration option/paramter you want to get (optional).  If not specified, returns a shallow copy of the full global configuration.
-=======
  * @param {String} optionName - Specifies the name of the configuration option/paramter you want to get (optional). If not specified, returns a shallow copy of the full global configuration.
->>>>>>> 2c58a4f2
  * @param {String} ["navigationTimeout"] Navigation timeout value in milliseconds for navigation after performing
  * @param {String} ["observeTime"] Option to modify delay time in milliseconds for observe mode.
  * @param {String} ["retryInterval"] Option to modify delay time in milliseconds to retry the search of element existence.
