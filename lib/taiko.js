const { doActionAwaitingNavigation } = require('./doActionAwaitingNavigation');
const {
  wait,
  isString,
  isRegex,
  isStrictObject,
  isFunction,
  waitUntil,
  descEvent,
  isSelector,
  isElement,
  isObject,
} = require('./helper');
const inputHandler = require('./handlers/inputHandler');
const domHandler = require('./handlers/domHandler');
const networkHandler = require('./handlers/networkHandler');
const fetchHandler = require('./handlers/fetchHandler');
const pageHandler = require('./handlers/pageHandler');
const targetHandler = require('./handlers/targetHandler');
const runtimeHandler = require('./handlers/runtimeHandler');
const browserHandler = require('./handlers/browserHandler');
const emulationHandler = require('./handlers/emulationHandler');
const { description } = require('./actions/pageActionChecks');
const { match, $$xpath, findElements, findFirstElement } = require('./elementSearch');
const { RelativeSearchElement } = require('./proximityElementSearch');
const { scrollToElement } = require('./actions/scrollTo');
const { setConfig, getConfig, defaultConfig, setNavigationOptions } = require('./config');
const fs = require('fs-extra');
const path = require('path');
const childProcess = require('child_process');
const crypto = require('crypto');
const { eventHandler, eventRegexMap } = require('./eventBus');
const { highlightElement } = require('./elements/elementHelper');
const { launchBrowser } = require('./browserLauncher');
const {
  connect_to_cri,
  closeConnection,
  cleanUpListenersOnClient,
  validate,
  getClient,
} = require('./connection');
const { getPlugins, registerHooks } = require('./plugins');
let eventHandlerProxy;

module.exports.emitter = descEvent;

/**
 * Launches a browser with a tab. The browser will be closed when the parent node.js process is closed.<br>
 * Note : `openBrowser` launches the browser in headless mode by default, but when `openBrowser` is called from {@link repl} it launches the browser in headful mode.
 * @example
 * await openBrowser({headless: false})
 * @example
 * await openBrowser()
 * @example
 * await openBrowser({args:['--window-size=1440,900']})
 * @example
 * await openBrowser({args: [
 *      '--disable-gpu',
 *       '--disable-dev-shm-usage',
 *       '--disable-setuid-sandbox',
 *       '--no-first-run',
 *       '--no-sandbox',
 *       '--no-zygote']}) # These are recommended args that has to be passed when running in docker
 *
 * @param {Object} [options={headless:true}] eg. {headless: true|false, args:['--window-size=1440,900']}
 * @param {boolean} [options.headless=true] - Option to open browser in headless/headful mode.
 * @param {Array<string>} [options.args=[]] - [Chromium browser launch options](https://peter.sh/experiments/chromium-command-line-switches/).
 * @param {string} [options.host='127.0.0.1'] - Remote host to connect to.
 * @param {string} [options.target] - Determines which target the client should interact.(https://github.com/cyrus-and/chrome-remote-interface#cdpoptions-callback)
 * @param {number} [options.port=0] - Remote debugging port, if not given connects to any open port.
 * @param {boolean} [options.ignoreCertificateErrors=true] - Option to ignore certificate errors.
 * @param {boolean} [options.observe=false] - Option to run each command after a delay. Useful to observe what is happening in the browser.
 * @param {number} [options.observeTime=3000] - Option to modify delay time for observe mode. Accepts value in milliseconds.
 * @param {boolean} [options.dumpio=false] - Option to dump IO from browser.
 *
 * @returns {Promise<void>}
 */
module.exports.openBrowser = async (
  options = {
    headless: true,
  },
) => {
  if (!isStrictObject(options)) {
    throw new TypeError(
      'Invalid option parameter. Refer https://docs.taiko.dev/api/openBrowser for the correct format.',
    );
  }
  defaultConfig.alterPath = options.alterPath;
  if ((options.host && options.port) || options.target) {
    defaultConfig.host = options.host;
    defaultConfig.port = options.port;
    defaultConfig.browserDebugUrl = options.target;
    defaultConfig.connectedToRemoteBrowser = true;
  } else {
    const { currentHost, currentPort, browserDebugUrl } = await launchBrowser(options);
    defaultConfig.host = currentHost;
    defaultConfig.port = currentPort;
    defaultConfig.browserDebugUrl = browserDebugUrl;
  }
  await connect_to_cri();
  var description = defaultConfig.device
    ? `Browser opened with viewport ${defaultConfig.device}`
    : 'Browser opened';
  descEvent.emit('success', description);

  if (process.env.TAIKO_EMULATE_NETWORK) {
    await module.exports.emulateNetwork(process.env.TAIKO_EMULATE_NETWORK);
  }
};

/**
 * Closes the browser and along with all of its tabs.
 *
 * @example
 * await closeBrowser()
 *
 * @returns {Promise<void>}
 */
module.exports.closeBrowser = async () => {
  try {
    validate();
  } catch (error) {
    console.warn(`WARNING: ${error.message}`);
    return;
  }
  await _closeBrowser();
  targetHandler.clearRegister();
  descEvent.emit('success', 'Browser closed');
};

const _closeBrowser = async () => {
  fetchHandler.resetInterceptors();
  await closeConnection(promisesToBeResolvedBeforeCloseBrowser);
};

/**
 * Gives CRI client object (a wrapper around Chrome DevTools Protocol).
 * Refer https://github.com/cyrus-and/chrome-remote-interface
 * Please refer [Chrome DevTools Protocol](https://chromedevtools.github.io/devtools-protocol/) for
 * the complete API.
 *
 * @returns {Object}
 */
module.exports.client = () => getEventProxy(getClient());
function getEventProxy(target) {
  if (!target) {
    return target;
  }
  let unsupportedClientMethods = [
    'removeListener',
    'emit',
    'removeAllListeners',
    'setMaxListeners',
    'off',
  ];
  const handler = {
    get: (target, name) => {
      if (unsupportedClientMethods.includes(name)) {
        throw new Error(`Unsupported action ${name} on client`);
      }
      return target[name];
    },
  };
  return new Proxy(target, handler);
}

/**
 * Allows switching between tabs and windows using URL or page title or Window name.
 *
 * @example
 * # Switch using URL
 * await switchTo(/taiko.dev/)
 * @example
 * # Switch using Title
 * await switchTo(/Taiko/)
 * @example
 * # Switch using Regex URL
 * await switchTo(/http(s?):\/\/(www?).google.(com|co.in|co.uk)/)
 * @example
 * # Switch using wild cards in the Regex
 * await switchTo(/Go*gle/)
 * @example
 * # Switch to a window identifier
 * await openBrowser();
 * await goto('google.com');
 * openIncognitoWindow({ name: "newyorktimes"});
 * switchTo(/google.com/);
 * switchTo({ name: "newyorktimes"});
 * @example
 * openTab('https://taiko.dev', {name: 'taiko'})
 * openIncognitoWindow({ name: "newyorktimes"});
 * switchTo({name: 'taiko'});
 * @param {string} arg - Regex (Regular expression) the tab's title/URL or `Object` with
 * window name for example `{ name: "windowname"}`
 *
 * @returns {Promise<void>}
 */

module.exports.switchTo = async (arg) => {
  validate();
  let targetId, message;
  if (isObject(arg) && !isRegex(arg) && !isString(arg)) {
    targetId = targetHandler.register(arg.name);
    if (!targetId) {
      throw new Error(`Could not find window/tab with name ${arg.name} to switch.`);
    }
    message = `Switched to window/tab matching ${arg.name}`;
  } else {
    if (!isString(arg) && !isRegex(arg)) {
      throw new TypeError(
        `The "targetUrl" argument must be of type string, regex or identifier. Received type ${typeof arg}`,
      );
    }
    if (isString(arg) && arg.trim() === '') {
      throw new Error(
        'Cannot switch to tab or window as the targetUrl is empty. Please use a valid string, regex or identifier',
      );
    }
    if (isRegex(arg)) {
      arg = new RegExp(arg);
    }
    const targets = await targetHandler.getCriTargets(arg);
    if (targets.matching.length === 0) {
      throw new Error(`No tab(s) matching ${arg} found`);
    }
    targetId = targets.matching[0].targetId;
    message = `Switched to tab matching ${arg}`;
  }
  await targetHandler.switchBrowserContext(targetId);
  await connect_to_cri(targetId);
  descEvent.emit('success', message);
};

/**
 * Add interceptor for the network call. Helps in overriding request or to mock response of a network call.
 *
 * @example
 * # Case 1: Block a specific URL
 * await intercept(url)
 * @example
 * # Case 2: Mock a response
 * await intercept(url, {mockObject})
 * @example
 * # Case 3: Override request
 * await intercept(url, (request) => {request.continue({overrideObject})})
 * @example
 * # Case 4: Redirect always
 * await intercept(url, redirectUrl)
 * @example
 * # Case 5: Mock response based on a request
 * await intercept(url, (request) => { request.respond({mockResponseObject}) })
 * @example
 * # Case 6: Block URL twice
 * await intercept(url, undefined, 2)
 * @example
 * # Case 7: Mock the response only 3 times
 * await intercept(url, {mockObject}, 3)
 *
 * @param {string} requestUrl request URL to intercept
 * @param {function|Object} option action to be done after interception. For more examples refer to https://github.com/getgauge/taiko/issues/98#issuecomment-42024186
 * @param {number} count number of times the request has to be intercepted . Optional parameter
 *
 * @returns {Promise<void>}
 */
module.exports.intercept = async (requestUrl, option, count) => {
  await fetchHandler.addInterceptor({
    requestUrl: requestUrl,
    action: option,
    count,
  });
  descEvent.emit('success', 'Interceptor added for ' + requestUrl);
};

/**
 * Activates emulation of network conditions.
 *
 * @example
 * # Emulate offline conditions
 * await emulateNetwork("Offline")
 * @example
 * # Emulate slow network conditions
 * await emulateNetwork("Good2G")
 * @example
 * # Emulate precise network conditions
 * await emulateNetwork({ offline: false, downloadThroughput: 6400, uploadThroughput: 2560, latency: 500 })
 * @example
 * # Emulate precise network conditions with any subset of these properties, with default fallbacks of `offline` as true and all numbers as 0
 * await emulateNetwork({ downloadThroughput: 6400, uploadThroughput: 2560, latency: 500 })
 *
 * @param {(string|object)} networkType - 'GPRS','Regular2G','Good2G','Good3G','Regular3G','Regular4G','DSL','WiFi','Offline', {offline: boolean, downloadThroughput: number, uploadThroughput: number, latency: number}
 *
 * @returns {Promise<void>}
 */

module.exports.emulateNetwork = async (networkType) => {
  validate();
  await networkHandler.setNetworkEmulation(networkType);
  descEvent.emit('success', 'Set network emulation with values ' + JSON.stringify(networkType));
};

/**
 * Overrides the values of device screen dimensions according to a predefined list of devices. To provide custom device dimensions, use setViewPort API.
 *
 * @example
 * await emulateDevice('iPhone 6')
 *
 * @param {string} deviceModel - See [device model](https://docs.taiko.dev/devices) for a list of all device models.
 *
 * @returns {Promise<void>}
 */

module.exports.emulateDevice = emulateDevice;
async function emulateDevice(deviceModel) {
  validate();
  await emulationHandler.emulateDevice(deviceModel);
  descEvent.emit('success', 'Device emulation set to ' + deviceModel);
}

/**
 * Overrides the values of device screen dimensions
 *
 * @example
 * await setViewPort({width:600, height:800})
 *
 * @param {Object} options - See [chrome devtools setDeviceMetricsOverride](https://chromedevtools.github.io/devtools-protocol/tot/Emulation#method-setDeviceMetricsOverride) for a list of options
 *
 * @returns {Promise<void>}
 */
module.exports.setViewPort = async (options) => {
  validate();
  await emulationHandler.setViewport(options);
  descEvent.emit(
    'success',
    'ViewPort is set to width ' + options.width + ' and height ' + options.height,
  );
};

/**
 * Changes the timezone of the page. See [`metaZones.txt`](https://cs.chromium.org/chromium/src/third_party/icu/source/data/misc/metaZones.txt?rcl=faee8bc70570192d82d2978a71e2a615788597d1)
 * for a list of supported timezone IDs.
 * @example
 * await emulateTimezone('America/Jamaica')
 */

module.exports.emulateTimezone = async (timezoneId) => {
  await emulationHandler.setTimeZone(timezoneId);
  descEvent.emit('success', 'Timezone set to ' + timezoneId);
};

/**
 * Launches a new tab. If url is provided, the new tab is opened with the url loaded.
 * @example
 * await openTab('https://taiko.dev')
 * @example
 * await openTab() # opens a blank tab.
 * @example
 * await openTab('https://taiko.dev', {name: 'taiko'}) # Tab with identifier
 * @param {string} [targetUrl=undefined] - Url of page to open in newly created tab.
 * @param {Object} options
 * @param {boolean} [options.waitForNavigation=true] - Wait for navigation after the reload. Default navigation timeout is 5000 milliseconds, to override pass `{ navigationTimeout: 10000 }` in `options` parameter.
 * @param {string} [options.name] - Tab identifier
 * @param {number} [options.navigationTimeout=5000] - Navigation timeout value in milliseconds for navigation after click. Accepts value in milliseconds.
 * @param {number} [options.waitForStart=100] - time to wait to check for occurrence of page load events. Accepts value in milliseconds.
 * @param {string[]} [options.waitForEvents = ['firstMeaningfulPaint']] - Page load events to implicitly wait for. Events available to wait for ['DOMContentLoaded', 'loadEventFired', 'networkAlmostIdle', 'networkIdle', 'firstPaint', 'firstContentfulPaint', 'firstMeaningfulPaint', 'targetNavigated']
 *
 * @returns {Promise<void>}
 */
module.exports.openTab = async (targetUrl, options = {}) => {
  validate();
  options = setNavigationOptions(options);
  if (isObject(targetUrl) && targetUrl.name) {
    options.name = targetUrl.name;
  }

  targetUrl = isString(targetUrl) ? targetUrl : 'about:blank';

  if (
    isString(targetUrl) &&
    targetUrl != 'about:blank' &&
    !/^https?:\/\//i.test(targetUrl) &&
    !/^file/i.test(targetUrl)
  ) {
    targetUrl = 'http://' + targetUrl;
  }

  if (targetHandler.register(options.name)) {
    throw new Error(
      `There is a window or tab already registered with the name '${options.name}' please use another name.`,
    );
  }

  const createNewTarget = async () => {
    await cleanUpListenersOnClient();
    let target = await targetHandler.createTarget(targetUrl);
    await connect_to_cri(target);
    targetHandler.register(options.name, target);
  };

  await doActionAwaitingNavigation(options, createNewTarget);
  descEvent.emit('success', `Opened tab with URL ${targetUrl}`);
};

/**
 * Opens the specified URL in the browser's window. Adds `http` protocol to the URL if not present.
 * @example
 * await openIncognitoWindow('https://google.com', { name: 'windowName' }) - Open a incognito window
 * @param {string} url - URL to navigate page to.
 * @param {Object} options
 * @param {string} [options.name] - Window name (required).
 * @param {boolean} [options.waitForNavigation=true] - Wait for navigation after the goto. Default navigationTimeout is 30 seconds to override pass `{ navigationTimeout: 10000 }` in `options` parameter.
 * @param {string[]} [options.waitForEvents = ['firstMeaningfulPaint']] - Events available to wait for ['DOMContentLoaded', 'loadEventFired', 'networkAlmostIdle', 'networkIdle', 'firstPaint', 'firstContentfulPaint', 'firstMeaningfulPaint', 'targetNavigated']
 * @param {number} [options.navigationTimeout=30000] - Navigation timeout value in milliseconds for navigation after click.
 * @param {Object} options.headers - Map with extra HTTP headers.
 * @param {number} [options.waitForStart = 100] - time to wait for navigation to start. Accepts value in milliseconds.
 *
 * @returns {Promise<void>}
 */
module.exports.openIncognitoWindow = async (url, options = {}) => {
  validate();
  if (typeof url === 'object') {
    options = url;
    url = 'about:blank';
  }

  options = setNavigationOptions(options);
  options.incognito = true;

  if (!options.name) {
    throw new TypeError('Window name needs to be provided');
  }

  if (targetHandler.register(options.name)) {
    throw new Error(
      `There is a already a window/tab with name ${options.name}. Please use another name`,
    );
  }

  if (url !== 'about:blank' && !/^https?:\/\//i.test(url) && !/^file/i.test(url)) {
    url = 'http://' + url;
  }
  const targetId = await targetHandler.createBrowserContext(url, options);
  await cleanUpListenersOnClient();
  await connect_to_cri(targetId);
  targetHandler.register(options.name, targetId);

  if (url !== 'about:blank') {
    await doActionAwaitingNavigation(options, async () => {
      await pageHandler.handleNavigation(url);
    });
  }

  descEvent.emit('success', `Incognito window opened with name ${options.name}`);
};

/**
 * Closes the specified browser window.
 * @example
 * await closeIncognitoWindow('windowName') - Close incognito window
 * @param {string}  windowName - incognito window name
 */
module.exports.closeIncognitoWindow = async (arg) => {
  if (typeof arg !== 'string') {
    throw new TypeError('Window name needs to be provided');
  }

  if (!targetHandler.register(arg)) {
    console.warn(`Could not find Window with name ${arg} to close.`);
    return;
  }

  const hasClosedActiveBrowserContext = await targetHandler.closeBrowserContext(
    targetHandler.register(arg),
  );
  targetHandler.unregister(arg);

  if (hasClosedActiveBrowserContext) {
    const promiseReconnect = new Promise((resolve) => {
      eventHandler.once('reconnected', resolve);
    });
    await promiseReconnect;
  }
  descEvent.emit('success', `Window with name ${arg} closed`);
};

/**
 * Closes the given tab with given URL or closes current tab.
 *
 * @example
 * # Closes the current tab.
 * await closeTab()
 * @example
 * # Closes all the tabs with Title 'Open Source Test Automation Framework | Gauge'.
 * await closeTab('Open Source Test Automation Framework | Gauge')
 * @example
 * # Closes all the tabs with URL 'https://gauge.org'.
 * await closeTab('https://gauge.org')
 * @example
 * # Closes all the tabs with Regex Title 'Go*gle'
 * await closeTab(/Go*gle/)
 * @example
 * # Closes all the tabs with Regex URL '/http(s?):\/\/(www?).google.(com|co.in|co.uk)/'
 * await closeTab(/http(s?):\/\/(www?).google.(com|co.in|co.uk)/)
 *
 * @param {string} [targetUrl=undefined] - URL/Page title of the tab to close.
 *
 * @returns {Promise<void>}
 */
module.exports.closeTab = async (identifier) => {
  const { matching, others } = await targetHandler.getCriTargets(identifier);
  if (!others.length) {
    await _closeBrowser();
    descEvent.emit('success', 'Closing last target and browser.');
    return;
  }
  if (!matching.length) {
    throw new Error(`No tab(s) matching ${identifier} found`);
  }
  let activeTab = { url: await currentURL(), title: await title() };
  let closedTabUrl;
  for (let target of matching) {
    closedTabUrl = target.url;
    await targetHandler.closeTarget(target.targetId);
  }
  if (
    !identifier ||
    targetHandler.isMatchingUrl(activeTab, identifier) ||
    targetHandler.isMatchingRegex(activeTab, identifier) ||
    targetHandler.isMatchingTarget(activeTab, identifier)
  ) {
    await cleanUpListenersOnClient();
    await connect_to_cri(others[0].targetId);
  }
  let message = identifier
    ? `Closed tab(s) matching ${identifier.name ? identifier.name : identifier}`
    : `Closed current tab matching ${closedTabUrl}`;

  if (identifier) {
    targetHandler.unregister(identifier.name);
  }

  descEvent.emit('success', message);
};

/**
 * Override specific permissions to the given origin
 *
 * @example
 * await overridePermissions('http://maps.google.com',['geolocation']);
 *
 * @param {string} origin - url origin to override permissions
 * @param {Array<string>} permissions - See [chrome devtools permission types](https://chromedevtools.github.io/devtools-protocol/tot/Browser/#type-PermissionType) for a list of permission types.
 *
 * @returns {Promise<void>}
 */
module.exports.overridePermissions = async (origin, permissions) => {
  validate();
  await browserHandler.overridePermissions(origin, permissions);
  descEvent.emit('success', 'Override permissions with ' + permissions);
};

/**
 * Clears all permission overrides for all origins.
 *
 * @example
 * await clearPermissionOverrides()
 *
 * @returns {Promise<void>}
 */
module.exports.clearPermissionOverrides = async () => {
  validate();
  await browserHandler.clearPermissionOverrides();
  descEvent.emit('success', 'Cleared permission overrides');
};

/**
 * Sets a cookie with the given cookie data. It may overwrite equivalent cookie if it already exists.
 *
 * @example
 * await setCookie("CSRFToken","csrfToken", {url: "http://the-internet.herokuapp.com"})
 * @example
 * await setCookie("CSRFToken","csrfToken", {domain: "herokuapp.com"})
 *
 * @param {string} name - Cookie name.
 * @param {string} value - Cookie value.
 * @param {Object} options
 * @param {string} [options.url=undefined] - sets cookie with the URL.
 * @param {string} [options.domain=undefined] - sets cookie with the exact domain.
 * @param {string} [options.path=undefined] - sets cookie with the exact path.
 * @param {boolean} [options.secure=undefined] - True if cookie to be set is secure.
 * @param {boolean} [options.httpOnly=undefined] - True if cookie to be set is http-only.
 * @param {string} [options.sameSite=undefined] - Represents the cookie's 'SameSite' status: Refer https://tools.ietf.org/html/draft-west-first-party-cookies.
 * @param {number} [options.expires=undefined] - UTC time in seconds, counted from January 1, 1970. eg: 2019-02-16T16:55:45.529Z
 *
 * @returns {Promise<void>}
 */
module.exports.setCookie = async (name, value, options = {}) => {
  validate();
  if (options.url === undefined && options.domain === undefined) {
    throw new Error('At least URL or domain needs to be specified for setting cookies');
  }
  options.name = name;
  options.value = value;
  let res = await networkHandler.setCookie(options);
  if (!res.success) {
    throw new Error('Unable to set ' + name + ' cookie');
  }
  descEvent.emit('success', name + ' cookie set successfully');
};

/**
 * Deletes browser cookies with matching name and URL or domain/path pair. If cookie name is not given or empty, all browser cookies are deleted.
 *
 * @example
 * await deleteCookies() # clears all browser cookies
 * @example
 * await deleteCookies("CSRFToken", {url: "http://the-internet.herokuapp.com"})
 * @example
 * await deleteCookies("CSRFToken", {domain: "herokuapp.com"})
 *
 * @param {string} [cookieName=undefined] - Cookie name.
 * @param {Object} options
 * @param {string} [options.url=undefined] - deletes all the cookies with the given name where domain and path match provided URL. eg: https://google.com
 * @param {string} [options.domain=undefined] - deletes only cookies with the exact domain. eg: google.com
 * @param {string} [options.path=undefined] - deletes only cookies with the exact path. eg: Google/Chrome/Default/Cookies/..
 *
 * @returns {Promise<void>}
 */
module.exports.deleteCookies = async (cookieName, options = {}) => {
  validate();
  if (!cookieName || !cookieName.trim()) {
    await networkHandler.clearBrowserCookies();
    descEvent.emit('success', 'Browser cookies deleted successfully');
  } else {
    if (options.url === undefined && options.domain === undefined) {
      throw new Error('At least URL or domain needs to be specified for deleting cookies');
    }
    options.name = cookieName;
    await networkHandler.deleteCookies(options);
    descEvent.emit('success', `"${cookieName}" cookie deleted successfully`);
  }
};

/**
 * Resize the browser window
 *
 * @example
 * await resizeWindow({width:600, height:800})
 *
 * @returns {Promise<void>}
 */
module.exports.resizeWindow = async (options = {}) => {
  validate();
  if (options.height === undefined || options.width === undefined) {
    throw new Error('Please specify the window height and width');
  }
  const [{ targetId }] = await targetHandler.getFirstAvailablePageTarget();
  await browserHandler.setWindowBounds(targetId, options.height, options.width);
  descEvent.emit(
    'success',
    `Window resized to height ${options.height} and width ${options.width}`,
  );
};
/**
 * Get browser cookies
 *
 * @example
 * await getCookies()
 * @example
 * await getCookies({urls:['https://the-internet.herokuapp.com']})
 *
 * @param {Object} options
 * @param {Array} [options.urls=undefined] - The list of URLs for which applicable cookies will be fetched
 *
 * @returns {Promise<Object[]>} - Array of cookie objects
 */
module.exports.getCookies = async (options = {}) => {
  validate();
  return (await networkHandler.getCookies(options)).cookies;
};

/**
 * Overrides the Geolocation Position
 *
 * @example
 * await setLocation({ latitude: 27.1752868, longitude: 78.040009, accuracy:20 })
 *
 * @param {Object} options Latitude, longitude and accuracy to set the location.
 * @param {number} options.latitude - Mock latitude
 * @param {number} options.longitude - Mock longitude
 * @param {number} options.accuracy - Mock accuracy
 *
 * @returns {Promise<void>}
 */
module.exports.setLocation = async (options) => {
  validate();
  await emulationHandler.setLocation(options);
  descEvent.emit('success', 'Geolocation set');
};

/**
 * Opens the specified URL in the browser's tab. Adds `http` protocol to the URL if not present.
 * @example
 * await goto('https://google.com')
 * @example
 * await goto('google.com')
 * @example
 * await goto('example.com',{ navigationTimeout:10000, headers:{'Authorization':'Basic cG9zdG1hbjpwYXNzd29y2A=='}})
 * @example
 * const response = await goto('gauge.org'); if(response.status.code === 200) {console.log("Success!!")}
 * response: {
 * redirectedResponse: [
 *  {
 *    url: 'http://gauge.org/',
 *    status: { code: 307, text: 'Internal Redirect' }
 *  }
 * ],
 * url: 'https://gauge.org/',
 * status: { code: 200, text: '' }
 * }
 *
 * @param {string} url - URL to navigate page to.
 * @param {Object} options
 * @param {boolean} [options.waitForNavigation=true] - Wait for navigation after the goto. Default navigationTimeout is 30 seconds to override pass `{ navigationTimeout: 10000 }` in `options` parameter.
 * @param {string[]} [options.waitForEvents = ['firstMeaningfulPaint']] - Events available to wait for ['DOMContentLoaded', 'loadEventFired', 'networkAlmostIdle', 'networkIdle', 'firstPaint', 'firstContentfulPaint', 'firstMeaningfulPaint', 'targetNavigated']
 * @param {number} [options.navigationTimeout=30000] - Navigation timeout value in milliseconds for navigation after click.
 * @param {Object} options.headers - Map with extra HTTP headers.
 * @param {number} [options.waitForStart = 100] - time to wait for navigation to start. Accepts value in milliseconds.
 *
 * @returns {Promise<Object>} response
 */
module.exports.goto = async (
  url,
  options = { navigationTimeout: defaultConfig.navigationTimeout },
) => {
  validate();
  if (!/:\/\//i.test(url)) {
    url = 'http://' + url;
  }
  if (options.headers) {
    await fetchHandler.setHTTPHeaders(options.headers, url);
  }
  options = setNavigationOptions(options);
  let response;
  await doActionAwaitingNavigation(options, async () => {
    response = await pageHandler.handleNavigation(url);
  });
  descEvent.emit('success', 'Navigated to URL ' + url);
  return response;
};

/**
 * Reloads the page.
 * @example
 * await reload('https://google.com')
 * @example
 * await reload('https://google.com', { navigationTimeout: 10000 })
 *
 * @param {string} url - DEPRECATED URL to reload
 * @param {Object} options
 * @param {boolean} [options.waitForNavigation=true] - Wait for navigation after the reload. Default navigation timeout is 30 seconds, to override pass `{ navigationTimeout: 10000 }` in `options` parameter.
 * @param {string[]} [options.waitForEvents = ['firstMeaningfulPaint']] - Events available to wait for ['DOMContentLoaded', 'loadEventFired', 'networkAlmostIdle', 'networkIdle', 'firstPaint', 'firstContentfulPaint', 'firstMeaningfulPaint', 'targetNavigated']
 * @param {number} [options.navigationTimeout=30000] - Navigation timeout value in milliseconds for navigation after click.
 * @param {number} [options.waitForStart = 100] - time to wait for navigation to start. Accepts value in milliseconds.
 * @param {boolean} [options.ignoreCache = false] - Ignore Cache on reload - Default to false
 *
 * @returns {Promise<void>}
 */
module.exports.reload = async (
  url,
  options = { navigationTimeout: defaultConfig.navigationTimeout },
) => {
  if (isString(url)) {
    console.warn('DEPRECATION WARNING: url is deprecated on reload');
  }
  if (typeof url === 'object') {
    options = Object.assign(url, options);
  }
  validate();
  options = setNavigationOptions(options);
  await doActionAwaitingNavigation(options, async () => {
    const value = options.ignoreCache || false;
    await pageHandler.reload(value);
  });
  let windowLocation = (await runtimeHandler.runtimeEvaluate('window.location.toString()')).result
    .value;
  descEvent.emit('success', windowLocation + 'reloaded');
};

/**
 * Mimics browser back button click functionality.
 * @example
 * await goBack()
 *
 * @param {Object} options
 * @param {boolean} [options.waitForNavigation=true] - Wait for navigation after the goBack. Default navigation timeout is 30 seconds, to override pass `{ navigationTimeout: 10000 }` in `options` parameter.
 * @param {string[]} [options.waitForEvents = ['firstMeaningfulPaint']] - Events available to wait for ['DOMContentLoaded', 'loadEventFired', 'networkAlmostIdle', 'networkIdle', 'firstPaint', 'firstContentfulPaint', 'firstMeaningfulPaint', 'targetNavigated']
 * @param {number} [options.navigationTimeout=30000] - Navigation timeout value in milliseconds for navigation after click.
 * @param {number} [options.waitForStart = 100] - time to wait for navigation to start. Accepts value in milliseconds.
 *
 * @returns {Promise<void>}
 */
module.exports.goBack = async (
  options = { navigationTimeout: defaultConfig.navigationTimeout },
) => {
  validate();
  await _go(-1, options);
  descEvent.emit('success', 'Performed clicking on browser back button');
};

/**
 * Mimics browser forward button click functionality.
 * @example
 * await goForward()
 *
 * @param {Object} options
 * @param {boolean} [options.waitForNavigation=true] - Wait for navigation after the goForward. Default navigation timeout is 30 seconds, to override pass `{ navigationTimeout: 10000 }` in `options` parameter.
 * @param {string[]} [options.waitForEvents = ['firstMeaningfulPaint']] - Events available to wait for ['DOMContentLoaded', 'loadEventFired', 'networkAlmostIdle', 'networkIdle', 'firstPaint', 'firstContentfulPaint', 'firstMeaningfulPaint', 'targetNavigated']
 * @param {number} [options.navigationTimeout=30000] - Navigation timeout value in milliseconds for navigation after click.
 * @param {number} [options.waitForStart = 100] - time to wait for navigation to start. Accepts value in milliseconds.
 *
 * @returns {Promise<void>}
 */
module.exports.goForward = async (
  options = { navigationTimeout: defaultConfig.navigationTimeout },
) => {
  validate();
  await _go(+1, options);
  descEvent.emit('success', 'Performed clicking on browser forward button');
};

const _go = async (delta, options) => {
  const history = await pageHandler.getNavigationHistory();
  const entry = history.entries[history.currentIndex + delta];
  if (!entry) {
    return null;
  }
  if (
    entry.url === 'about:blank' &&
    !Object.prototype.hasOwnProperty.call(options, 'waitForNavigation')
  ) {
    options.waitForNavigation = false;
  }
  options = setNavigationOptions(options);
  await doActionAwaitingNavigation(options, async () => {
    await pageHandler.navigateToHistoryEntry(entry.id);
  });
};

/**
 * Returns window's current URL.
 * @example
 * await openBrowser();
 * @example
 * await goto("www.google.com");
 * @example
 * await currentURL(); # returns "https://www.google.com/?gws_rd=ssl"
 *
 * @returns {Promise<string>} - The URL of the current window.
 */
const currentURL = async () => {
  validate();
  const locationObj = await runtimeHandler.runtimeEvaluate('window.location.toString()');
  return locationObj.result.value;
};
module.exports.currentURL = currentURL;

/**
 * Returns page's title.
 * @example
 * await openBrowser();
 * @example
 * await goto("www.google.com");
 * @example
 * await title(); # returns "Google"
 *
 * @returns {Promise<string>} - The title of the current page.
 */
const title = async () => {
  validate();
  const result = await runtimeHandler.runtimeEvaluate(
    'document.querySelector("title").textContent',
  );
  return result.result.value;
};
module.exports.title = title;

/**
 * Fetches an element with the given selector, scrolls it into view if needed, and then clicks in the center of the element. If there's no element matching selector, the method throws an error.
 * @example
 * await click('Get Started')
 * @example
 * await click(link('Get Started'))
 * @example
 * await click({x : 170, y : 567})
 * @example
 * await click('Get Started', { navigationTimeout: 60000 })
 * @example
 * await click('Get Started', { navigationTimeout: 60000 }, below('text'))
 *
 * @param {selector|string|Object} selector - A selector to search for element to click / coordinates of the elemets to click on. If there are multiple elements satisfying the selector, the first will be clicked.
 * @param {Object} options
 * @param {boolean} [options.waitForNavigation=true] - Wait for navigation after the click. Default navigation timeout is 30 seconds, to override pass `{ navigationTimeout: 10000 }` in `options` parameter.
 * @param {number} [options.navigationTimeout=30000] - Navigation timeout value in milliseconds for navigation after click.
 * @param {string} [options.button='left'] - `left`, `right`, or `middle`.
 * @param {number} [options.clickCount=1] - Number of times to click on the element.
 * @param {number} [options.elementsToMatch=10] - Number of elements to loop through to match the element with given selector.
 * @param {string[]} [options.waitForEvents = ['firstMeaningfulPaint']] - Events available to wait for ['DOMContentLoaded', 'loadEventFired', 'networkAlmostIdle', 'networkIdle', 'firstPaint', 'firstContentfulPaint', 'firstMeaningfulPaint', 'targetNavigated']
 * @param {number} [options.waitForStart=100] - time to wait for navigation to start. Accepts time in milliseconds.
 * @param {boolean} [options.force=false] - Set force to true to force doing action irrespective of element being unactionable(invisible, disabled etc)
 * @param {relativeSelector[]} args - Proximity selectors
 *
 * @returns {Promise<void>}
 */
module.exports.click = async (selector, options = {}, ...args) => {
  validate();
  const { click } = require('./actions/click');
  const desc = await click(selector, options, ...args);
  descEvent.emit('success', desc);
};

/**
 * Fetches an element with the given selector, scrolls it into view if needed, and then double clicks the element. If there's no element matching selector, the method throws an error.
 *
 * @example
 * await doubleClick('Get Started')
 * @example
 * await doubleClick(button('Get Started'))
 * @example
 * await doubleClick('Get Started', { waitForNavigation: true })
 * @example
 * await doubleClick('Get Started', { waitForNavigation: false }, below('text'))
 *
 * @param {selector|string} selector - A selector to search for element to click. If there are multiple elements satisfying the selector, the first will be double clicked.
 * @param {Object} options
 * @param {boolean} [options.waitForNavigation=true] - Wait for navigation after the click. Default navigation timeout is 30 seconds, to override pass `{ navigationTimeout: 10000 }` in `options` parameter.
 * @param {boolean} [options.force=false] - Set force to true to force doing action irrespective of element being unactionable(invisible, disabled etc)
 * @param {relativeSelector[]} args - Proximity selectors
 *
 * @returns {Promise<void>}
 */
module.exports.doubleClick = async (selector, options = {}, ...args) => {
  validate();
  options.clickCount = 2;
  const { click } = require('./actions/click');
  await click(selector, options, ...args);
  descEvent.emit('success', 'Double clicked ' + description(selector, true));
};

/**
 * Fetches an element with the given selector, scrolls it into view if needed, and then right clicks the element. If there's no element matching selector, the method throws an error.
 *
 * @example
 * await rightClick('Get Started')
 * @example
 * await rightClick(text('Get Started'))
 *
 * @param {selector|string} selector - A selector to search for element to right click. If there are multiple elements satisfying the selector, the first will be clicked.
 * @param {Object} options - Click options.
 * @param {boolean} [options.waitForNavigation=true] - Wait for navigation after the click. Default navigation timeout is 30 seconds, to override pass `{ navigationTimeout: 10000 }` in `options` parameter.
 * @param {boolean} [options.force=false] - Set force to true to force doing action irrespective of element being unactionable(invisible, disabled etc)
 * @param {relativeSelector[]} args - Proximity selectors
 *
 * @returns {Promise<void>}
 */
module.exports.rightClick = async (selector, options = {}, ...args) => {
  validate();
  options.button = 'right';
  const { click } = require('./actions/click');
  await click(selector, options, ...args);
  descEvent.emit('success', 'Right clicked ' + description(selector, true));
};

/**
 * Fetches the source element with given selector and moves it to given destination selector
 * or moves for given distance. If there's no element matching selector, the method throws an error.
 * Drag and drop of HTML5 draggable does not work as expected, refer https://github.com/getgauge/taiko/issues/279
 *
 * @example
 * await dragAndDrop($("work"),into($('work done')))
 * @example
 * await dragAndDrop($("work"),{up:10,down:10,left:10,right:10})
 *
 * @param {selector|string} source - Element to be Dragged
 * @param {selector|string|Object} destinationOrDistance - Element for dropping the dragged element
 *        or an object specifying the drag&drop distance to be moved from position of source element
 * @param {boolean} [options.force=false] - Set force to true to force doing action irrespective of element being unactionable(invisible, disabled etc)
 * @returns {Promise<void>}
 */
module.exports.dragAndDrop = async (source, destination, options = {}) => {
  validate();
  const { dragAndDrop } = require('./actions/dragAndDrop');
  const desc = await dragAndDrop(source, destination, options);
  descEvent.emit('success', desc);
};

/**
 * Fetches an element with the given selector, scrolls it into view if needed, and then hovers over the center of the element. If there's no element matching selector, the method throws an error.
 *
 * @example
 * await hover('Get Started')
 * @example
 * await hover(link('Get Started'))
 * @example
 * await hover(link('Get Started'), { waitForEvents: ['firstMeaningfulPaint'] })
 *
 * @param {selector|string} selector - A selector to search for element to right click. If there are multiple elements satisfying the selector, the first will be hovered.
 * @param {Object} options
<<<<<<< HEAD
 * @param {string[]} [options.waitForEvents = ['firstMeaningfulPaint']] - Events available to wait for ['DOMContentLoaded', 'loadEventFired', 'networkAlmostIdle', 'networkIdle', 'firstPaint', 'firstContentfulPaint', 'firstMeaningfulPaint']
 * @param {boolean} [options.force=false] - Set force to true to force doing action irrespective of element being unactionable(invisible, disabled etc)
=======
 * @param {string[]} [options.waitForEvents = ['firstMeaningfulPaint']] - Events available to wait for ['DOMContentLoaded', 'loadEventFired', 'networkAlmostIdle', 'networkIdle', 'firstPaint', 'firstContentfulPaint', 'firstMeaningfulPaint', 'targetNavigated']
>>>>>>> 90144fe8
 */
module.exports.hover = async (selector, options = {}) => {
  validate();
  options = setNavigationOptions(options);
  const { hover } = require('./actions/hover');
  const desc = await hover(selector, options);
  descEvent.emit('success', desc);
};

/**
 * Fetches an element with the given selector and focuses it. If there's no element matching selector, the method throws an error.
 *
 * @example
 * await focus(textBox('Username:'))
 * @example
 * await focus(textBox('Username:'), { waitForEvents: ['firstMeaningfulPaint'] })
 *
 * @param {selector|string} selector - A selector of an element to focus. If there are multiple elements satisfying the selector, the first will be focused.
 * @param {Object} options
<<<<<<< HEAD
 * @param {string[]} [options.waitForEvents = ['firstMeaningfulPaint']] - Events available to wait for ['DOMContentLoaded', 'loadEventFired', 'networkAlmostIdle', 'networkIdle', 'firstPaint', 'firstContentfulPaint', 'firstMeaningfulPaint']
 * @param {boolean} [options.force=false] - Set force to true to force doing action irrespective of element being unactionable(invisible, disabled etc)
=======
 * @param {string[]} [options.waitForEvents = ['firstMeaningfulPaint']] - Events available to wait for ['DOMContentLoaded', 'loadEventFired', 'networkAlmostIdle', 'networkIdle', 'firstPaint', 'firstContentfulPaint', 'firstMeaningfulPaint', 'targetNavigated']
>>>>>>> 90144fe8
 */
module.exports.focus = async (selector, options = {}) => {
  validate();
  const { focus } = require('./actions/focus');
  options = setNavigationOptions(options);
  const desc = await focus(selector, options, true);
  descEvent.emit('success', desc);
};

/**
 * Types the given text into the focused or given element.
 * @example
 * await write('admin')
 * @example
 * await write('admin', into(textBox("Username"))
 *
 * @param {string} text - Text to type into the element.
 * @param {selector|Element|string} into - A selector of an element to write into.
 * @param {Object} options
 * @param {number} [options.delay = 0] - Time to wait between key presses in milliseconds.
 * @param {boolean} [options.waitForNavigation=true] - Wait for navigation after the click. Default navigation timeout is 15 seconds, to override pass `{ navigationTimeout: 10000 }` in `options` parameter.
 * @param {number} [options.waitForStart=100] - wait for navigation to start. Accepts time in milliseconds.
 * @param {number} [options.navigationTimeout=30000] - Navigation timeout value in milliseconds for navigation after click.
 * @param {boolean} [options.hideText=false] - Prevent given text from being written to log output.
<<<<<<< HEAD
 * @param {string[]} [options.waitForEvents = ['firstMeaningfulPaint']] - Events available to wait for ['DOMContentLoaded', 'loadEventFired', 'networkAlmostIdle', 'networkIdle', 'firstPaint', 'firstContentfulPaint', 'firstMeaningfulPaint']
 * @param {boolean} [options.force=false] - Set force to true to force doing action irrespective of element being unactionable(invisible, disabled etc)
=======
 * @param {string[]} [options.waitForEvents = ['firstMeaningfulPaint']] - Events available to wait for ['DOMContentLoaded', 'loadEventFired', 'networkAlmostIdle', 'networkIdle', 'firstPaint', 'firstContentfulPaint', 'firstMeaningfulPaint', 'targetNavigated']
>>>>>>> 90144fe8
 *
 * @returns {Promise<void>}
 */
module.exports.write = async (text, into, options = { delay: 0 }) => {
  validate();
  const { write } = require('./actions/write');
  options = setNavigationOptions(options);
  const desc = await write(text, into, options);
  descEvent.emit('success', desc);
};

/**
 * Clears the value of given selector. If no selector is given clears the current active element.
 *
 * @example
 * await clear()
 * @example
 * await clear(textBox({placeholder:'Email'}))
 * @example
 * await clear(textBox({ placeholder: 'Email' }), { waitForNavigation: true })
 *
 * @param {selector} selector - A selector to search for element to clear. If there are multiple elements satisfying the selector, the first will be cleared.
 * @param {Object} options - Click options.
 * @param {boolean} [options.waitForNavigation=true] - Wait for navigation after clear. Default navigation timeout is 30 seconds, to override pass `{ navigationTimeout: 10000 }` in `options` parameter.
 * @param {number} [options.waitForStart=100] - wait for navigation to start. Accepts time in milliseconds.
 * @param {number} [options.navigationTimeout=30000] - Navigation timeout value in milliseconds for navigation after click.
<<<<<<< HEAD
 * @param {string[]} [options.waitForEvents = ['firstMeaningfulPaint']] - Events available to wait for ['DOMContentLoaded', 'loadEventFired', 'networkAlmostIdle', 'networkIdle', 'firstPaint', 'firstContentfulPaint', 'firstMeaningfulPaint']
 * @param {boolean} [options.force=false] - Set force to true to force doing action irrespective of element being unactionable(invisible, disabled etc)
=======
 * @param {string[]} [options.waitForEvents = ['firstMeaningfulPaint']] - Events available to wait for ['DOMContentLoaded', 'loadEventFired', 'networkAlmostIdle', 'networkIdle', 'firstPaint', 'firstContentfulPaint', 'firstMeaningfulPaint', 'targetNavigated']
>>>>>>> 90144fe8
 *
 * @returns {Promise<void>}
 */
module.exports.clear = async (selector, options = {}) => {
  validate();
  if (selector && !isSelector(selector) && !isElement(selector)) {
    options = selector;
    selector = undefined;
  }
  options = setNavigationOptions(options);
  const { clear } = require('./actions/clear');
  const desc = await clear(selector, options);
  descEvent.emit('success', desc);
};

/**
 * Attaches a file to a file input element.
 *
 * @example
 * await attach('c:/abc.txt', to('Please select a file:'))
 * @example
 * await attach('c:/abc.txt', 'Please select a file:')
 *
 * @param {string} filepath - The path of the file to be attached.
 * @param {selector|string} to - The file input element to which to attach the file.
 * @param {boolean} [options.force=false] - Set force to true to force doing action irrespective of element being unactionable(invisible, disabled etc)
 */
module.exports.attach = async (filepath, to, options = {}) => {
  validate();
  const { attach } = require('./actions/attach');
  const desc = await attach(filepath, to, options);
  descEvent.emit('success', desc);
};

/**
 * Presses the given keys.
 *
 * @example
 * await press('Enter')
 * @example
 * await press('a')
 * @example
 * await press(['Shift', 'ArrowLeft', 'ArrowLeft'])
 * @example
 * awaitpress('a', { waitForNavigation: false })
 *
 * @param {string | Array<string> } keys - Name of keys to press. See [USKeyboardLayout](https://github.com/getgauge/taiko/blob/master/lib/data/USKeyboardLayout.js) for a list of all key names.
 * @param {Object} options
 * @param {string} [options.text = ""] - If specified, generates an input event with this text.
 * @param {number} [options.delay=0] - Time to wait between keydown and keyup in milliseconds.
 * @param {boolean} [options.waitForNavigation=true] - Wait for navigation after the click. Default navigation timeout is 30 seconds, to override pass `{ navigationTimeout: 10000 }` in `options` parameter.
 * @param {number} [options.waitForStart=100] - wait for navigation to start.
 * @param {number} [options.navigationTimeout=30000] - Navigation timeout value in milliseconds for navigation after click.
 * @param {string[]} [options.waitForEvents = ['firstMeaningfulPaint']] - Events available to wait for ['DOMContentLoaded', 'loadEventFired', 'networkAlmostIdle', 'networkIdle', 'firstPaint', 'firstContentfulPaint', 'firstMeaningfulPaint', 'targetNavigated']
 *
 * @returns {Promise<void>}
 */
module.exports.press = async (keys, options = {}) => {
  validate();
  options = setNavigationOptions(options);
  return await _press([].concat(keys), options);
};

async function _press(keys, options) {
  await doActionAwaitingNavigation(options, async () => {
    for (let i = 0; i < keys.length; i++) {
      await inputHandler.down(keys[i], options);
    }
    if (options && options.delay) {
      await new Promise((f) => {
        setTimeout(f, options.delay);
      });
    }
    keys = keys.reverse();
    for (let i = 0; i < keys.length; i++) {
      await inputHandler.up(keys[i]);
    }
  });
  descEvent.emit('success', 'Pressed the ' + keys.reverse().join(' + ') + ' key');
}

/**
 * Highlights the given element on the page by drawing a red rectangle around it. This is useful for debugging purposes.
 *
 * @example
 * await highlight('Get Started')
 * @example
 * await highlight(link('Get Started'))
 *
 * @param {selector|string} selector - A selector of an element to highlight. If there are multiple elements satisfying the selector, the first will be highlighted.
 * @param {relativeSelector[]} args - Proximity selectors
 *
 * @returns {Promise<void>}
 */
module.exports.highlight = highlight;

async function highlight(selector, ...args) {
  validate();
  if (!defaultConfig.highlightOnAction) {
    console.warn('Highlights are disabled. Please enable highlights.');
    return;
  }
  const { highlight } = require('./actions/highlight');
  const desc = await highlight(selector, args);
  descEvent.emit('success', desc);
}

/**
 * Clear all highlights marked using {@link highlight} on the current page.
 *
 * @example
 * await clearHighlights();
 *
 * @returns {Promise<void>}
 */

module.exports.clearHighlights = async () => {
  validate();
  const { clearHighlights } = require('./actions/highlight');
  const desc = await clearHighlights();
  descEvent.emit('success', desc);
};

/**
 * Performs the given mouse action on the given coordinates. This is useful in performing actions on canvas.
 *
 * @example
 * await mouseAction('press', {x:0,y:0})
 * @example
 * await mouseAction('move', {x:9,y:9})
 * @example
 * await mouseAction('release', {x:9,y:9})
 * @example
 * await mouseAction($("#elementID"),'press', {x:0,y:0})
 * @example
 * await mouseAction($(".elementClass"),'move', {x:9,y:9})
 * @example
 * await mouseAction($("testxpath"),'release', {x:9,y:9})
 * @example
 * await mouseAction('release', {x:9, y:9}, {navigationTimeout: 30000})
 *
 * @param {string} action - Action to be performed on the canvas
 * @param {Object} coordinates - Coordinates of a point on canvas to perform the action.
 * @param {Object} options
 * @param {boolean} [options.waitForNavigation=true] - Wait for navigation after the click. Default navigation timeout is 30 seconds, to override pass `{ navigationTimeout: 10000 }` in `options` parameter.
 * @param {number} [options.navigationTimeout=30000] - Navigation timeout value in milliseconds for navigation after click.
 * @param {string[]} [options.waitForEvents = ['firstMeaningfulPaint']] - Events available to wait for ['DOMContentLoaded', 'loadEventFired', 'networkAlmostIdle', 'networkIdle', 'firstPaint', 'firstContentfulPaint', 'firstMeaningfulPaint', 'targetNavigated']
 * @param {number} [options.waitForStart=100] - time to wait for navigation to start. Accepts time in milliseconds.
 * @param {boolean} [options.force=false] - Set force to true to force doing action irrespective of element being unactionable(invisible, disabled etc)
 */
module.exports.mouseAction = mouseAction;

async function mouseAction(selector, action, coordinates, options = {}) {
  validate();
  const { mouseAction } = require('./actions/mouseAction');
  const desc = await mouseAction(selector, action, coordinates, options);
  descEvent.emit('success', desc);
}

/**
 * Scrolls the page to the given element.
 *
 * @example
 * await scrollTo('Get Started')
 * @example
 * await scrollTo(link('Get Started'))
 *
 * @param {selector|string} selector - A selector of an element to scroll to.
 * @param {Object} options
 * @param {string[]} [options.waitForEvents = ['firstMeaningfulPaint']] - Events available to wait for ['DOMContentLoaded', 'loadEventFired', 'networkAlmostIdle', 'networkIdle', 'firstPaint', 'firstContentfulPaint', 'firstMeaningfulPaint', 'targetNavigated']
 *
 * @returns {Promise<void>}
 */
module.exports.scrollTo = async (selector, options = {}) => {
  validate();
  options = setNavigationOptions(options);
  const element = await findFirstElement(selector);
  await doActionAwaitingNavigation(options, async () => {
    await scrollToElement(element);
  });
  if (defaultConfig.headful) {
    await highlightElement(element);
  }
  descEvent.emit('success', 'Scrolled to the ' + description(selector, true));
};

/**
 * Scrolls the page/element to the right.
 *
 * @example
 * await scrollRight()
 * @example
 * await scrollRight(1000)
 * @example
 * await scrollRight('Element containing text')
 * @example
 * await scrollRight('Element containing text', 1000)
 *
 * @param {selector|string|number} [e='Window']
 * @param {number} px - Accept px in pixels
 *
 * @returns {Promise<void>}
 */
module.exports.scrollRight = async (e, px = 100) => {
  validate();
  const { scroll } = require('./actions/scrollTo');
  const desc = await scroll(
    e,
    px,
    (px) => window.scrollBy(px, 0),
    function sr(px) {
      if (this.tagName === 'IFRAME') {
        this.contentWindow.scroll(this.contentWindow.scrollX + px, this.contentWindow.scrollY);
        return true;
      }
      this.scrollLeft += px;
      return true;
    },
    'right',
  );
  descEvent.emit('success', desc);
};

/**
 * Scrolls the page/element to the left.
 *
 * @example
 * await scrollLeft()
 * @example
 * await scrollLeft(1000)
 * @example
 * await scrollLeft('Element containing text')
 * @example
 * await scrollLeft('Element containing text', 1000)
 *
 * @param {selector|string|number} [e='Window']
 * @param {number} px - Accept px in pixels
 *
 * @returns {Promise<void>}
 */
module.exports.scrollLeft = async (e, px = 100) => {
  validate();
  const { scroll } = require('./actions/scrollTo');
  const desc = await scroll(
    e,
    px,
    (px) => window.scrollBy(px * -1, 0),
    function sl(px) {
      if (this.tagName === 'IFRAME') {
        this.contentWindow.scroll(this.contentWindow.scrollX - px, this.contentWindow.scrollY);
        return true;
      }
      this.scrollLeft -= px;
      return true;
    },
    'left',
  );
  descEvent.emit('success', desc);
};

/**
 * Scrolls up the page/element.
 *
 * @example
 * await scrollUp()
 * @example
 * await scrollUp(1000)
 * @example
 * await scrollUp('Element containing text')
 * @example
 * await scrollUp('Element containing text', 1000)
 *
 * @param {selector|string|number} [e='Window']
 * @param {number} px - Accept px in pixels
 *
 * @returns {Promise<void>}
 */
module.exports.scrollUp = async (e, px = 100) => {
  validate();
  const { scroll } = require('./actions/scrollTo');
  const desc = await scroll(
    e,
    px,
    (px) => window.scrollBy(0, px * -1),
    function su(px) {
      if (this.tagName === 'IFRAME') {
        this.contentWindow.scroll(this.contentWindow.scrollX, this.contentWindow.scrollY - px);
        return true;
      }
      this.scrollTop -= px;
      return true;
    },
    'up',
  );
  descEvent.emit('success', desc);
};

/**
 * Scrolls down the page/element.
 *
 * @example
 * await scrollDown()
 * @example
 * await scrollDown(1000)
 * @example
 * await scrollDown('Element containing text')
 * @example
 * await scrollDown('Element containing text', 1000)
 *
 * @param {selector|string|number} [e='Window']
 * @param {number} px - Accept px in pixels
 *
 * @returns {Promise<void>}
 */
module.exports.scrollDown = async (e, px = 100) => {
  validate();
  const { scroll } = require('./actions/scrollTo');
  const desc = await scroll(
    e,
    px,
    (px) => window.scrollBy(0, px),
    function sd(px) {
      if (this.tagName === 'IFRAME') {
        this.contentWindow.scroll(this.contentWindow.scrollX, this.contentWindow.scrollY + px);
        return true;
      }
      this.scrollTop += px;
      return true;
    },
    'down',
  );
  descEvent.emit('Success', desc);
};

/**
 * Captures a screenshot of the page. Appends timeStamp to filename if no filepath given.
 *
 * @example
 * await screenshot()
 * @example
 * await screenshot({path : 'screenshot.png'})
 * @example
 * await screenshot({fullPage:true})
 * @example
 * await screenshot(text('Images', toRightOf('gmail')))
 *
 * @param {selector|string} selector
 * @param {Object} options
 * @param {boolean} [options.fullpage=false] - toggles full page screenshot
 * @param {string} [options.path='Screenshot-${Date.now()}.png'] - path of the output file
 * @param {string} [options.encoding='base64'] - encoding for the image
 *
 * @returns {Promise<Buffer>} - Promise which resolves to buffer with captured screenshot if `{encoding:'base64'}` given, otherwise it resolves to undefined.
 */
module.exports.screenshot = async (selector, options = {}) => {
  validate();
  if (selector && !isSelector(selector) && !isElement(selector)) {
    options = selector;
  }
  options.path = options.path || `Screenshot-${Date.now()}.png`;
  let screenShot = await pageHandler.captureScreenshot(domHandler, selector, options);
  if (options.encoding === 'base64') {
    return screenShot.data;
  }
  fs.writeFileSync(options.path, Buffer.from(screenShot.data, 'base64'));
  const e = options.encoding !== undefined ? options.encoding : options.path;
  descEvent.emit('success', 'Screenshot is created at ' + e);
};

/**
 * Fetches an element with the given selector, scrolls it into view if needed, and then taps on the element. If there's no element matching selector, the method throws an error.
 * @example
 * await tap('Gmail')
 * @example
 * await tap(link('Gmail'))
 * @example
 * tap(link('Gmail'), { waitForNavigation: true, waitForEvents: ['firstMeaningfulPaint'] });
 * @example
 * tap(link('Gmail'), {}, below('title'))
 *
 * @param {selector} selector
 * @param {Object} options
 * @param {boolean} [options.waitForNavigation = true] - - Wait for navigation after the click. Default navigation timeout is 15 seconds, to override pass `{ navigationTimeout: 10000 }` in `options` parameter.
<<<<<<< HEAD
 * @param {string[]} [options.waitForEvents = ['firstMeaningfulPaint']] - Events available to wait for ['DOMContentLoaded', 'loadEventFired', 'networkAlmostIdle', 'networkIdle', 'firstPaint', 'firstContentfulPaint', 'firstMeaningfulPaint']
 * @param {boolean} [options.force=false] - Set force to true to force doing action irrespective of element being unactionable(invisible, disabled etc)
=======
 * @param {string[]} [options.waitForEvents = ['firstMeaningfulPaint']] - Events available to wait for ['DOMContentLoaded', 'loadEventFired', 'networkAlmostIdle', 'networkIdle', 'firstPaint', 'firstContentfulPaint', 'firstMeaningfulPaint', 'targetNavigated']
>>>>>>> 90144fe8
 * @param {relativeSelector[]} args - Proximity selectors
 *
 * @returns {Promise<void>}
 */
module.exports.tap = async (selector, options = {}, ...args) => {
  validate();
  options.tap = true;
  const { click } = require('./actions/click');
  await click(selector, options, ...args);
  descEvent.emit('success', 'Tap has been performed');
};

/**
 * This {@link selector} lets you identify elements on the web page via XPath or CSS selector and proximity selectors.
 * @example
 * await highlight($(`//*[text()='text']`))
 * @example
 * await $(`//*[text()='text']`).exists()
 * @example
 * $(`#id`,near('username'),below('login'))
 * @example
 * $(() => {return document.querySelector('#foo');})
 * @example
 * $((selector) => document.querySelector(selector), { args: '#foo' })
 * @example
 * $((selector) => document.getElementById(selector), { args: 'foo' })
 *
 * @param {string} selector - XPath or CSS selector or Function.
 * @param {Object} _options
 * @param {...relativeSelector} args - Proximity selectors
 * @returns {DollarWrapper}
 */
module.exports.$ = (attrValuePairs, _options = {}, ...args) => {
  validate();
  const DollarWrapper = require('./elementWrapper/dollarWrapper');
  return new DollarWrapper(attrValuePairs, _options, ...args);
};

/**
 * This {@link selector} lets you identify an image on a web page. This is done via the image's alt text or attribute and value pairs
 * and proximity selectors.
 *
 * @example
 * await click(image('alt'))
 * @example
 * await image('alt').exists()
 * @example
 * await image({id:'imageId'}).exists()
 * @example
 * await image({id:'imageId'},below('text')).exists()
 * @example
 * await image(below('text')).exists()
 *
 * @param {string} alt - The image's alt text.
 * @param {Object} _options
 * @param {Object} attrValuePairs - Pairs of attribute and value like {"id":"name","class":"class-name"}
 * @param {...relativeSelector} args - Proximity selectors
 * @returns {ImageWrapper}
 */
module.exports.image = (attrValuePairs, _options = {}, ...args) => {
  validate();
  const ImageWrapper = require('./elementWrapper/imageWrapper');
  return new ImageWrapper(attrValuePairs, _options, ...args);
};

/**
 * This {@link selector} lets you identify a link on a web page with text or attribute and value pairs and proximity selectors.
 *
 * @example
 * await click(link('Get Started'))
 * @example
 * await link('Get Started').exists()
 * @example
 * await link({id:'linkId'}).exists()
 * @example
 * await link({id:'linkId'},below('text')).exists()
 * @example
 * await link(below('text')).exists()
 *
 * @param {string} text - The link text.
 * @param {Object} _options
 * @param {Object} attrValuePairs - Pairs of attribute and value like {"id":"name","class":"class-name"}
 * @param {...relativeSelector} args - Proximity selectors
 * @returns {LinkWrapper}
 */
module.exports.link = (attrValuePairs, _options = {}, ...args) => {
  validate();
  const LinkWrapper = require('./elementWrapper/linkWrapper');
  return new LinkWrapper(attrValuePairs, _options, ...args);
};

/**
 * This {@link selector} lets you identify a list item (HTML `<li>` element) on a web page with label or attribute and value pairs and proximity selectors.
 *
 * @example
 * await highlight(listItem('Get Started'))
 * @example
 * await listItem('Get Started').exists()
 * @example
 * await listItem({id:'listId'}).exists()
 * @example
 * await listItem({id:'listItemId'},below('text')).exists()
 * @example
 * await listItem(below('text')).exists()
 *
 * @param {string} label - The label of the list item.
 * @param {Object} _options
 * @param {Object} attrValuePairs - Pairs of attribute and value like {"id":"name","class":"class-name"}
 * @param {...relativeSelector} args - Proximity selectors
 * @returns {ListItemWrapper}
 */
module.exports.listItem = (attrValuePairs, _options = {}, ...args) => {
  validate();
  const ListItemWrapper = require('./elementWrapper/listItemWrapper');
  return new ListItemWrapper(attrValuePairs, _options, ...args);
};

/**
 * This {@link selector} lets you identify a button on a web page with label or attribute and value pairs and proximity selectors.
 * Tags button and input with type submit, reset and button are identified using this selector
 *
 * @example
 * await highlight(button('Get Started'))
 * @example
 * await button('Get Started').exists()
 * @example
 * await button({id:'buttonId'}).exists()
 * @example
 * await button({id:'buttonId'},below('text')).exists()
 * @example
 * await button(below('text')).exists()
 *
 * @param {string} label - The button label.
 * @param {Object} _options
 * @param {Object} attrValuePairs - Pairs of attribute and value like {"id":"name","class":"class-name"}
 * @param {...relativeSelector} args - Proximity selectors
 * @returns {ButtonWrapper}
 */
module.exports.button = (attrValuePairs, _options = {}, ...args) => {
  validate();
  const ButtonWrapper = require('./elementWrapper/buttonWrapper');
  return new ButtonWrapper(attrValuePairs, _options, ...args);
};

/**
 * This {@link selector} lets you identify a file input field on a web page either with label or with attribute and value pairs and proximity selectors.
 *
 * @example
 * await attach('file.txt', to(fileField('Please select a file:')))
 * @example
 * await fileField('Please select a file:').exists()
 * @example
 * await fileField({'id':'file'}).exists()
 * @example
 * await fileField({id:'fileFieldId'},below('text')).exists()
 * @example
 * await fileField(below('text')).exists()
 *
 * @param {string} label - The label (human-visible name) of the file input field.
 * @param {Object} _options
 * @param {Object} attrValuePairs - Pairs of attribute and value like {"id":"name","class":"class-name"}
 * @param {...relativeSelector} args - Proximity selectors
 * @returns {FileFieldWrapper}
 */
module.exports.fileField = fileField;

function fileField(attrValuePairs, _options = {}, ...args) {
  validate();
  const FileFieldWrapper = require('./elementWrapper/fileFieldWrapper');
  return new FileFieldWrapper(attrValuePairs, _options, ...args);
}

/**
 * This {@link selector} lets you identify time based input types [ date, datetime-local, month, time, week ] on a web page either with label
 * or with attribute and value pairs and proximity selectors.
 *
 * @example
 * await write('31082020', into(timeField('Birthday:')))
 * @example
 * await timeField('Birthday:').select(new Date('2020-09-20'))
 * @example
 * await timeField('Birthday:').exists()
 * @example
 * await timeField({'id':'Birthday'}).exists()
 * @example
 * await timeField({id:'Birthday'},below('text')).exists()
 * @example
 * await timeField(below('text')).exists()
 *
 * @param {string} label - The label (human-visible name) of the file input field.
 * @param {Object} _options
 * @param {Object} attrValuePairs - Pairs of attribute and value like {"id":"name","class":"class-name"}
 * @param {...relativeSelector} args - Proximity selectors
 * @returns {TimeFieldWrapper}
 */
module.exports.timeField = timeField;

function timeField(attrValuePairs, _options = {}, ...args) {
  validate();
  const TimeFieldWrapper = require('./elementWrapper/timeFieldWrapper');
  return new TimeFieldWrapper(attrValuePairs, _options, ...args);
}

/**
 * This {@link selector} let you specify a value which must be no less than a given value, and no more than another given value,attribute and value pairs and proximity selectors.
 * This is typically represented using a slider or dial control rather than a text entry box like the number input type.
 *
 * @example
 * await range({ id: 'range-1' }).select(10.81);
 * @example
 * await range({ id: 'range-1' }).select('10');
 * @example
 * await range({ id: 'range-1' }, below('head')).select(10);
 *
 * @param {Object} _options
 * @param {Object} attrValuePairs - Pairs of attribute and value like {"id":"name","class":"class-name"}
 * @param {...relativeSelector} args - Proximity selectors
 * @returns {RangeWrapper}
 */
module.exports.range = range;

function range(attrValuePairs, _options = {}, ...args) {
  validate();
  const RangeWrapper = require('./elementWrapper/rangeWrapper');
  return new RangeWrapper(attrValuePairs, _options, ...args);
}

/**
 * This {@link selector} lets you set color values on color picker on web page with attribute and value pairs and proximity selectors.
 *
 * @example
 * await color({'id':'colorId'}).exists()
 * @example
 * await color({id:'colorId'},below('text')).exists()
 * @example
 * await color(below('text')).exists()
 * @example
 * await color(below('text')).select('#f236cf')
 * @example
 * await color({'id':'colorId'}).select('#f236cf')
 *
 * @param {Object} attrValuePairs - Pairs of attribute and value like {"id":"name","class":"class-name"}
 * @param {Object} _options
 * @param {...relativeSelector} args - Proximity selectors
 * @returns {ColorWrapper}
 */

module.exports.color = color;

function color(attrValuePairs, _options = {}, ...args) {
  validate();
  if (attrValuePairs === undefined || attrValuePairs === '') {
    throw new Error('At least one attribute is required!');
  }

  const ColorWrapper = require('./elementWrapper/colorWrapper');
  return new ColorWrapper(attrValuePairs, _options, ...args);
}

/**
 * This {@link selector} lets you identify a table cell
 * on a web page with row and column and row values as options and locating table using proximity selectors,
 * or table labels.
 *
 * @example
 * tableCell({row:1, col:1}, "Table Caption")
 * @example
 * tableCell({id:'myColumn'}).text()
 * @example
 * tableCell({row:1,col:3}).text()
 * @example
 * highlight(tableCell({row:2, col:3}, "Table Caption"))
 * @example
 * highlight(text("Table Cell 2",above(tableCell({row:2, col:2}, "Table Caption"))))
 * @example
 * highlight(text("Table Cell 1",near(tableCell({row:1, col:1}, "Table Caption"))))
 * @example
 * click(link(above(tableCell({row:4,col:1},"Table Caption"))))
 * @example
 * highlight(link(above(tableCell({row:4,col:1},above("Code")))))
 *
 * @param {Object} options - Pair of row and column like {row:1, col:3}
 * @param {Object} attrValuePairs - Pairs of attribute and value like {"id":"name","class":"class-name"}
 * @param {string} label - The Table Caption or any Table Header or Table ID.
 * @param {...relativeSelector} args - Proximity selectors
 * @returns {TableCellWrapper}
 **/
module.exports.tableCell = tableCell;
function tableCell(_options = {}, attrValuePairs, ...args) {
  validate();
  if (_options.row === 0) {
    throw new Error('Table Row starts with "1", received "0"');
  }
  if (_options.col === 0) {
    throw new Error('Table Column starts with "1", received "0"');
  }

  if (
    !_options.row &&
    !_options.col &&
    Object.keys(_options).length > 0 &&
    typeof _options == 'object'
  ) {
    attrValuePairs = _options;
    _options = {};
  }
  let query = `tableCell at row:${_options.row} and column:${_options.col}`;
  if (isString(attrValuePairs)) {
    query = query + ' and label';
  }
  const TableCellWrapper = require('./elementWrapper/tableCellWrapper');
  return new TableCellWrapper(query, attrValuePairs, _options, ...args);
}

/**
 * This {@link selector} lets you identify a text field(input (with type text, password, url, search, number, email, tel), textarea and contenteditable fields)
 * on a web page either with label or with attribute and value pairs and proximity selectors.
 *
 * @example
 * await focus(textBox('Username:'))
 * @example
 * await textBox('Username:').exists()
 * @example
 * await textBox({id:'textBoxId'},below('text')).exists()
 * @example
 * await textBox(below('text')).exists()
 *
 * @param {Object} labelOrAttrValuePairs - Either the label (human-visible name) of the text field or pairs of attribute and value like {"id":"name","class":"class-name"}
 * @param {Object} _options
 * @param {...relativeSelector} args - Proximity selectors
 * @returns {TextBoxWrapper}
 */
module.exports.textBox = textBox;

function textBox(labelOrAttrValuePairs, _options, ...args) {
  validate();
  const TextBoxWrapper = require('./elementWrapper/textBoxWrapper');
  return new TextBoxWrapper(labelOrAttrValuePairs, _options, ...args);
}

/**
 * This {@link selector} lets you identify a dropDown on a web page either with label or with attribute and value pairs and proximity selectors.
 * Any value can be selected using value or text or index of the options.
 *
 * @example
 * await dropDown('Vehicle:').select('Car')
 * @example
 * await dropDown('Vehicle:').select({index:'0'}) - index starts from 0
 * @example
 * await dropDown('Vehicle:').value()
 * @example
 * await dropDown('Vehicle:').options() - Returns all available options from the drop down
 * @example
 * await dropDown('Vehicle:').exists()
 * @example
 * await dropDown({id:'dropDownId'},below('text')).exists()
 * @example
 * await dropDown(below('text')).exists()
 * @example
 * await dropDown('Vehicle:').select(/Car/) // Only matches drop down text and not the value
 *
 * @param {Object} labelOrAttrValuePairs - Either the label (human-visible name) of the text field or pairs of attribute and value like {"id":"name","class":"class-name"}
 * @param {Object} _options
 * @param {...relativeSelector} args - Proximity selectors
 * @returns {DropDownWrapper}
 */
module.exports.dropDown = dropDown;

function dropDown(labelOrAttrValuePairs, _options, ...args) {
  validate();
  const DropDownWrapper = require('./elementWrapper/dropDownWrapper');
  return new DropDownWrapper(labelOrAttrValuePairs, _options, ...args);
}

/**
 * This {@link selector} lets you identify a checkbox on a web page either with label or with attribute and value pairs and proximity selectors.
 *
 * @example
 * await checkBox('Vehicle').uncheck()
 * @example
 * await checkBox('Vehicle').exists()
 * @example
 * await checkBox({id:'checkBoxId'},below('text')).exists()
 * @example
 * await checkBox(below('text')).exists()
 *
 * @param {Object} labelOrAttrValuePairs - Either the label (human-visible name) of the text field or pairs of attribute and value like {"id":"name","class":"class-name"}
 * @param {Object} _options
 * @param {...relativeSelector} args Proximity selectors
 * @returns {CheckBoxWrapper}
 */
module.exports.checkBox = (labelOrAttrValuePairs, _options, ...args) => {
  validate();
  const CheckBoxWrapper = require('./elementWrapper/checkBoxWrapper');
  return new CheckBoxWrapper(labelOrAttrValuePairs, _options, ...args);
};

/**
 * This {@link selector} lets you identify a radio button on a web page either with label or with attribute and value pairs and proximity selectors.
 *
 * @example
 * await radioButton('Vehicle').exists()
 * @example
 * await radioButton({id:'radioButtonId'},below('text')).exists()
 * @example
 * await radioButton(below('text')).exists()
 *
 * @param {Object} labelOrAttrValuePairs - Either the label (human-visible name) of the text field or pairs of attribute and value like {"id":"name","class":"class-name"}
 * @param {Object} _options
 * @param {...relativeSelector} args
 * @returns {RadioButtonWrapper}
 */
module.exports.radioButton = (labelOrAttrValuePairs, _options, ...args) => {
  validate();
  const RadioButtonWrapper = require('./elementWrapper/radioButtonWrapper');
  return new RadioButtonWrapper(labelOrAttrValuePairs, _options, ...args);
};

/**
 * This {@link selector} lets you identify an element with text. Looks for exact match if not found does contains, accepts proximity selectors.
 *
 * @example
 * await highlight(text('Vehicle'))
 * @example
 * await text('Vehicle').exists()
 * @example
 * await text('Vehicle', below('text')).exists()
 * @example
 * await text('Vehicle', { exactMatch: true }, below('text')).exists()
 * @example
 * await text('/Vehicle/').exists() //regex as string
 * @example
 * await text(/Vehicle/).exists()
 * @example
 * await text(new RegExp('Vehicle')).exists()
 *
 * @param {string|RegExp} text - Text/regex to match.
 * @param {Object} _options
 * @param {boolean} [_options.exactMatch=false] - Option to look for exact match.
 * @param {...relativeSelector} args - Proximity selectors
 * @returns {TextWrapper}
 */
module.exports.text = text;

function text(text, _options = {}, ...args) {
  validate();
  const TextWrapper = require('./elementWrapper/textWrapper');
  return new TextWrapper(text, _options, ...args);
}

/**
 * Search relative HTML elements with this {@link relativeSelector}.
 *
 * @example
 * await click(link("Block", toLeftOf("name"))
 * @example
 * await write(textBox("first name", toLeftOf("last name"))
 *
 * @param {selector|string} selector - Web element selector.
 * @returns {RelativeSearchElement}.
 */

module.exports.toLeftOf = (selector) => {
  validate();
  return new RelativeSearchElement(
    async (e, v) => {
      const rect = await domHandler.getBoundingClientRect(e);
      return rect.right <= v;
    },
    async () => await rectangle(selector, (r) => r.left),
    isString(selector) ? `to left of ${selector}` : `to left of ${selector.description}`,
  );
};

/**
 * Search relative HTML elements with this {@link relativeSelector}.
 *
 * @example
 * await click(link("Block", toRightOf("name"))
 * @example
 * await write(textBox("last name", toRightOf("first name"))
 *
 * @param {selector|string} selector - Web element selector.
 * @returns {RelativeSearchElement}.
 */

module.exports.toRightOf = (selector) => {
  validate();
  const desc = isString(selector)
    ? `to right of ${selector}`
    : `to right of ${selector.description}`;
  return new RelativeSearchElement(
    async (e, v) => {
      const rect = await domHandler.getBoundingClientRect(e);
      return rect.left >= v;
    },
    async () => await rectangle(selector, (r) => r.right),
    desc,
  );
};

/**
 * Search relative HTML elements with this {@link relativeSelector}.
 *
 * @example
 * await click(link("Block", above("name"))
 * @example
 * await write(textBox("name", above("email"))
 *
 * @param {selector|string} selector - Web element selector.
 * @returns {RelativeSearchElement}.
 */

module.exports.above = (selector) => {
  validate();
  const desc = isString(selector) ? `above ${selector}` : `above ${selector.description}`;
  return new RelativeSearchElement(
    async (e, v) => {
      const rect = await domHandler.getBoundingClientRect(e);
      return rect.bottom <= v;
    },
    async () => await rectangle(selector, (r) => r.top),
    desc,
  );
};

/**
 * Search relative HTML elements with this {@link relativeSelector}.
 *
 * @example
 * await click(link("Block", below("name"))
 * @example
 * await write(textBox("email", below("name"))
 *
 * @param {selector|string} selector - Web element selector.
 * @returns {RelativeSearchElement}.
 */

module.exports.below = (selector) => {
  validate();
  const desc = isString(selector) ? `below ${selector}` : `below ${selector.description}`;
  return new RelativeSearchElement(
    async (e, v) => {
      const rect = await domHandler.getBoundingClientRect(e);
      return rect.top >= v;
    },
    async () => await rectangle(selector, (r) => r.bottom),
    desc,
  );
};

/**
 * Search relative HTML elements with this {@link relativeSelector}.
 * An element is considered nearer to a reference element,
 * only if the element offset is lesser than the 30px of the reference element in any direction.
 * Default offset is 30px to override set options = {offset:50}
 *
 * @example
 * await click(link("Block", near("name"))
 * @example
 * await click(link("Block", near("name", {offset: 50}))
 *
 * @param {selector|string} selector - Web element selector.
 * @returns {RelativeSearchElement}.
 *
 */
module.exports.near = (selector, opts = { offset: 30 }) => {
  validate();
  const desc = isString(selector) ? `near ${selector}` : `near ${selector.description}`;
  const nearOffset = opts.offset;
  return new RelativeSearchElement(
    async (e, v) => {
      const rect = await domHandler.getBoundingClientRect(e);
      return (
        [rect.bottom, rect.top].some(
          (offSet) => offSet > v.top - nearOffset && offSet < v.bottom + nearOffset,
        ) &&
        [rect.left, rect.right].some(
          (offSet) => offSet > v.left - nearOffset && offSet < v.right + nearOffset,
        )
      );
    },
    async () => await rectangle(selector, (r) => r),
    desc,
  );
};

/**
 * Search relative HTML elements with this {@link relativeSelector}.
 * An element is considered within a reference element,
 * only if the element's bounding box is in range of reference element.
 *
 * @example
 * await click(link("Block", within("name"))
 *
 * @param {selector|string} selector - Web element selector.
 * @returns {RelativeSearchElement}.
 *
 */
module.exports.within = (selector) => {
  validate();
  const desc = isString(selector) ? `within ${selector}` : `within ${selector.description}`;
  return new RelativeSearchElement(
    async (e, v) => {
      const rect = await domHandler.getBoundingClientRect(e);
      return (
        rect.left >= v.left &&
        rect.left <= v.right &&
        rect.right <= v.right &&
        rect.right >= v.left &&
        rect.top <= v.bottom &&
        rect.top >= v.top &&
        rect.bottom >= v.top &&
        rect.bottom <= v.bottom
      );
    },
    async () => await rectangle(selector, (r) => r),
    desc,
  );
};

/**
 * Accept or dismiss a `alert` matching a text.<br>
 *
 * @example
 * alert('Are you sure', async () => await accept())
 *
 * alert('Are you sure', async () => await dismiss())
 *
 * // If alert message is unknown, A RegExp which matches
 * // the text can be used
 *
 * alert(/^Close.*$/, async () => await accept())
 *
 * // If alert message is completely unknown, A callback can
 * // be passed directly, it will get the message, url etc
 * // as arguments which can be used to make a decision.
 *
 * alert(async ({message}) => {
 *   if(message === "Are you sure?") {
 *     await accept();
 *    }
 * })
 *
 *
 * // Note: Taiko's `alert` listener has to be setup before the alert
 * // popup displays on the page. For example, if clicking on a button
 * // shows the confirm popup, the Taiko script is
 *
 * alert('Message', async () => await accept())
 * await click('Show Alert')
 *
 * @param {string | RegExp | function } messageOrCallback - Identify prompt based on this message, regex or callback.
 * @param {function} callback - Action to perform. accept/dismiss.
 */
module.exports.alert = (message, callback) => dialog('alert', message, callback);

/**
 * Accept or dismiss a `prompt` matching a text.<br>
 * Write into the `prompt` with `accept('Something')`.
 *
 * @example
 * prompt('Message', async () => await accept('something'))
 *
 * prompt('Message', async () => await dismiss())
 *
 * // If prompt message is unknown, A RegExp which matches
 * // the text can be used
 *
 * prompt(/^Please.+$name/, async () => await accept("NAME"))
 *
 * // If prompt message is completely unknown, A callback can
 * // be passed directly, it will get the message, defaultPrompt etc
 * // as arguments which can be used to make a decision.
 *
 * prompt(async ({message}) => {
 *   if(message === "Please enter your age?") {
 *     await accept('20')
 *    }
 * })
 *
 *
 * // Note: Taiko's `prompt` listener has to be setup before the promt
 * // popup displays on the page. For example, if clicking on a button
 * // shows the prompt popup, the Taiko script is
 *
 * prompt('Message', async () => await accept())
 * await click('Open Prompt')
 *
 * @param {string | RegExp | function } messageOrCallback - Identify prompt based on this message, regex or callback.
 * @param {function} callback - Action to perform. accept/dismiss.
 */
module.exports.prompt = (message, callback) => dialog('prompt', message, callback);

/**
 * Accept or dismiss a `confirm` popup matching a text.<br>
 *
 * @example
 * confirm('Message', async () => await accept())
 *
 * confirm('Message', async () => await dismiss())
 *
 * // If alert message is unknown, A RegExp which matches
 * // the text can be used
 *
 * confirm(/^Are.+$sure, async () => await accept())
 *
 * // If alert message is completely unknown, A callback can
 * // be passed directly, it will get the message, defaultPrompt etc
 * // as arguments which can be used to make a decision.
 *
 * confirm(async ({message,defaultPrompt}) => {
 *  if(message === "Continue?") {
 *    await accept();
 *  }else{
 *    await dismiss();
 *  }
 * })
 *
 *
 * // Note: Taiko's `confirm` listener has to be setup before the confirm
 * // popup displays on the page. For example, if clicking on a button
 * // shows the confirm popup, the Taiko script is
 *
 * confirm('Message', async () => await accept())
 * await click('Show Confirm')
 *
 * @param {string | RegExp | function } messageOrCallback - Identify alert based on this message, regex or callback.
 * @param {function} callback - Action to perform. accept/dismiss.
 */
module.exports.confirm = (message, callback) => dialog('confirm', message, callback);

/**
 * Accept or dismiss a `beforeunload` popup.<br>
 *
 * @example
 * beforeunload(async () => await accept())
 * @example
 * beforeunload(async () => await dismiss())
 *
 * // Note: Taiko's `beforeunload` listener can be setup anywhere in the
 * // script. The listener will run when the popup displays on the page.
 *
 * @param {function} callback - Action to perform. Accept/Dismiss.
 */
module.exports.beforeunload = (callback) => dialog('beforeunload', '', callback);

/**
 * Evaluates script on element matching the given selector.
 *
 * @example
 * await evaluate(link("something"), (element) => element.style.backgroundColor)
 * @example
 * await evaluate((element) => {
 *      element.style.backgroundColor = 'red';
 * })
 * @example
 * await evaluate(() => {
 *   // Callback function have access to all DOM APIs available in the developer console.
 *   return document.title;
 * } )
 * @example
 * let options = { args: [ '.main-content', {backgroundColor:'red'}]}
 *
 * await evaluate(link("something"), (element, args) => {
 *      element.style.backgroundColor = args[1].backgroundColor;
 *      element.querySelector(args[0]).innerText = 'Some thing';
 * }, options)
 *
 * @param {selector|string} selector - Web element selector.
 * @param {function} callback - callback method to execute on the element or root HTML element when selector is not provided.<br>
 * NOTE : In callback, we can access only inline css not the one which are define in css files.
 * @param {Object} options - options.
 * @param {boolean} [options.waitForNavigation=true] - Wait for navigation after the click. Default navigation timeout is 15 seconds, to override pass `{ navigationTimeout: 10000 }` in `options` parameter.
 * @param {number} [options.waitForStart=100] - wait for navigation to start. Accepts value in milliseconds.
 * @param {number} [options.navigationTimeout=5000] - Navigation timeout value in milliseconds for navigation after click.
 * @param {Array} options.args - Arguments to be passed to the provided callback.
 * @param {string[]} [options.waitForEvents = ['firstMeaningfulPaint']] - Events available to wait for ['DOMContentLoaded', 'loadEventFired', 'networkAlmostIdle', 'networkIdle', 'firstPaint', 'firstContentfulPaint', 'firstMeaningfulPaint', 'targetNavigated']
 * @param {boolean} [options.silent=false] - Set true to run script silently without printing messages.
 * @returns {Promise<Object>} Object with return value of callback given.
 */
module.exports.evaluate = async (selector, callback, options = {}) => {
  validate();
  let result;
  let elem;
  if (isFunction(selector)) {
    options = callback || options;
    callback = selector;
    elem = (await $$xpath('//*'))[0];
  } else {
    elem = await findFirstElement(selector);
  }
  if (defaultConfig.headful) {
    await highlightElement(elem);
  }

  async function evalFunc({ callback, args }) {
    let fn;
    eval(`fn = ${callback}`);
    return await fn(this, args);
  }

  options = setNavigationOptions(options);
  await doActionAwaitingNavigation(options, async () => {
    result = await runtimeHandler.runtimeCallFunctionOn(evalFunc, null, {
      objectId: elem.get(),
      arg: { callback: callback.toString(), args: options.args },
      returnByValue: true,
    });
  });

  if (!options.silent) {
    descEvent.emit('success', 'Evaluated given script');
  }

  return result.result.value;
};

/**
 * This function is used to improve the readability. It simply returns the parameter passed into it.
 *
 * @example
 * await attach('c:/abc.txt', to('Please select a file:'))
 *
 * @param {selector|string} selector - Web element selector.
 * @returns {selector|string} selector - Web element selector.
 */
module.exports.to = (value) => value;

/**
 * This function is used to improve the readability. It simply returns the parameter passed into it.
 *
 * @example
 * await write("user", into(textBox('Username:')))
 *
 * @param {selector|string} selector - Web element selector.
 * @returns {selector|string} selector - Web element selector.
 */
module.exports.into = (value) => value;

/**
 * This function is used to wait for number of milliseconds given or a given element or a given condition.
 *
 * @example
 * waitFor(5000)
 * @example
 * waitFor("1 item in cart")
 * @example
 * waitFor("Order Created", 2000)
 * @example
 * waitFor(async () => !(await $("loading-text").exists()))
 *
 * @param {string} element - Element/condition to wait for
 * @param {number|time} time - Time to wait. default to 10s
 * @return {promise}
 */

const waitFor = async (element, time) => {
  validate();
  let timeout = time || defaultConfig.retryTimeout;
  if (!element || isFinite(element)) {
    time = element;
    return wait(time);
  } else if (isString(element)) {
    let foundElements = await match(element).elements(
      undefined,
      defaultConfig.retryInterval,
      timeout,
    );
    if (!foundElements.length) {
      throw new Error(`Waiting Failed: Element '${element}' not found within ${timeout} ms`);
    }
  } else if (isSelector(element)) {
    let foundElements = await element.elements(defaultConfig.retryInterval, timeout);
    if (!foundElements.length) {
      throw new Error(`Waiting Failed: Element '${element}' not found within ${timeout} ms`);
    }
  } else {
    await waitUntil(element, defaultConfig.retryInterval, timeout);
  }
};

module.exports.waitFor = waitFor;

/**
 * Accept action to perform on dialogs
 *
 * @example
 * prompt('Message', async () => await accept('Something'))
 * @example
 * prompt('Message', async () => await accept())
 *
 * @param {string} [text] Expected text of the dialog (optional)
 * @return {Promise<void>} - Resolves when dialog is accepted
 */
module.exports.accept = async (text = '') => {
  await pageHandler.handleJavaScriptDialog(true, text);
  descEvent.emit('success', 'Accepted dialog');
};

/**
 * Dismiss action to perform on dialogs
 *
 * @example
 * prompt('Message', async () => await dismiss())
 *
 * @return {Promise<void>} - Resolves when dialog is dismissed
 */
module.exports.dismiss = async () => {
  await pageHandler.handleJavaScriptDialog(false);
  descEvent.emit('success', 'Dismissed dialog');
};

/**
 * Starts a REPL when Taiko is invoked as a runner with `--load` option.
 * @name repl
 *
 * @example
 * const { goto } = require('taiko');
 * const { repl } = require('taiko/recorder');
 * (async () => {
 * await goto('google.com')
 * await goto('google.com')
 * await repl();
 * })();
 * @example
 * taiko --load script.js
 */

/**
 * This function is used by taiko to initiate the plugin.
 *
 * @param {string} ID - unique id or name of the plugin
 * @param {Function} init - callback method to set taiko instance for plugin
 */
const loadPlugin = (id, init) => {
  let plugins = new Map();
  try {
    if (!plugins.has(id)) {
      if (!eventHandlerProxy) {
        eventHandlerProxy = getEventProxy(eventHandler);
      }
      init(module.exports, eventHandlerProxy, descEvent, registerHooks);
      plugins.set(id, init);
    }
  } catch (error) {
    console.trace(error);
  }
};

getPlugins().forEach((pluginName) => {
  const overriddenAPIs = {};
  let pluginPath = path.resolve(`node_modules/${pluginName}`);
  const globalPath = childProcess
    .spawnSync('npm', ['root', '-g'], { shell: true })
    .stdout.toString()
    .slice(0, -1);
  if (!fs.existsSync(pluginPath)) {
    pluginPath = path.resolve(globalPath, pluginName);
  }
  let plugin = require(pluginPath);
  plugin.ID = pluginName.split('-').slice(1).join('-');
  loadPlugin(plugin.ID, plugin.init);
  module.exports[plugin.ID] = plugin;
  for (var api in plugin) {
    const isApiOverridden = Object.prototype.hasOwnProperty.call(overriddenAPIs, api);
    if (!isApiOverridden && Object.prototype.hasOwnProperty.call(module.exports, api)) {
      module.exports[api] = plugin[api];
      overriddenAPIs[api] = pluginName;
    } else if (isApiOverridden) {
      throw new Error(
        `${pluginName} cannot override ${api} API as it has already been overridden by ${overriddenAPIs[api]}`,
      );
    }
  }
});

/**
 * Lets you read the global configurations.
 *
 * @example
 * getConfig("retryInterval");
 *
 * @param {string} optionName - Specifies the name of the configuration option/parameter you want to get (optional).
 * If not specified, returns a shallow copy of the full global configuration.
 * @param {string} string "navigationTimeout" Navigation timeout value in milliseconds for navigation after performing
 * [goto](/api/goto), [click](/api/click), [doubleClick](/api/doubleclick), [rightClick](/api/rightclick),
 * [write](/api/write), [clear](/api/clear), [press](/api/press) and [evaluate](/api/evaluate).
 * @param {string} string "observeTime" Option to modify delay time in milliseconds for observe mode.
 * @param {string} string "retryInterval" Option to modify delay time in milliseconds to retry the search of element existence.
 * @param {string} string "retryTimeout" Option to modify timeout in milliseconds while retrying the search of element existence.
 * @param {string} string "observe" Option to run each command after a delay. Useful to observe what is happening in the browser.
 * @param {string} string "waitForNavigation" Wait for navigation after performing [goto](/api/goto), [click](/api/click),
 * [doubleClick](/api/doubleclick), [rightClick](/api/rightclick), [write](/api/write), [clear](/api/clear),
 * [press](/api/press) and [evaluate](/api/evaluate).
 * @param {string} string "ignoreSSLErrors" Option to ignore SSL errors encountered by the browser (defaults to true).
 * @param {string} string "headful" Option to open browser in headless/headful mode.
 * @param {string} string "highlightOnAction" Option to highlight an element on action.
 */
module.exports.getConfig = getConfig;

/**
 * Lets you configure global configurations.
 *
 * @example
 * setConfig( { observeTime: 3000});
 *
 * @param {Object} options
 * @param {number} [options.navigationTimeout = 30000 ] Navigation timeout value in milliseconds for navigation after performing
 * <a href="#opentab">openTab</a>, <a href="#goto">goto</a>, <a href="#reload">reload</a>, <a href="#goback">goBack</a>,
 * <a href="#goforward">goForward</a>, <a href="#click">click</a>, <a href="#write">write</a>, <a href="#clear">clear</a>,
 * <a href="#press">press</a> and <a href="#evaluate">evaluate</a>.
 * @param {number} [options.observeTime = 3000 ] Option to modify delay time in milliseconds for observe mode.
 * @param {number} [options.retryInterval = 100 ] Option to modify delay time in milliseconds to retry the search of element existence.
 * @param {number} [options.retryTimeout = 10000 ] Option to modify timeout in milliseconds while retrying the search of element existence.
 * @param {boolean} [options.observe = false ] Option to run each command after a delay. Useful to observe what is happening in the browser.
 * @param {boolean} [options.waitForNavigation = true ] Wait for navigation after performing <a href="#goto">goto</a>, <a href="#click">click</a>,
 * <a href="#doubleclick">doubleClick</a>, <a href="#rightclick">rightClick</a>, <a href="#write">write</a>, <a href="#clear">clear</a>,
 * <a href="#press">press</a> and <a href="#evaluate">evaluate</a>.
 * @param {boolean} [options.ignoreSSLErrors = true ] Option to ignore SSL errors encountered by the browser.
 * @param {boolean} [options.headful = false ] Option to open browser in headless/headful mode.
 * @param {string} [options.highlightOnAction = 'false' ] Option to highlight an element on action.
 */
module.exports.setConfig = setConfig;

const promisesToBeResolvedBeforeCloseBrowser = [];

const dialog = (dialogType, dialogMessage, callback) => {
  validate();
  let resolver = null;
  if (dialogType === 'beforeunload') {
    promisesToBeResolvedBeforeCloseBrowser.push(
      new Promise((resolve) => {
        resolver = resolve;
      }),
    );
  }
  let eventName = '';
  if (isFunction(dialogMessage)) {
    eventName = dialogType;
    callback = dialogMessage;
  } else {
    eventName = createJsDialogEvent(dialogMessage, dialogType);
    eventRegexMap.set(eventName, new RegExp(dialogMessage));
  }
  return eventHandler.once(eventName, async (args) => {
    await callback(args);
    resolver && resolver();
  });
};

const createJsDialogEvent = (message, dType) => {
  let hash = crypto.createHash('md5').update(message.toString()).digest('hex');
  return dType + '_' + hash;
};

const rectangle = async (selector, callback) => {
  const elems = await findElements(selector);
  let results = [];
  for (const e of elems) {
    if (await e.isVisible()) {
      const objectId = e.get();
      const r = await domHandler.getBoundingClientRect(objectId);
      results.push({ elem: objectId, result: callback(r) });
    }
  }
  return results;
};

/**
 * Identifies an element on the page.
 * @callback selector
 *
 * @example
 * link('Sign in')
 * @example
 * button('Get Started')
 * @example
 * $('#id')
 * @example
 * text('Home')
 *
 * @param {string} text - Text to identify the element.
 */

/**
 * Lets you perform relative HTML element searches.
 * @callback relativeSelector
 *
 * @example
 * near('Home')
 * @example
 * toLeftOf('Sign in')
 * @example
 * toRightOf('Get Started')
 * @example
 * above('Sign in')
 * @example
 * below('Home')
 * @example
 * link('Sign In',near("Home"),toLeftOf("Sign Out")) - Multiple selectors can be used to perform relative search
 *
 * @param {selector|string} selector - Web element selector.
 * @returns {RelativeSearchElement}.
 */

/**
 * Represents a relative HTML element search. This is returned by {@link relativeSelector}
 *
 * @class RelativeSearchElement
 * @example
 * above('username')
 * @example
 * near('Get Started')
 *
 */

const realFuncs = {};
for (const func in module.exports) {
  realFuncs[func] = module.exports[func];
  if (realFuncs[func].constructor.name === 'AsyncFunction') {
    module.exports[func] = async function () {
      if (defaultConfig.observe) {
        await waitFor(defaultConfig.observeTime);
      }
      return await realFuncs[func].apply(this, arguments);
    };
  }
}

module.exports.metadata = {
  'Browser actions': [
    'openBrowser',
    'closeBrowser',
    'client',
    'switchTo',
    'intercept',
    'emulateNetwork',
    'emulateDevice',
    'setViewPort',
    'resizeWindow',
    'openTab',
    'closeTab',
    'openIncognitoWindow',
    'closeIncognitoWindow',
    'overridePermissions',
    'clearPermissionOverrides',
    'setCookie',
    'deleteCookies',
    'getCookies',
    'setLocation',
    'clearIntercept',
  ],
  'Page actions': [
    'goto',
    'reload',
    'goBack',
    'goForward',
    'currentURL',
    'title',
    'click',
    'doubleClick',
    'rightClick',
    'dragAndDrop',
    'hover',
    'focus',
    'write',
    'clear',
    'attach',
    'press',
    'highlight',
    'clearHighlights',
    'mouseAction',
    'scrollTo',
    'scrollRight',
    'scrollLeft',
    'scrollUp',
    'scrollDown',
    'screenshot',
    'tap',
    'emulateTimezone',
  ],
  Selectors: [
    '$',
    'image',
    'link',
    'listItem',
    'button',
    'fileField',
    'timeField',
    'textBox',
    'dropDown',
    'checkBox',
    'radioButton',
    'text',
    'tableCell',
    'color',
    'range',
  ],
  'Proximity selectors': ['toLeftOf', 'toRightOf', 'above', 'below', 'near', 'within'],
  Events: ['alert', 'prompt', 'confirm', 'beforeunload'],
  Helpers: [
    'evaluate',
    'to',
    'into',
    'accept',
    'dismiss',
    'setConfig',
    'getConfig',
    'waitFor',
    'repl',
  ],
};

/**
 * Removes interceptor for the provided URL or all interceptors if no URL is specified
 *
 * @example
 * # case 1: Remove intercept for a single  URL :
 * await clearIntercept(requestUrl)
 * # case 2: Reset intercept for all URL :
 * await clearIntercept()
 *
 * @param {string} requestUrl request URL to intercept. Optional parameters
 */
module.exports.clearIntercept = (requestUrl) => {
  if (requestUrl) {
    var success = fetchHandler.resetInterceptor(requestUrl);
    if (success) {
      descEvent.emit('success', 'Intercepts reset for url ' + requestUrl);
    } else {
      descEvent.emit('success', 'Intercepts not found for url ' + requestUrl);
    }
  } else {
    fetchHandler.resetInterceptors();
    descEvent.emit('success', 'Intercepts reset for all url');
  }
};<|MERGE_RESOLUTION|>--- conflicted
+++ resolved
@@ -1005,12 +1005,8 @@
  *
  * @param {selector|string} selector - A selector to search for element to right click. If there are multiple elements satisfying the selector, the first will be hovered.
  * @param {Object} options
-<<<<<<< HEAD
- * @param {string[]} [options.waitForEvents = ['firstMeaningfulPaint']] - Events available to wait for ['DOMContentLoaded', 'loadEventFired', 'networkAlmostIdle', 'networkIdle', 'firstPaint', 'firstContentfulPaint', 'firstMeaningfulPaint']
  * @param {boolean} [options.force=false] - Set force to true to force doing action irrespective of element being unactionable(invisible, disabled etc)
-=======
  * @param {string[]} [options.waitForEvents = ['firstMeaningfulPaint']] - Events available to wait for ['DOMContentLoaded', 'loadEventFired', 'networkAlmostIdle', 'networkIdle', 'firstPaint', 'firstContentfulPaint', 'firstMeaningfulPaint', 'targetNavigated']
->>>>>>> 90144fe8
  */
 module.exports.hover = async (selector, options = {}) => {
   validate();
@@ -1030,12 +1026,8 @@
  *
  * @param {selector|string} selector - A selector of an element to focus. If there are multiple elements satisfying the selector, the first will be focused.
  * @param {Object} options
-<<<<<<< HEAD
- * @param {string[]} [options.waitForEvents = ['firstMeaningfulPaint']] - Events available to wait for ['DOMContentLoaded', 'loadEventFired', 'networkAlmostIdle', 'networkIdle', 'firstPaint', 'firstContentfulPaint', 'firstMeaningfulPaint']
  * @param {boolean} [options.force=false] - Set force to true to force doing action irrespective of element being unactionable(invisible, disabled etc)
-=======
  * @param {string[]} [options.waitForEvents = ['firstMeaningfulPaint']] - Events available to wait for ['DOMContentLoaded', 'loadEventFired', 'networkAlmostIdle', 'networkIdle', 'firstPaint', 'firstContentfulPaint', 'firstMeaningfulPaint', 'targetNavigated']
->>>>>>> 90144fe8
  */
 module.exports.focus = async (selector, options = {}) => {
   validate();
@@ -1060,12 +1052,8 @@
  * @param {number} [options.waitForStart=100] - wait for navigation to start. Accepts time in milliseconds.
  * @param {number} [options.navigationTimeout=30000] - Navigation timeout value in milliseconds for navigation after click.
  * @param {boolean} [options.hideText=false] - Prevent given text from being written to log output.
-<<<<<<< HEAD
- * @param {string[]} [options.waitForEvents = ['firstMeaningfulPaint']] - Events available to wait for ['DOMContentLoaded', 'loadEventFired', 'networkAlmostIdle', 'networkIdle', 'firstPaint', 'firstContentfulPaint', 'firstMeaningfulPaint']
  * @param {boolean} [options.force=false] - Set force to true to force doing action irrespective of element being unactionable(invisible, disabled etc)
-=======
  * @param {string[]} [options.waitForEvents = ['firstMeaningfulPaint']] - Events available to wait for ['DOMContentLoaded', 'loadEventFired', 'networkAlmostIdle', 'networkIdle', 'firstPaint', 'firstContentfulPaint', 'firstMeaningfulPaint', 'targetNavigated']
->>>>>>> 90144fe8
  *
  * @returns {Promise<void>}
  */
@@ -1092,12 +1080,8 @@
  * @param {boolean} [options.waitForNavigation=true] - Wait for navigation after clear. Default navigation timeout is 30 seconds, to override pass `{ navigationTimeout: 10000 }` in `options` parameter.
  * @param {number} [options.waitForStart=100] - wait for navigation to start. Accepts time in milliseconds.
  * @param {number} [options.navigationTimeout=30000] - Navigation timeout value in milliseconds for navigation after click.
-<<<<<<< HEAD
- * @param {string[]} [options.waitForEvents = ['firstMeaningfulPaint']] - Events available to wait for ['DOMContentLoaded', 'loadEventFired', 'networkAlmostIdle', 'networkIdle', 'firstPaint', 'firstContentfulPaint', 'firstMeaningfulPaint']
  * @param {boolean} [options.force=false] - Set force to true to force doing action irrespective of element being unactionable(invisible, disabled etc)
-=======
  * @param {string[]} [options.waitForEvents = ['firstMeaningfulPaint']] - Events available to wait for ['DOMContentLoaded', 'loadEventFired', 'networkAlmostIdle', 'networkIdle', 'firstPaint', 'firstContentfulPaint', 'firstMeaningfulPaint', 'targetNavigated']
->>>>>>> 90144fe8
  *
  * @returns {Promise<void>}
  */
@@ -1481,12 +1465,8 @@
  * @param {selector} selector
  * @param {Object} options
  * @param {boolean} [options.waitForNavigation = true] - - Wait for navigation after the click. Default navigation timeout is 15 seconds, to override pass `{ navigationTimeout: 10000 }` in `options` parameter.
-<<<<<<< HEAD
- * @param {string[]} [options.waitForEvents = ['firstMeaningfulPaint']] - Events available to wait for ['DOMContentLoaded', 'loadEventFired', 'networkAlmostIdle', 'networkIdle', 'firstPaint', 'firstContentfulPaint', 'firstMeaningfulPaint']
  * @param {boolean} [options.force=false] - Set force to true to force doing action irrespective of element being unactionable(invisible, disabled etc)
-=======
  * @param {string[]} [options.waitForEvents = ['firstMeaningfulPaint']] - Events available to wait for ['DOMContentLoaded', 'loadEventFired', 'networkAlmostIdle', 'networkIdle', 'firstPaint', 'firstContentfulPaint', 'firstMeaningfulPaint', 'targetNavigated']
->>>>>>> 90144fe8
  * @param {relativeSelector[]} args - Proximity selectors
  *
  * @returns {Promise<void>}
