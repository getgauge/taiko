[
  {
    "description": {
      "type": "root",
      "children": [
        {
          "type": "paragraph",
          "children": [
            {
              "type": "text",
              "value": "Launches a browser with a tab. The browser will be closed when the parent node.js process is closed.",
              "position": {
                "start": {
                  "line": 1,
                  "column": 1,
                  "offset": 0
                },
                "end": {
                  "line": 1,
                  "column": 101,
                  "offset": 100
                },
                "indent": []
              }
            }
          ],
          "position": {
            "start": {
              "line": 1,
              "column": 1,
              "offset": 0
            },
            "end": {
              "line": 1,
              "column": 101,
              "offset": 100
            },
            "indent": []
          }
        }
      ],
      "position": {
        "start": {
          "line": 1,
          "column": 1,
          "offset": 0
        },
        "end": {
          "line": 1,
          "column": 101,
          "offset": 100
        }
      }
    },
    "tags": [
      {
        "title": "example",
        "description": "openBrowser()\nopenBrowser({ headless: false })",
        "lineNumber": 3
      },
      {
        "title": "param",
        "description": "{headless: true|false}.",
        "lineNumber": 7,
        "type": {
          "type": "NameExpression",
          "name": "Object"
        },
        "name": "options"
      },
      {
        "title": "returns",
        "description": "Object with the description of the action performed.",
        "lineNumber": 8,
        "type": {
          "type": "TypeApplication",
          "expression": {
            "type": "NameExpression",
            "name": "Promise"
          },
          "applications": [
            {
              "type": "NameExpression",
              "name": "Object"
            }
          ]
        }
      }
    ],
    "loc": {
      "start": {
        "line": 42,
        "column": 0
      },
      "end": {
        "line": 51,
        "column": 3
      }
    },
    "context": {
      "loc": {
        "start": {
          "line": 52,
          "column": 0
        },
        "end": {
          "line": 64,
          "column": 2
        }
      }
    },
    "augments": [],
    "examples": [
      {
        "description": "openBrowser()\nopenBrowser({ headless: false })"
      }
    ],
    "params": [
      {
        "title": "param",
        "name": "options",
        "lineNumber": 7,
        "description": {
          "type": "root",
          "children": [
            {
              "type": "paragraph",
              "children": [
                {
                  "type": "text",
                  "value": "{headless: true|false}.",
                  "position": {
                    "start": {
                      "line": 1,
                      "column": 1,
                      "offset": 0
                    },
                    "end": {
                      "line": 1,
                      "column": 24,
                      "offset": 23
                    },
                    "indent": []
                  }
                }
              ],
              "position": {
                "start": {
                  "line": 1,
                  "column": 1,
                  "offset": 0
                },
                "end": {
                  "line": 1,
                  "column": 24,
                  "offset": 23
                },
                "indent": []
              }
            }
          ],
          "position": {
            "start": {
              "line": 1,
              "column": 1,
              "offset": 0
            },
            "end": {
              "line": 1,
              "column": 24,
              "offset": 23
            }
          }
        },
        "type": {
          "type": "NameExpression",
          "name": "Object"
        },
        "default": "{headless:true}"
      }
    ],
    "properties": [],
    "returns": [
      {
        "description": {
          "type": "root",
          "children": [
            {
              "type": "paragraph",
              "children": [
                {
                  "type": "text",
                  "value": "Object with the description of the action performed.",
                  "position": {
                    "start": {
                      "line": 1,
                      "column": 1,
                      "offset": 0
                    },
                    "end": {
                      "line": 1,
                      "column": 53,
                      "offset": 52
                    },
                    "indent": []
                  }
                }
              ],
              "position": {
                "start": {
                  "line": 1,
                  "column": 1,
                  "offset": 0
                },
                "end": {
                  "line": 1,
                  "column": 53,
                  "offset": 52
                },
                "indent": []
              }
            }
          ],
          "position": {
            "start": {
              "line": 1,
              "column": 1,
              "offset": 0
            },
            "end": {
              "line": 1,
              "column": 53,
              "offset": 52
            }
          }
        },
        "title": "returns",
        "type": {
          "type": "TypeApplication",
          "expression": {
            "type": "NameExpression",
            "name": "Promise"
          },
          "applications": [
            {
              "type": "NameExpression",
              "name": "Object"
            }
          ]
        }
      }
    ],
    "sees": [],
    "throws": [],
    "todos": [],
    "name": "openBrowser",
    "kind": "function",
    "memberof": "taiko",
    "scope": "static",
    "members": {
      "global": [],
      "inner": [],
      "instance": [],
      "events": [],
      "static": []
    },
    "path": [
      {
        "name": "openBrowser",
        "kind": "function",
        "scope": "static"
      }
    ],
    "namespace": ".openBrowser"
  },
  {
    "description": {
      "type": "root",
      "children": [
        {
          "type": "paragraph",
          "children": [
            {
              "type": "text",
              "value": "Gives the browser version packaged with Taiko.",
              "position": {
                "start": {
                  "line": 1,
                  "column": 1,
                  "offset": 0
                },
                "end": {
                  "line": 1,
                  "column": 47,
                  "offset": 46
                },
                "indent": []
              }
            }
          ],
          "position": {
            "start": {
              "line": 1,
              "column": 1,
              "offset": 0
            },
            "end": {
              "line": 1,
              "column": 47,
              "offset": 46
            },
            "indent": []
          }
        }
      ],
      "position": {
        "start": {
          "line": 1,
          "column": 1,
          "offset": 0
        },
        "end": {
          "line": 1,
          "column": 47,
          "offset": 46
        }
      }
    },
    "tags": [
      {
        "title": "returns",
        "description": null,
        "lineNumber": 3,
        "type": {
          "type": "TypeApplication",
          "expression": {
            "type": "NameExpression",
            "name": "Promise"
          },
          "applications": [
            {
              "type": "NameExpression",
              "name": "string"
            }
          ]
        }
      }
    ],
    "loc": {
      "start": {
        "line": 66,
        "column": 0
      },
      "end": {
        "line": 70,
        "column": 3
      }
    },
    "context": {
      "loc": {
        "start": {
          "line": 71,
          "column": 0
        },
        "end": {
          "line": 78,
          "column": 2
        }
      }
    },
    "augments": [],
    "examples": [],
    "params": [],
    "properties": [],
    "returns": [
      {
        "description": {
          "type": "root",
          "children": [],
          "position": {
            "start": {
              "line": 1,
              "column": 1,
              "offset": 0
            },
            "end": {
              "line": 1,
              "column": 1,
              "offset": 0
            }
          }
        },
        "title": "returns",
        "type": {
          "type": "TypeApplication",
          "expression": {
            "type": "NameExpression",
            "name": "Promise"
          },
          "applications": [
            {
              "type": "NameExpression",
              "name": "string"
            }
          ]
        }
      }
    ],
    "sees": [],
    "throws": [],
    "todos": [],
    "name": "getBrowserVersion",
    "kind": "function",
    "memberof": "taiko",
    "scope": "static",
    "members": {
      "global": [],
      "inner": [],
      "instance": [],
      "events": [],
      "static": []
    },
    "path": [
      {
        "name": "getBrowserVersion",
        "kind": "function",
        "scope": "static"
      }
    ],
    "namespace": ".getBrowserVersion"
  },
  {
    "description": {
      "type": "root",
      "children": [
        {
          "type": "paragraph",
          "children": [
            {
              "type": "text",
              "value": "Gives CRI client object.",
              "position": {
                "start": {
                  "line": 1,
                  "column": 1,
                  "offset": 0
                },
                "end": {
                  "line": 1,
                  "column": 25,
                  "offset": 24
                },
                "indent": []
              }
            }
          ],
          "position": {
            "start": {
              "line": 1,
              "column": 1,
              "offset": 0
            },
            "end": {
              "line": 1,
              "column": 25,
              "offset": 24
            },
            "indent": []
          }
        }
      ],
      "position": {
        "start": {
          "line": 1,
          "column": 1,
          "offset": 0
        },
        "end": {
          "line": 1,
          "column": 25,
          "offset": 24
        }
      }
    },
    "tags": [
      {
        "title": "returns",
        "description": null,
        "lineNumber": 3,
        "type": {
          "type": "TypeApplication",
          "expression": {
            "type": "NameExpression",
            "name": "Promise"
          },
          "applications": [
            {
              "type": "NameExpression",
              "name": "string"
            }
          ]
        }
      }
    ],
    "loc": {
      "start": {
        "line": 80,
        "column": 0
      },
      "end": {
        "line": 84,
        "column": 3
      }
    },
    "context": {
      "loc": {
        "start": {
          "line": 85,
          "column": 0
        },
        "end": {
          "line": 85,
          "column": 37
        }
      }
    },
    "augments": [],
    "examples": [],
    "params": [],
    "properties": [],
    "returns": [
      {
        "description": {
          "type": "root",
          "children": [],
          "position": {
            "start": {
              "line": 1,
              "column": 1,
              "offset": 0
            },
            "end": {
              "line": 1,
              "column": 1,
              "offset": 0
            }
          }
        },
        "title": "returns",
        "type": {
          "type": "TypeApplication",
          "expression": {
            "type": "NameExpression",
            "name": "Promise"
          },
          "applications": [
            {
              "type": "NameExpression",
              "name": "string"
            }
          ]
        }
      }
    ],
    "sees": [],
    "throws": [],
    "todos": [],
    "name": "client",
    "kind": "function",
    "memberof": "taiko",
    "scope": "static",
    "members": {
      "global": [],
      "inner": [],
      "instance": [],
      "events": [],
      "static": []
    },
    "path": [
      {
        "name": "client",
        "kind": "function",
        "scope": "static"
      }
    ],
    "namespace": ".client"
  },
  {
    "description": {
      "type": "root",
      "children": [
        {
          "type": "paragraph",
          "children": [
            {
              "type": "text",
              "value": "Closes the browser and all of its tabs (if any were opened).",
              "position": {
                "start": {
                  "line": 1,
                  "column": 1,
                  "offset": 0
                },
                "end": {
                  "line": 1,
                  "column": 61,
                  "offset": 60
                },
                "indent": []
              }
            }
          ],
          "position": {
            "start": {
              "line": 1,
              "column": 1,
              "offset": 0
            },
            "end": {
              "line": 1,
              "column": 61,
              "offset": 60
            },
            "indent": []
          }
        }
      ],
      "position": {
        "start": {
          "line": 1,
          "column": 1,
          "offset": 0
        },
        "end": {
          "line": 1,
          "column": 61,
          "offset": 60
        }
      }
    },
    "tags": [
      {
        "title": "example",
        "description": "closeBrowser()",
        "lineNumber": 3
      },
      {
        "title": "returns",
        "description": "Object with the description of the action performed.",
        "lineNumber": 6,
        "type": {
          "type": "TypeApplication",
          "expression": {
            "type": "NameExpression",
            "name": "Promise"
          },
          "applications": [
            {
              "type": "NameExpression",
              "name": "Object"
            }
          ]
        }
      }
    ],
    "loc": {
      "start": {
        "line": 87,
        "column": 0
      },
      "end": {
        "line": 94,
        "column": 3
      }
    },
    "context": {
      "loc": {
        "start": {
          "line": 95,
          "column": 0
        },
        "end": {
          "line": 103,
          "column": 2
        }
      }
    },
    "augments": [],
    "examples": [
      {
        "description": "closeBrowser()"
      }
    ],
    "params": [],
    "properties": [],
    "returns": [
      {
        "description": {
          "type": "root",
          "children": [
            {
              "type": "paragraph",
              "children": [
                {
                  "type": "text",
                  "value": "Object with the description of the action performed.",
                  "position": {
                    "start": {
                      "line": 1,
                      "column": 1,
                      "offset": 0
                    },
                    "end": {
                      "line": 1,
                      "column": 53,
                      "offset": 52
                    },
                    "indent": []
                  }
                }
              ],
              "position": {
                "start": {
                  "line": 1,
                  "column": 1,
                  "offset": 0
                },
                "end": {
                  "line": 1,
                  "column": 53,
                  "offset": 52
                },
                "indent": []
              }
            }
          ],
          "position": {
            "start": {
              "line": 1,
              "column": 1,
              "offset": 0
            },
            "end": {
              "line": 1,
              "column": 53,
              "offset": 52
            }
          }
        },
        "title": "returns",
        "type": {
          "type": "TypeApplication",
          "expression": {
            "type": "NameExpression",
            "name": "Promise"
          },
          "applications": [
            {
              "type": "NameExpression",
              "name": "Object"
            }
          ]
        }
      }
    ],
    "sees": [],
    "throws": [],
    "todos": [],
    "name": "closeBrowser",
    "kind": "function",
    "memberof": "taiko",
    "scope": "static",
    "members": {
      "global": [],
      "inner": [],
      "instance": [],
      "events": [],
      "static": []
    },
    "path": [
      {
        "name": "closeBrowser",
        "kind": "function",
        "scope": "static"
      }
    ],
    "namespace": ".closeBrowser"
  },
  {
    "description": {
      "type": "root",
      "children": [
        {
          "type": "paragraph",
          "children": [
            {
              "type": "text",
              "value": "Opens the specified URL in the browser's tab. Adds ",
              "position": {
                "start": {
                  "line": 1,
                  "column": 1,
                  "offset": 0
                },
                "end": {
                  "line": 1,
                  "column": 52,
                  "offset": 51
                },
                "indent": []
              }
            },
            {
              "type": "inlineCode",
              "value": "http",
              "position": {
                "start": {
                  "line": 1,
                  "column": 52,
                  "offset": 51
                },
                "end": {
                  "line": 1,
                  "column": 58,
                  "offset": 57
                },
                "indent": []
              }
            },
            {
              "type": "text",
              "value": " protocol to the URL if not present.",
              "position": {
                "start": {
                  "line": 1,
                  "column": 58,
                  "offset": 57
                },
                "end": {
                  "line": 1,
                  "column": 94,
                  "offset": 93
                },
                "indent": []
              }
            }
          ],
          "position": {
            "start": {
              "line": 1,
              "column": 1,
              "offset": 0
            },
            "end": {
              "line": 1,
              "column": 94,
              "offset": 93
            },
            "indent": []
          }
        }
      ],
      "position": {
        "start": {
          "line": 1,
          "column": 1,
          "offset": 0
        },
        "end": {
          "line": 1,
          "column": 94,
          "offset": 93
        }
      }
    },
    "tags": [
      {
        "title": "example",
        "description": "goto('https://google.com')\ngoto('google.com')",
        "lineNumber": 3
      },
      {
        "title": "param",
        "description": "URL to navigate page to.",
        "lineNumber": 7,
        "type": {
          "type": "NameExpression",
          "name": "string"
        },
        "name": "url"
      },
      {
        "title": "param",
        "description": "{timeout:5000} Default timeout is 2 seconds to override set options = {timeout:10000}",
        "lineNumber": 8,
        "type": {
          "type": "NameExpression",
          "name": "Object"
        },
        "name": "options"
      },
      {
        "title": "returns",
        "description": "Object with the description of the action performed and the final URL.",
        "lineNumber": 9,
        "type": {
          "type": "TypeApplication",
          "expression": {
            "type": "NameExpression",
            "name": "Promise"
          },
          "applications": [
            {
              "type": "NameExpression",
              "name": "Object"
            }
          ]
        }
      }
    ],
    "loc": {
      "start": {
        "line": 105,
        "column": 0
      },
      "end": {
        "line": 115,
        "column": 3
      }
    },
    "context": {
      "loc": {
        "start": {
          "line": 116,
          "column": 0
        },
        "end": {
          "line": 129,
          "column": 2
        }
      }
    },
    "augments": [],
    "examples": [
      {
        "description": "goto('https://google.com')\ngoto('google.com')"
      }
    ],
    "params": [
      {
        "title": "param",
        "name": "url",
        "lineNumber": 7,
        "description": {
          "type": "root",
          "children": [
            {
              "type": "paragraph",
              "children": [
                {
                  "type": "text",
                  "value": "URL to navigate page to.",
                  "position": {
                    "start": {
                      "line": 1,
                      "column": 1,
                      "offset": 0
                    },
                    "end": {
                      "line": 1,
                      "column": 25,
                      "offset": 24
                    },
                    "indent": []
                  }
                }
              ],
              "position": {
                "start": {
                  "line": 1,
                  "column": 1,
                  "offset": 0
                },
                "end": {
                  "line": 1,
                  "column": 25,
                  "offset": 24
                },
                "indent": []
              }
            }
          ],
          "position": {
            "start": {
              "line": 1,
              "column": 1,
              "offset": 0
            },
            "end": {
              "line": 1,
              "column": 25,
              "offset": 24
            }
          }
        },
        "type": {
          "type": "NameExpression",
          "name": "string"
        }
      },
      {
        "title": "param",
        "name": "options",
        "lineNumber": 8,
        "description": {
          "type": "root",
          "children": [
            {
              "type": "paragraph",
              "children": [
                {
                  "type": "text",
                  "value": "{timeout:5000} Default timeout is 2 seconds to override set options = {timeout:10000}",
                  "position": {
                    "start": {
                      "line": 1,
                      "column": 1,
                      "offset": 0
                    },
                    "end": {
                      "line": 1,
                      "column": 86,
                      "offset": 85
                    },
                    "indent": []
                  }
                }
              ],
              "position": {
                "start": {
                  "line": 1,
                  "column": 1,
                  "offset": 0
                },
                "end": {
                  "line": 1,
                  "column": 86,
                  "offset": 85
                },
                "indent": []
              }
            }
          ],
          "position": {
            "start": {
              "line": 1,
              "column": 1,
              "offset": 0
            },
            "end": {
              "line": 1,
              "column": 86,
              "offset": 85
            }
          }
        },
        "type": {
          "type": "NameExpression",
          "name": "Object"
        },
        "default": "{timeout:default_timeout}"
      }
    ],
    "properties": [],
    "returns": [
      {
        "description": {
          "type": "root",
          "children": [
            {
              "type": "paragraph",
              "children": [
                {
                  "type": "text",
                  "value": "Object with the description of the action performed and the final URL.",
                  "position": {
                    "start": {
                      "line": 1,
                      "column": 1,
                      "offset": 0
                    },
                    "end": {
                      "line": 1,
                      "column": 71,
                      "offset": 70
                    },
                    "indent": []
                  }
                }
              ],
              "position": {
                "start": {
                  "line": 1,
                  "column": 1,
                  "offset": 0
                },
                "end": {
                  "line": 1,
                  "column": 71,
                  "offset": 70
                },
                "indent": []
              }
            }
          ],
          "position": {
            "start": {
              "line": 1,
              "column": 1,
              "offset": 0
            },
            "end": {
              "line": 1,
              "column": 71,
              "offset": 70
            }
          }
        },
        "title": "returns",
        "type": {
          "type": "TypeApplication",
          "expression": {
            "type": "NameExpression",
            "name": "Promise"
          },
          "applications": [
            {
              "type": "NameExpression",
              "name": "Object"
            }
          ]
        }
      }
    ],
    "sees": [],
    "throws": [],
    "todos": [],
    "name": "goto",
    "kind": "function",
    "memberof": "taiko",
    "scope": "static",
    "members": {
      "global": [],
      "inner": [],
      "instance": [],
      "events": [],
      "static": []
    },
    "path": [
      {
        "name": "goto",
        "kind": "function",
        "scope": "static"
      }
    ],
    "namespace": ".goto"
  },
  {
    "description": {
      "type": "root",
      "children": [
        {
          "type": "paragraph",
          "children": [
            {
              "type": "text",
              "value": "Reloads the page.",
              "position": {
                "start": {
                  "line": 1,
                  "column": 1,
                  "offset": 0
                },
                "end": {
                  "line": 1,
                  "column": 18,
                  "offset": 17
                },
                "indent": []
              }
            }
          ],
          "position": {
            "start": {
              "line": 1,
              "column": 1,
              "offset": 0
            },
            "end": {
              "line": 1,
              "column": 18,
              "offset": 17
            },
            "indent": []
          }
        }
      ],
      "position": {
        "start": {
          "line": 1,
          "column": 1,
          "offset": 0
        },
        "end": {
          "line": 1,
          "column": 18,
          "offset": 17
        }
      }
    },
    "tags": [
      {
        "title": "example",
        "description": "reload('https://google.com')\nreload('https://google.com', { timeout: 10000 })",
        "lineNumber": 3
      },
      {
        "title": "returns",
        "description": "Object with the description of the action performed and the final URL.",
        "lineNumber": 7,
        "type": {
          "type": "TypeApplication",
          "expression": {
            "type": "NameExpression",
            "name": "Promise"
          },
          "applications": [
            {
              "type": "NameExpression",
              "name": "Object"
            }
          ]
        }
      }
    ],
    "loc": {
      "start": {
        "line": 131,
        "column": 0
      },
      "end": {
        "line": 139,
        "column": 3
      }
    },
    "context": {
      "loc": {
        "start": {
          "line": 140,
          "column": 0
        },
        "end": {
          "line": 144,
          "column": 2
        }
      }
    },
    "augments": [],
    "examples": [
      {
        "description": "reload('https://google.com')\nreload('https://google.com', { timeout: 10000 })"
      }
    ],
    "params": [
      {
        "title": "param",
        "name": "url",
        "lineNumber": 140
      }
    ],
    "properties": [],
    "returns": [
      {
        "description": {
          "type": "root",
          "children": [
            {
              "type": "paragraph",
              "children": [
                {
                  "type": "text",
                  "value": "Object with the description of the action performed and the final URL.",
                  "position": {
                    "start": {
                      "line": 1,
                      "column": 1,
                      "offset": 0
                    },
                    "end": {
                      "line": 1,
                      "column": 71,
                      "offset": 70
                    },
                    "indent": []
                  }
                }
              ],
              "position": {
                "start": {
                  "line": 1,
                  "column": 1,
                  "offset": 0
                },
                "end": {
                  "line": 1,
                  "column": 71,
                  "offset": 70
                },
                "indent": []
              }
            }
          ],
          "position": {
            "start": {
              "line": 1,
              "column": 1,
              "offset": 0
            },
            "end": {
              "line": 1,
              "column": 71,
              "offset": 70
            }
          }
        },
        "title": "returns",
        "type": {
          "type": "TypeApplication",
          "expression": {
            "type": "NameExpression",
            "name": "Promise"
          },
          "applications": [
            {
              "type": "NameExpression",
              "name": "Object"
            }
          ]
        }
      }
    ],
    "sees": [],
    "throws": [],
    "todos": [],
    "name": "reload",
    "kind": "function",
    "memberof": "taiko",
    "scope": "static",
    "members": {
      "global": [],
      "inner": [],
      "instance": [],
      "events": [],
      "static": []
    },
    "path": [
      {
        "name": "reload",
        "kind": "function",
        "scope": "static"
      }
    ],
    "namespace": ".reload"
  },
  {
    "description": {
      "type": "root",
      "children": [
        {
          "type": "paragraph",
          "children": [
            {
              "type": "text",
              "value": "Returns page's title.",
              "position": {
                "start": {
                  "line": 1,
                  "column": 1,
                  "offset": 0
                },
                "end": {
                  "line": 1,
                  "column": 22,
                  "offset": 21
                },
                "indent": []
              }
            }
          ],
          "position": {
            "start": {
              "line": 1,
              "column": 1,
              "offset": 0
            },
            "end": {
              "line": 1,
              "column": 22,
              "offset": 21
            },
            "indent": []
          }
        }
      ],
      "position": {
        "start": {
          "line": 1,
          "column": 1,
          "offset": 0
        },
        "end": {
          "line": 1,
          "column": 22,
          "offset": 21
        }
      }
    },
    "tags": [
      {
        "title": "returns",
        "description": null,
        "lineNumber": 3,
        "type": {
          "type": "TypeApplication",
          "expression": {
            "type": "NameExpression",
            "name": "Promise"
          },
          "applications": [
            {
              "type": "NameExpression",
              "name": "String"
            }
          ]
        }
      }
    ],
    "loc": {
      "start": {
        "line": 146,
        "column": 0
      },
      "end": {
        "line": 150,
        "column": 3
      }
    },
    "context": {
      "loc": {
        "start": {
          "line": 151,
          "column": 0
        },
        "end": {
          "line": 158,
          "column": 2
        }
      }
    },
    "augments": [],
    "examples": [],
    "params": [],
    "properties": [],
    "returns": [
      {
        "description": {
          "type": "root",
          "children": [],
          "position": {
            "start": {
              "line": 1,
              "column": 1,
              "offset": 0
            },
            "end": {
              "line": 1,
              "column": 1,
              "offset": 0
            }
          }
        },
        "title": "returns",
        "type": {
          "type": "TypeApplication",
          "expression": {
            "type": "NameExpression",
            "name": "Promise"
          },
          "applications": [
            {
              "type": "NameExpression",
              "name": "String"
            }
          ]
        }
      }
    ],
    "sees": [],
    "throws": [],
    "todos": [],
    "name": "title",
    "kind": "function",
    "memberof": "taiko",
    "scope": "static",
    "members": {
      "global": [],
      "inner": [],
      "instance": [],
      "events": [],
      "static": []
    },
    "path": [
      {
        "name": "title",
        "kind": "function",
        "scope": "static"
      }
    ],
    "namespace": ".title"
  },
  {
    "description": {
      "type": "root",
      "children": [
        {
          "type": "paragraph",
          "children": [
            {
              "type": "text",
              "value": "Fetches an element with the given selector, scrolls it into view if needed, and then clicks in the center of the element. If there's no element matching selector, the method throws an error.",
              "position": {
                "start": {
                  "line": 1,
                  "column": 1,
                  "offset": 0
                },
                "end": {
                  "line": 1,
                  "column": 191,
                  "offset": 190
                },
                "indent": []
              }
            }
          ],
          "position": {
            "start": {
              "line": 1,
              "column": 1,
              "offset": 0
            },
            "end": {
              "line": 1,
              "column": 191,
              "offset": 190
            },
            "indent": []
          }
        }
      ],
      "position": {
        "start": {
          "line": 1,
          "column": 1,
          "offset": 0
        },
        "end": {
          "line": 1,
          "column": 191,
          "offset": 190
        }
      }
    },
    "tags": [
      {
        "title": "example",
        "description": "click('Get Started')\nclick(link('Get Started'))",
        "lineNumber": 3
      },
      {
        "title": "param",
        "description": "A selector to search for element to click. If there are multiple elements satisfying the selector, the first will be clicked.",
        "lineNumber": 7,
        "type": {
          "type": "UnionType",
          "elements": [
            {
              "type": "NameExpression",
              "name": "selector"
            },
            {
              "type": "NameExpression",
              "name": "string"
            }
          ]
        },
        "name": "selector"
      },
      {
        "title": "param",
        "description": "Click options.",
        "lineNumber": 8,
        "type": {
          "type": "NameExpression",
          "name": "Object"
        },
        "name": "options"
      },
      {
        "title": "param",
        "description": "Wait for navigation after the click. Default navigation timout is 2 seconds, to override pass `{ timeout: 10000 }` in `options` parameter.",
        "lineNumber": 9,
        "type": {
          "type": "OptionalType",
          "expression": {
            "type": "NameExpression",
            "name": "boolean"
          }
        },
        "name": "options.waitForNavigation",
        "default": "true"
      },
      {
        "title": "param",
        "description": "`left`, `right`, or `middle`.",
        "lineNumber": 10,
        "type": {
          "type": "OptionalType",
          "expression": {
            "type": "NameExpression",
            "name": "string"
          }
        },
        "name": "options.button",
        "default": "'left'"
      },
      {
        "title": "param",
        "description": "Number of times to click on the element.",
        "lineNumber": 11,
        "type": {
          "type": "OptionalType",
          "expression": {
            "type": "NameExpression",
            "name": "number"
          }
        },
        "name": "options.clickCount",
        "default": "1"
      },
      {
        "title": "param",
        "description": "-TODO: Timeout value in milliseconds for navigation after click.",
        "lineNumber": 12,
        "type": {
          "type": "OptionalType",
          "expression": {
            "type": "NameExpression",
            "name": "number"
          }
        },
        "name": "options.timeout",
        "default": "5000"
      },
      {
        "title": "returns",
        "description": "Object with the description of the action performed.",
        "lineNumber": 13,
        "type": {
          "type": "TypeApplication",
          "expression": {
            "type": "NameExpression",
            "name": "Promise"
          },
          "applications": [
            {
              "type": "NameExpression",
              "name": "Object"
            }
          ]
        }
      }
    ],
    "loc": {
      "start": {
        "line": 171,
        "column": 0
      },
      "end": {
        "line": 185,
        "column": 3
      }
    },
    "context": {
      "loc": {
        "start": {
          "line": 186,
          "column": 0
        },
        "end": {
          "line": 186,
          "column": 29
        }
      }
    },
    "augments": [],
    "examples": [
      {
        "description": "click('Get Started')\nclick(link('Get Started'))"
      }
    ],
    "params": [
      {
        "title": "param",
        "name": "selector",
        "lineNumber": 7,
        "description": {
          "type": "root",
          "children": [
            {
              "type": "paragraph",
              "children": [
                {
                  "type": "text",
                  "value": "A selector to search for element to click. If there are multiple elements satisfying the selector, the first will be clicked.",
                  "position": {
                    "start": {
                      "line": 1,
                      "column": 1,
                      "offset": 0
                    },
                    "end": {
                      "line": 1,
                      "column": 126,
                      "offset": 125
                    },
                    "indent": []
                  }
                }
              ],
              "position": {
                "start": {
                  "line": 1,
                  "column": 1,
                  "offset": 0
                },
                "end": {
                  "line": 1,
                  "column": 126,
                  "offset": 125
                },
                "indent": []
              }
            }
          ],
          "position": {
            "start": {
              "line": 1,
              "column": 1,
              "offset": 0
            },
            "end": {
              "line": 1,
              "column": 126,
              "offset": 125
            }
          }
        },
        "type": {
          "type": "UnionType",
          "elements": [
            {
              "type": "NameExpression",
              "name": "selector"
            },
            {
              "type": "NameExpression",
              "name": "string"
            }
          ]
        }
      },
      {
        "title": "param",
        "name": "options",
        "lineNumber": 8,
        "description": {
          "type": "root",
          "children": [
            {
              "type": "paragraph",
              "children": [
                {
                  "type": "text",
                  "value": "Click options.",
                  "position": {
                    "start": {
                      "line": 1,
                      "column": 1,
                      "offset": 0
                    },
                    "end": {
                      "line": 1,
                      "column": 15,
                      "offset": 14
                    },
                    "indent": []
                  }
                }
              ],
              "position": {
                "start": {
                  "line": 1,
                  "column": 1,
                  "offset": 0
                },
                "end": {
                  "line": 1,
                  "column": 15,
                  "offset": 14
                },
                "indent": []
              }
            }
          ],
          "position": {
            "start": {
              "line": 1,
              "column": 1,
              "offset": 0
            },
            "end": {
              "line": 1,
              "column": 15,
              "offset": 14
            }
          }
        },
        "type": {
          "type": "NameExpression",
          "name": "Object"
        },
        "properties": [
          {
            "title": "param",
            "name": "options.waitForNavigation",
            "lineNumber": 9,
            "description": {
              "type": "root",
              "children": [
                {
                  "type": "paragraph",
                  "children": [
                    {
                      "type": "text",
                      "value": "Wait for navigation after the click. Default navigation timout is 2 seconds, to override pass ",
                      "position": {
                        "start": {
                          "line": 1,
                          "column": 1,
                          "offset": 0
                        },
                        "end": {
                          "line": 1,
                          "column": 95,
                          "offset": 94
                        },
                        "indent": []
                      }
                    },
                    {
                      "type": "inlineCode",
                      "value": "{ timeout: 10000 }",
                      "position": {
                        "start": {
                          "line": 1,
                          "column": 95,
                          "offset": 94
                        },
                        "end": {
                          "line": 1,
                          "column": 115,
                          "offset": 114
                        },
                        "indent": []
                      }
                    },
                    {
                      "type": "text",
                      "value": " in ",
                      "position": {
                        "start": {
                          "line": 1,
                          "column": 115,
                          "offset": 114
                        },
                        "end": {
                          "line": 1,
                          "column": 119,
                          "offset": 118
                        },
                        "indent": []
                      }
                    },
                    {
                      "type": "inlineCode",
                      "value": "options",
                      "position": {
                        "start": {
                          "line": 1,
                          "column": 119,
                          "offset": 118
                        },
                        "end": {
                          "line": 1,
                          "column": 128,
                          "offset": 127
                        },
                        "indent": []
                      }
                    },
                    {
                      "type": "text",
                      "value": " parameter.",
                      "position": {
                        "start": {
                          "line": 1,
                          "column": 128,
                          "offset": 127
                        },
                        "end": {
                          "line": 1,
                          "column": 139,
                          "offset": 138
                        },
                        "indent": []
                      }
                    }
                  ],
                  "position": {
                    "start": {
                      "line": 1,
                      "column": 1,
                      "offset": 0
                    },
                    "end": {
                      "line": 1,
                      "column": 139,
                      "offset": 138
                    },
                    "indent": []
                  }
                }
              ],
              "position": {
                "start": {
                  "line": 1,
                  "column": 1,
                  "offset": 0
                },
                "end": {
                  "line": 1,
                  "column": 139,
                  "offset": 138
                }
              }
            },
            "type": {
              "type": "NameExpression",
              "name": "boolean"
            },
            "default": "true"
          },
          {
            "title": "param",
            "name": "options.button",
            "lineNumber": 10,
            "description": {
              "type": "root",
              "children": [
                {
                  "type": "paragraph",
                  "children": [
                    {
                      "type": "inlineCode",
                      "value": "left",
                      "position": {
                        "start": {
                          "line": 1,
                          "column": 1,
                          "offset": 0
                        },
                        "end": {
                          "line": 1,
                          "column": 7,
                          "offset": 6
                        },
                        "indent": []
                      }
                    },
                    {
                      "type": "text",
                      "value": ", ",
                      "position": {
                        "start": {
                          "line": 1,
                          "column": 7,
                          "offset": 6
                        },
                        "end": {
                          "line": 1,
                          "column": 9,
                          "offset": 8
                        },
                        "indent": []
                      }
                    },
                    {
                      "type": "inlineCode",
                      "value": "right",
                      "position": {
                        "start": {
                          "line": 1,
                          "column": 9,
                          "offset": 8
                        },
                        "end": {
                          "line": 1,
                          "column": 16,
                          "offset": 15
                        },
                        "indent": []
                      }
                    },
                    {
                      "type": "text",
                      "value": ", or ",
                      "position": {
                        "start": {
                          "line": 1,
                          "column": 16,
                          "offset": 15
                        },
                        "end": {
                          "line": 1,
                          "column": 21,
                          "offset": 20
                        },
                        "indent": []
                      }
                    },
                    {
                      "type": "inlineCode",
                      "value": "middle",
                      "position": {
                        "start": {
                          "line": 1,
                          "column": 21,
                          "offset": 20
                        },
                        "end": {
                          "line": 1,
                          "column": 29,
                          "offset": 28
                        },
                        "indent": []
                      }
                    },
                    {
                      "type": "text",
                      "value": ".",
                      "position": {
                        "start": {
                          "line": 1,
                          "column": 29,
                          "offset": 28
                        },
                        "end": {
                          "line": 1,
                          "column": 30,
                          "offset": 29
                        },
                        "indent": []
                      }
                    }
                  ],
                  "position": {
                    "start": {
                      "line": 1,
                      "column": 1,
                      "offset": 0
                    },
                    "end": {
                      "line": 1,
                      "column": 30,
                      "offset": 29
                    },
                    "indent": []
                  }
                }
              ],
              "position": {
                "start": {
                  "line": 1,
                  "column": 1,
                  "offset": 0
                },
                "end": {
                  "line": 1,
                  "column": 30,
                  "offset": 29
                }
              }
            },
            "type": {
              "type": "NameExpression",
              "name": "string"
            },
            "default": "'left'"
          },
          {
            "title": "param",
            "name": "options.clickCount",
            "lineNumber": 11,
            "description": {
              "type": "root",
              "children": [
                {
                  "type": "paragraph",
                  "children": [
                    {
                      "type": "text",
                      "value": "Number of times to click on the element.",
                      "position": {
                        "start": {
                          "line": 1,
                          "column": 1,
                          "offset": 0
                        },
                        "end": {
                          "line": 1,
                          "column": 41,
                          "offset": 40
                        },
                        "indent": []
                      }
                    }
                  ],
                  "position": {
                    "start": {
                      "line": 1,
                      "column": 1,
                      "offset": 0
                    },
                    "end": {
                      "line": 1,
                      "column": 41,
                      "offset": 40
                    },
                    "indent": []
                  }
                }
              ],
              "position": {
                "start": {
                  "line": 1,
                  "column": 1,
                  "offset": 0
                },
                "end": {
                  "line": 1,
                  "column": 41,
                  "offset": 40
                }
              }
            },
            "type": {
              "type": "NameExpression",
              "name": "number"
            },
            "default": "1"
          },
          {
            "title": "param",
            "name": "options.timeout",
            "lineNumber": 12,
            "description": {
              "type": "root",
              "children": [
                {
                  "type": "paragraph",
                  "children": [
                    {
                      "type": "text",
                      "value": "-TODO: Timeout value in milliseconds for navigation after click.",
                      "position": {
                        "start": {
                          "line": 1,
                          "column": 1,
                          "offset": 0
                        },
                        "end": {
                          "line": 1,
                          "column": 65,
                          "offset": 64
                        },
                        "indent": []
                      }
                    }
                  ],
                  "position": {
                    "start": {
                      "line": 1,
                      "column": 1,
                      "offset": 0
                    },
                    "end": {
                      "line": 1,
                      "column": 65,
                      "offset": 64
                    },
                    "indent": []
                  }
                }
              ],
              "position": {
                "start": {
                  "line": 1,
                  "column": 1,
                  "offset": 0
                },
                "end": {
                  "line": 1,
                  "column": 65,
                  "offset": 64
                }
              }
            },
            "type": {
              "type": "NameExpression",
              "name": "number"
            },
            "default": "5000"
          }
        ]
      }
    ],
    "properties": [],
    "returns": [
      {
        "description": {
          "type": "root",
          "children": [
            {
              "type": "paragraph",
              "children": [
                {
                  "type": "text",
                  "value": "Object with the description of the action performed.",
                  "position": {
                    "start": {
                      "line": 1,
                      "column": 1,
                      "offset": 0
                    },
                    "end": {
                      "line": 1,
                      "column": 53,
                      "offset": 52
                    },
                    "indent": []
                  }
                }
              ],
              "position": {
                "start": {
                  "line": 1,
                  "column": 1,
                  "offset": 0
                },
                "end": {
                  "line": 1,
                  "column": 53,
                  "offset": 52
                },
                "indent": []
              }
            }
          ],
          "position": {
            "start": {
              "line": 1,
              "column": 1,
              "offset": 0
            },
            "end": {
              "line": 1,
              "column": 53,
              "offset": 52
            }
          }
        },
        "title": "returns",
        "type": {
          "type": "TypeApplication",
          "expression": {
            "type": "NameExpression",
            "name": "Promise"
          },
          "applications": [
            {
              "type": "NameExpression",
              "name": "Object"
            }
          ]
        }
      }
    ],
    "sees": [],
    "throws": [],
    "todos": [],
    "name": "click",
    "memberof": "taiko",
    "scope": "static",
    "members": {
      "global": [],
      "inner": [],
      "instance": [],
      "events": [],
      "static": []
    },
    "path": [
      {
        "name": "click",
        "scope": "static"
      }
    ],
    "namespace": ".click"
  },
  {
    "description": {
      "type": "root",
      "children": [
        {
          "type": "paragraph",
          "children": [
            {
              "type": "text",
              "value": "Fetches an element with the given selector, scrolls it into view if needed, and then double clicks the element. If there's no element matching selector, the method throws an error.",
              "position": {
                "start": {
                  "line": 1,
                  "column": 1,
                  "offset": 0
                },
                "end": {
                  "line": 1,
                  "column": 181,
                  "offset": 180
                },
                "indent": []
              }
            }
          ],
          "position": {
            "start": {
              "line": 1,
              "column": 1,
              "offset": 0
            },
            "end": {
              "line": 1,
              "column": 181,
              "offset": 180
            },
            "indent": []
          }
        }
      ],
      "position": {
        "start": {
          "line": 1,
          "column": 1,
          "offset": 0
        },
        "end": {
          "line": 1,
          "column": 181,
          "offset": 180
        }
      }
    },
    "tags": [
      {
        "title": "example",
        "description": "doubleClick('Get Started')\ndoubleClick(button('Get Started'))",
        "lineNumber": 3
      },
      {
        "title": "param",
        "description": "A selector to search for element to click. If there are multiple elements satisfying the selector, the first will be double clicked.",
        "lineNumber": 7,
        "type": {
          "type": "UnionType",
          "elements": [
            {
              "type": "NameExpression",
              "name": "selector"
            },
            {
              "type": "NameExpression",
              "name": "string"
            }
          ]
        },
        "name": "selector"
      },
      {
        "title": "param",
        "description": "Click options.",
        "lineNumber": 8,
        "type": {
          "type": "NameExpression",
          "name": "Object"
        },
        "name": "options"
      },
      {
        "title": "param",
        "description": "Wait for navigation after the click. Default navigation timout is 5 seconds, to override pass `{ timeout: 10000 }` in `options` parameter.",
        "lineNumber": 9,
        "type": {
          "type": "OptionalType",
          "expression": {
            "type": "NameExpression",
            "name": "boolean"
          }
        },
        "name": "options.waitForNavigation",
        "default": "true"
      },
      {
        "title": "returns",
        "description": "Object with the description of the action performed.",
        "lineNumber": 10,
        "type": {
          "type": "TypeApplication",
          "expression": {
            "type": "NameExpression",
            "name": "Promise"
          },
          "applications": [
            {
              "type": "NameExpression",
              "name": "Object"
            }
          ]
        }
      }
    ],
    "loc": {
      "start": {
        "line": 221,
        "column": 0
      },
      "end": {
        "line": 232,
        "column": 3
      }
    },
    "context": {
      "loc": {
        "start": {
          "line": 233,
          "column": 0
        },
        "end": {
          "line": 244,
          "column": 2
        }
      }
    },
    "augments": [],
    "examples": [
      {
        "description": "doubleClick('Get Started')\ndoubleClick(button('Get Started'))"
      }
    ],
    "params": [
      {
        "title": "param",
        "name": "selector",
        "lineNumber": 7,
        "description": {
          "type": "root",
          "children": [
            {
              "type": "paragraph",
              "children": [
                {
                  "type": "text",
                  "value": "A selector to search for element to click. If there are multiple elements satisfying the selector, the first will be double clicked.",
                  "position": {
                    "start": {
                      "line": 1,
                      "column": 1,
                      "offset": 0
                    },
                    "end": {
                      "line": 1,
                      "column": 133,
                      "offset": 132
                    },
                    "indent": []
                  }
                }
              ],
              "position": {
                "start": {
                  "line": 1,
                  "column": 1,
                  "offset": 0
                },
                "end": {
                  "line": 1,
                  "column": 133,
                  "offset": 132
                },
                "indent": []
              }
            }
          ],
          "position": {
            "start": {
              "line": 1,
              "column": 1,
              "offset": 0
            },
            "end": {
              "line": 1,
              "column": 133,
              "offset": 132
            }
          }
        },
        "type": {
          "type": "UnionType",
          "elements": [
            {
              "type": "NameExpression",
              "name": "selector"
            },
            {
              "type": "NameExpression",
              "name": "string"
            }
          ]
        }
      },
      {
        "title": "param",
        "name": "options",
        "lineNumber": 8,
        "description": {
          "type": "root",
          "children": [
            {
              "type": "paragraph",
              "children": [
                {
                  "type": "text",
                  "value": "Click options.",
                  "position": {
                    "start": {
                      "line": 1,
                      "column": 1,
                      "offset": 0
                    },
                    "end": {
                      "line": 1,
                      "column": 15,
                      "offset": 14
                    },
                    "indent": []
                  }
                }
              ],
              "position": {
                "start": {
                  "line": 1,
                  "column": 1,
                  "offset": 0
                },
                "end": {
                  "line": 1,
                  "column": 15,
                  "offset": 14
                },
                "indent": []
              }
            }
          ],
          "position": {
            "start": {
              "line": 1,
              "column": 1,
              "offset": 0
            },
            "end": {
              "line": 1,
              "column": 15,
              "offset": 14
            }
          }
        },
        "type": {
          "type": "NameExpression",
          "name": "Object"
        },
        "properties": [
          {
            "title": "param",
            "name": "options.waitForNavigation",
            "lineNumber": 9,
            "description": {
              "type": "root",
              "children": [
                {
                  "type": "paragraph",
                  "children": [
                    {
                      "type": "text",
                      "value": "Wait for navigation after the click. Default navigation timout is 5 seconds, to override pass ",
                      "position": {
                        "start": {
                          "line": 1,
                          "column": 1,
                          "offset": 0
                        },
                        "end": {
                          "line": 1,
                          "column": 95,
                          "offset": 94
                        },
                        "indent": []
                      }
                    },
                    {
                      "type": "inlineCode",
                      "value": "{ timeout: 10000 }",
                      "position": {
                        "start": {
                          "line": 1,
                          "column": 95,
                          "offset": 94
                        },
                        "end": {
                          "line": 1,
                          "column": 115,
                          "offset": 114
                        },
                        "indent": []
                      }
                    },
                    {
                      "type": "text",
                      "value": " in ",
                      "position": {
                        "start": {
                          "line": 1,
                          "column": 115,
                          "offset": 114
                        },
                        "end": {
                          "line": 1,
                          "column": 119,
                          "offset": 118
                        },
                        "indent": []
                      }
                    },
                    {
                      "type": "inlineCode",
                      "value": "options",
                      "position": {
                        "start": {
                          "line": 1,
                          "column": 119,
                          "offset": 118
                        },
                        "end": {
                          "line": 1,
                          "column": 128,
                          "offset": 127
                        },
                        "indent": []
                      }
                    },
                    {
                      "type": "text",
                      "value": " parameter.",
                      "position": {
                        "start": {
                          "line": 1,
                          "column": 128,
                          "offset": 127
                        },
                        "end": {
                          "line": 1,
                          "column": 139,
                          "offset": 138
                        },
                        "indent": []
                      }
                    }
                  ],
                  "position": {
                    "start": {
                      "line": 1,
                      "column": 1,
                      "offset": 0
                    },
                    "end": {
                      "line": 1,
                      "column": 139,
                      "offset": 138
                    },
                    "indent": []
                  }
                }
              ],
              "position": {
                "start": {
                  "line": 1,
                  "column": 1,
                  "offset": 0
                },
                "end": {
                  "line": 1,
                  "column": 139,
                  "offset": 138
                }
              }
            },
            "type": {
              "type": "NameExpression",
              "name": "boolean"
            },
            "default": "true"
          }
        ],
        "default": "{}"
      },
      {
        "title": "param",
        "name": "args",
        "lineNumber": 233,
        "type": {
          "type": "RestType"
        }
      }
    ],
    "properties": [],
    "returns": [
      {
        "description": {
          "type": "root",
          "children": [
            {
              "type": "paragraph",
              "children": [
                {
                  "type": "text",
                  "value": "Object with the description of the action performed.",
                  "position": {
                    "start": {
                      "line": 1,
                      "column": 1,
                      "offset": 0
                    },
                    "end": {
                      "line": 1,
                      "column": 53,
                      "offset": 52
                    },
                    "indent": []
                  }
                }
              ],
              "position": {
                "start": {
                  "line": 1,
                  "column": 1,
                  "offset": 0
                },
                "end": {
                  "line": 1,
                  "column": 53,
                  "offset": 52
                },
                "indent": []
              }
            }
          ],
          "position": {
            "start": {
              "line": 1,
              "column": 1,
              "offset": 0
            },
            "end": {
              "line": 1,
              "column": 53,
              "offset": 52
            }
          }
        },
        "title": "returns",
        "type": {
          "type": "TypeApplication",
          "expression": {
            "type": "NameExpression",
            "name": "Promise"
          },
          "applications": [
            {
              "type": "NameExpression",
              "name": "Object"
            }
          ]
        }
      }
    ],
    "sees": [],
    "throws": [],
    "todos": [],
    "name": "doubleClick",
    "kind": "function",
    "memberof": "taiko",
    "scope": "static",
    "members": {
      "global": [],
      "inner": [],
      "instance": [],
      "events": [],
      "static": []
    },
    "path": [
      {
        "name": "doubleClick",
        "kind": "function",
        "scope": "static"
      }
    ],
    "namespace": ".doubleClick"
  },
  {
    "description": {
      "type": "root",
      "children": [
        {
          "type": "paragraph",
          "children": [
            {
              "type": "text",
              "value": "Fetches an element with the given selector, scrolls it into view if needed, and then right clicks the element. If there's no element matching selector, the method throws an error.",
              "position": {
                "start": {
                  "line": 1,
                  "column": 1,
                  "offset": 0
                },
                "end": {
                  "line": 1,
                  "column": 180,
                  "offset": 179
                },
                "indent": []
              }
            }
          ],
          "position": {
            "start": {
              "line": 1,
              "column": 1,
              "offset": 0
            },
            "end": {
              "line": 1,
              "column": 180,
              "offset": 179
            },
            "indent": []
          }
        }
      ],
      "position": {
        "start": {
          "line": 1,
          "column": 1,
          "offset": 0
        },
        "end": {
          "line": 1,
          "column": 180,
          "offset": 179
        }
      }
    },
    "tags": [
      {
        "title": "example",
        "description": "rightClick('Get Started')\nrightClick(text('Get Started'))",
        "lineNumber": 3
      },
      {
        "title": "param",
        "description": "A selector to search for element to right click. If there are multiple elements satisfying the selector, the first will be double clicked.",
        "lineNumber": 7,
        "type": {
          "type": "UnionType",
          "elements": [
            {
              "type": "NameExpression",
              "name": "selector"
            },
            {
              "type": "NameExpression",
              "name": "string"
            }
          ]
        },
        "name": "selector"
      },
      {
        "title": "param",
        "description": "Click options.",
        "lineNumber": 8,
        "type": {
          "type": "NameExpression",
          "name": "Object"
        },
        "name": "options"
      },
      {
        "title": "param",
        "description": "Wait for navigation after the click. Default navigation timout is 5 seconds, to override pass `{ timeout: 10000 }` in `options` parameter.",
        "lineNumber": 9,
        "type": {
          "type": "OptionalType",
          "expression": {
            "type": "NameExpression",
            "name": "boolean"
          }
        },
        "name": "options.waitForNavigation",
        "default": "true"
      },
      {
        "title": "returns",
        "description": "Object with the description of the action performed.",
        "lineNumber": 10,
        "type": {
          "type": "TypeApplication",
          "expression": {
            "type": "NameExpression",
            "name": "Promise"
          },
          "applications": [
            {
              "type": "NameExpression",
              "name": "Object"
            }
          ]
        }
      }
    ],
    "loc": {
      "start": {
        "line": 246,
        "column": 0
      },
      "end": {
        "line": 257,
        "column": 3
      }
    },
    "context": {
      "loc": {
        "start": {
          "line": 258,
          "column": 0
        },
        "end": {
          "line": 269,
          "column": 2
        }
      }
    },
    "augments": [],
    "examples": [
      {
        "description": "rightClick('Get Started')\nrightClick(text('Get Started'))"
      }
    ],
    "params": [
      {
        "title": "param",
        "name": "selector",
        "lineNumber": 7,
        "description": {
          "type": "root",
          "children": [
            {
              "type": "paragraph",
              "children": [
                {
                  "type": "text",
                  "value": "A selector to search for element to right click. If there are multiple elements satisfying the selector, the first will be double clicked.",
                  "position": {
                    "start": {
                      "line": 1,
                      "column": 1,
                      "offset": 0
                    },
                    "end": {
                      "line": 1,
                      "column": 139,
                      "offset": 138
                    },
                    "indent": []
                  }
                }
              ],
              "position": {
                "start": {
                  "line": 1,
                  "column": 1,
                  "offset": 0
                },
                "end": {
                  "line": 1,
                  "column": 139,
                  "offset": 138
                },
                "indent": []
              }
            }
          ],
          "position": {
            "start": {
              "line": 1,
              "column": 1,
              "offset": 0
            },
            "end": {
              "line": 1,
              "column": 139,
              "offset": 138
            }
          }
        },
        "type": {
          "type": "UnionType",
          "elements": [
            {
              "type": "NameExpression",
              "name": "selector"
            },
            {
              "type": "NameExpression",
              "name": "string"
            }
          ]
        }
      },
      {
        "title": "param",
        "name": "options",
        "lineNumber": 8,
        "description": {
          "type": "root",
          "children": [
            {
              "type": "paragraph",
              "children": [
                {
                  "type": "text",
                  "value": "Click options.",
                  "position": {
                    "start": {
                      "line": 1,
                      "column": 1,
                      "offset": 0
                    },
                    "end": {
                      "line": 1,
                      "column": 15,
                      "offset": 14
                    },
                    "indent": []
                  }
                }
              ],
              "position": {
                "start": {
                  "line": 1,
                  "column": 1,
                  "offset": 0
                },
                "end": {
                  "line": 1,
                  "column": 15,
                  "offset": 14
                },
                "indent": []
              }
            }
          ],
          "position": {
            "start": {
              "line": 1,
              "column": 1,
              "offset": 0
            },
            "end": {
              "line": 1,
              "column": 15,
              "offset": 14
            }
          }
        },
        "type": {
          "type": "NameExpression",
          "name": "Object"
        },
        "properties": [
          {
            "title": "param",
            "name": "options.waitForNavigation",
            "lineNumber": 9,
            "description": {
              "type": "root",
              "children": [
                {
                  "type": "paragraph",
                  "children": [
                    {
                      "type": "text",
                      "value": "Wait for navigation after the click. Default navigation timout is 5 seconds, to override pass ",
                      "position": {
                        "start": {
                          "line": 1,
                          "column": 1,
                          "offset": 0
                        },
                        "end": {
                          "line": 1,
                          "column": 95,
                          "offset": 94
                        },
                        "indent": []
                      }
                    },
                    {
                      "type": "inlineCode",
                      "value": "{ timeout: 10000 }",
                      "position": {
                        "start": {
                          "line": 1,
                          "column": 95,
                          "offset": 94
                        },
                        "end": {
                          "line": 1,
                          "column": 115,
                          "offset": 114
                        },
                        "indent": []
                      }
                    },
                    {
                      "type": "text",
                      "value": " in ",
                      "position": {
                        "start": {
                          "line": 1,
                          "column": 115,
                          "offset": 114
                        },
                        "end": {
                          "line": 1,
                          "column": 119,
                          "offset": 118
                        },
                        "indent": []
                      }
                    },
                    {
                      "type": "inlineCode",
                      "value": "options",
                      "position": {
                        "start": {
                          "line": 1,
                          "column": 119,
                          "offset": 118
                        },
                        "end": {
                          "line": 1,
                          "column": 128,
                          "offset": 127
                        },
                        "indent": []
                      }
                    },
                    {
                      "type": "text",
                      "value": " parameter.",
                      "position": {
                        "start": {
                          "line": 1,
                          "column": 128,
                          "offset": 127
                        },
                        "end": {
                          "line": 1,
                          "column": 139,
                          "offset": 138
                        },
                        "indent": []
                      }
                    }
                  ],
                  "position": {
                    "start": {
                      "line": 1,
                      "column": 1,
                      "offset": 0
                    },
                    "end": {
                      "line": 1,
                      "column": 139,
                      "offset": 138
                    },
                    "indent": []
                  }
                }
              ],
              "position": {
                "start": {
                  "line": 1,
                  "column": 1,
                  "offset": 0
                },
                "end": {
                  "line": 1,
                  "column": 139,
                  "offset": 138
                }
              }
            },
            "type": {
              "type": "NameExpression",
              "name": "boolean"
            },
            "default": "true"
          }
        ],
        "default": "{}"
      },
      {
        "title": "param",
        "name": "args",
        "lineNumber": 258,
        "type": {
          "type": "RestType"
        }
      }
    ],
    "properties": [],
    "returns": [
      {
        "description": {
          "type": "root",
          "children": [
            {
              "type": "paragraph",
              "children": [
                {
                  "type": "text",
                  "value": "Object with the description of the action performed.",
                  "position": {
                    "start": {
                      "line": 1,
                      "column": 1,
                      "offset": 0
                    },
                    "end": {
                      "line": 1,
                      "column": 53,
                      "offset": 52
                    },
                    "indent": []
                  }
                }
              ],
              "position": {
                "start": {
                  "line": 1,
                  "column": 1,
                  "offset": 0
                },
                "end": {
                  "line": 1,
                  "column": 53,
                  "offset": 52
                },
                "indent": []
              }
            }
          ],
          "position": {
            "start": {
              "line": 1,
              "column": 1,
              "offset": 0
            },
            "end": {
              "line": 1,
              "column": 53,
              "offset": 52
            }
          }
        },
        "title": "returns",
        "type": {
          "type": "TypeApplication",
          "expression": {
            "type": "NameExpression",
            "name": "Promise"
          },
          "applications": [
            {
              "type": "NameExpression",
              "name": "Object"
            }
          ]
        }
      }
    ],
    "sees": [],
    "throws": [],
    "todos": [],
    "name": "rightClick",
    "kind": "function",
    "memberof": "taiko",
    "scope": "static",
    "members": {
      "global": [],
      "inner": [],
      "instance": [],
      "events": [],
      "static": []
    },
    "path": [
      {
        "name": "rightClick",
        "kind": "function",
        "scope": "static"
      }
    ],
    "namespace": ".rightClick"
  },
  {
    "description": {
      "type": "root",
      "children": [
        {
          "type": "paragraph",
          "children": [
            {
              "type": "text",
              "value": "Fetches an element with the given selector, scrolls it into view if needed, and then hovers over the center of the element. If there's no element matching selector, the method throws an error.",
              "position": {
                "start": {
                  "line": 1,
                  "column": 1,
                  "offset": 0
                },
                "end": {
                  "line": 1,
                  "column": 193,
                  "offset": 192
                },
                "indent": []
              }
            }
          ],
          "position": {
            "start": {
              "line": 1,
              "column": 1,
              "offset": 0
            },
            "end": {
              "line": 1,
              "column": 193,
              "offset": 192
            },
            "indent": []
          }
        }
      ],
      "position": {
        "start": {
          "line": 1,
          "column": 1,
          "offset": 0
        },
        "end": {
          "line": 1,
          "column": 193,
          "offset": 192
        }
      }
    },
    "tags": [
      {
        "title": "example",
        "description": "hover('Get Started')\nhover(link('Get Started'))",
        "lineNumber": 3
      },
      {
        "title": "param",
        "description": "A selector to search for element to right click. If there are multiple elements satisfying the selector, the first will be hovered.",
        "lineNumber": 7,
        "type": {
          "type": "UnionType",
          "elements": [
            {
              "type": "NameExpression",
              "name": "selector"
            },
            {
              "type": "NameExpression",
              "name": "string"
            }
          ]
        },
        "name": "selector"
      },
      {
        "title": "returns",
        "description": "Object with the description of the action performed.",
        "lineNumber": 8,
        "type": {
          "type": "TypeApplication",
          "expression": {
            "type": "NameExpression",
            "name": "Promise"
          },
          "applications": [
            {
              "type": "NameExpression",
              "name": "Object"
            }
          ]
        }
      }
    ],
    "loc": {
      "start": {
        "line": 271,
        "column": 0
      },
      "end": {
        "line": 280,
        "column": 3
      }
    },
    "context": {
      "loc": {
        "start": {
          "line": 281,
          "column": 0
        },
        "end": {
          "line": 297,
          "column": 2
        }
      }
    },
    "augments": [],
    "examples": [
      {
        "description": "hover('Get Started')\nhover(link('Get Started'))"
      }
    ],
    "params": [
      {
        "title": "param",
        "name": "selector",
        "lineNumber": 7,
        "description": {
          "type": "root",
          "children": [
            {
              "type": "paragraph",
              "children": [
                {
                  "type": "text",
                  "value": "A selector to search for element to right click. If there are multiple elements satisfying the selector, the first will be hovered.",
                  "position": {
                    "start": {
                      "line": 1,
                      "column": 1,
                      "offset": 0
                    },
                    "end": {
                      "line": 1,
                      "column": 132,
                      "offset": 131
                    },
                    "indent": []
                  }
                }
              ],
              "position": {
                "start": {
                  "line": 1,
                  "column": 1,
                  "offset": 0
                },
                "end": {
                  "line": 1,
                  "column": 132,
                  "offset": 131
                },
                "indent": []
              }
            }
          ],
          "position": {
            "start": {
              "line": 1,
              "column": 1,
              "offset": 0
            },
            "end": {
              "line": 1,
              "column": 132,
              "offset": 131
            }
          }
        },
        "type": {
          "type": "UnionType",
          "elements": [
            {
              "type": "NameExpression",
              "name": "selector"
            },
            {
              "type": "NameExpression",
              "name": "string"
            }
          ]
        }
      }
    ],
    "properties": [],
    "returns": [
      {
        "description": {
          "type": "root",
          "children": [
            {
              "type": "paragraph",
              "children": [
                {
                  "type": "text",
                  "value": "Object with the description of the action performed.",
                  "position": {
                    "start": {
                      "line": 1,
                      "column": 1,
                      "offset": 0
                    },
                    "end": {
                      "line": 1,
                      "column": 53,
                      "offset": 52
                    },
                    "indent": []
                  }
                }
              ],
              "position": {
                "start": {
                  "line": 1,
                  "column": 1,
                  "offset": 0
                },
                "end": {
                  "line": 1,
                  "column": 53,
                  "offset": 52
                },
                "indent": []
              }
            }
          ],
          "position": {
            "start": {
              "line": 1,
              "column": 1,
              "offset": 0
            },
            "end": {
              "line": 1,
              "column": 53,
              "offset": 52
            }
          }
        },
        "title": "returns",
        "type": {
          "type": "TypeApplication",
          "expression": {
            "type": "NameExpression",
            "name": "Promise"
          },
          "applications": [
            {
              "type": "NameExpression",
              "name": "Object"
            }
          ]
        }
      }
    ],
    "sees": [],
    "throws": [],
    "todos": [],
    "name": "hover",
    "kind": "function",
    "memberof": "taiko",
    "scope": "static",
    "members": {
      "global": [],
      "inner": [],
      "instance": [],
      "events": [],
      "static": []
    },
    "path": [
      {
        "name": "hover",
        "kind": "function",
        "scope": "static"
      }
    ],
    "namespace": ".hover"
  },
  {
    "description": {
      "type": "root",
      "children": [
        {
          "type": "paragraph",
          "children": [
            {
              "type": "text",
              "value": "Fetches an element with the given selector and focuses it. If there's no element matching selector, the method throws an error.",
              "position": {
                "start": {
                  "line": 1,
                  "column": 1,
                  "offset": 0
                },
                "end": {
                  "line": 1,
                  "column": 128,
                  "offset": 127
                },
                "indent": []
              }
            }
          ],
          "position": {
            "start": {
              "line": 1,
              "column": 1,
              "offset": 0
            },
            "end": {
              "line": 1,
              "column": 128,
              "offset": 127
            },
            "indent": []
          }
        }
      ],
      "position": {
        "start": {
          "line": 1,
          "column": 1,
          "offset": 0
        },
        "end": {
          "line": 1,
          "column": 128,
          "offset": 127
        }
      }
    },
    "tags": [
      {
        "title": "example",
        "description": "focus(textField('Username:'))",
        "lineNumber": 3
      },
      {
        "title": "param",
        "description": "A selector of an element to focus. If there are multiple elements satisfying the selector, the first will be focused.",
        "lineNumber": 6,
        "type": {
          "type": "UnionType",
          "elements": [
            {
              "type": "NameExpression",
              "name": "selector"
            },
            {
              "type": "NameExpression",
              "name": "string"
            }
          ]
        },
        "name": "selector"
      },
      {
        "title": "returns",
        "description": "Object with the description of the action performed.",
        "lineNumber": 7,
        "type": {
          "type": "TypeApplication",
          "expression": {
            "type": "NameExpression",
            "name": "Promise"
          },
          "applications": [
            {
              "type": "NameExpression",
              "name": "Object"
            }
          ]
        }
      }
    ],
    "loc": {
      "start": {
        "line": 299,
        "column": 0
      },
      "end": {
        "line": 307,
        "column": 3
      }
    },
    "context": {
      "loc": {
        "start": {
          "line": 308,
          "column": 0
        },
        "end": {
          "line": 312,
          "column": 2
        }
      }
    },
    "augments": [],
    "examples": [
      {
        "description": "focus(textField('Username:'))"
      }
    ],
    "params": [
      {
        "title": "param",
        "name": "selector",
        "lineNumber": 6,
        "description": {
          "type": "root",
          "children": [
            {
              "type": "paragraph",
              "children": [
                {
                  "type": "text",
                  "value": "A selector of an element to focus. If there are multiple elements satisfying the selector, the first will be focused.",
                  "position": {
                    "start": {
                      "line": 1,
                      "column": 1,
                      "offset": 0
                    },
                    "end": {
                      "line": 1,
                      "column": 118,
                      "offset": 117
                    },
                    "indent": []
                  }
                }
              ],
              "position": {
                "start": {
                  "line": 1,
                  "column": 1,
                  "offset": 0
                },
                "end": {
                  "line": 1,
                  "column": 118,
                  "offset": 117
                },
                "indent": []
              }
            }
          ],
          "position": {
            "start": {
              "line": 1,
              "column": 1,
              "offset": 0
            },
            "end": {
              "line": 1,
              "column": 118,
              "offset": 117
            }
          }
        },
        "type": {
          "type": "UnionType",
          "elements": [
            {
              "type": "NameExpression",
              "name": "selector"
            },
            {
              "type": "NameExpression",
              "name": "string"
            }
          ]
        }
      }
    ],
    "properties": [],
    "returns": [
      {
        "description": {
          "type": "root",
          "children": [
            {
              "type": "paragraph",
              "children": [
                {
                  "type": "text",
                  "value": "Object with the description of the action performed.",
                  "position": {
                    "start": {
                      "line": 1,
                      "column": 1,
                      "offset": 0
                    },
                    "end": {
                      "line": 1,
                      "column": 53,
                      "offset": 52
                    },
                    "indent": []
                  }
                }
              ],
              "position": {
                "start": {
                  "line": 1,
                  "column": 1,
                  "offset": 0
                },
                "end": {
                  "line": 1,
                  "column": 53,
                  "offset": 52
                },
                "indent": []
              }
            }
          ],
          "position": {
            "start": {
              "line": 1,
              "column": 1,
              "offset": 0
            },
            "end": {
              "line": 1,
              "column": 53,
              "offset": 52
            }
          }
        },
        "title": "returns",
        "type": {
          "type": "TypeApplication",
          "expression": {
            "type": "NameExpression",
            "name": "Promise"
          },
          "applications": [
            {
              "type": "NameExpression",
              "name": "Object"
            }
          ]
        }
      }
    ],
    "sees": [],
    "throws": [],
    "todos": [],
    "name": "focus",
    "kind": "function",
    "memberof": "taiko",
    "scope": "static",
    "members": {
      "global": [],
      "inner": [],
      "instance": [],
      "events": [],
      "static": []
    },
    "path": [
      {
        "name": "focus",
        "kind": "function",
        "scope": "static"
      }
    ],
    "namespace": ".focus"
  },
  {
    "description": {
      "type": "root",
      "children": [
        {
          "type": "paragraph",
          "children": [
            {
              "type": "text",
              "value": "Types the given text into the focused or given element.",
              "position": {
                "start": {
                  "line": 1,
                  "column": 1,
                  "offset": 0
                },
                "end": {
                  "line": 1,
                  "column": 56,
                  "offset": 55
                },
                "indent": []
              }
            }
          ],
          "position": {
            "start": {
              "line": 1,
              "column": 1,
              "offset": 0
            },
            "end": {
              "line": 1,
              "column": 56,
              "offset": 55
            },
            "indent": []
          }
        }
      ],
      "position": {
        "start": {
          "line": 1,
          "column": 1,
          "offset": 0
        },
        "end": {
          "line": 1,
          "column": 56,
          "offset": 55
        }
      }
    },
    "tags": [
      {
        "title": "example",
        "description": "write('admin', into('Username:'))\nwrite('admin', 'Username:')\nwrite('admin')",
        "lineNumber": 3
      },
      {
        "title": "param",
        "description": "Text to type into the element.",
        "lineNumber": 8,
        "type": {
          "type": "NameExpression",
          "name": "string"
        },
        "name": "text"
      },
      {
        "title": "param",
        "description": "A selector of an element to write into.",
        "lineNumber": 9,
        "type": {
          "type": "OptionalType",
          "expression": {
            "type": "UnionType",
            "elements": [
              {
                "type": "NameExpression",
                "name": "selector"
              },
              {
                "type": "NameExpression",
                "name": "string"
              }
            ]
          }
        },
        "name": "into"
      },
      {
        "title": "param",
        "description": null,
        "lineNumber": 10,
        "type": {
          "type": "OptionalType",
          "expression": {
            "type": "NameExpression",
            "name": "Object"
          }
        },
        "name": "options"
      },
      {
        "title": "param",
        "description": "Time to wait between key presses in milliseconds.",
        "lineNumber": 11,
        "type": {
          "type": "NameExpression",
          "name": "number"
        },
        "name": "options.delay"
      },
      {
        "title": "returns",
        "description": "Object with the description of the action performed.",
        "lineNumber": 12,
        "type": {
          "type": "TypeApplication",
          "expression": {
            "type": "NameExpression",
            "name": "Promise"
          },
          "applications": [
            {
              "type": "NameExpression",
              "name": "Object"
            }
          ]
        }
      }
    ],
    "loc": {
      "start": {
        "line": 314,
        "column": 0
      },
      "end": {
        "line": 327,
        "column": 3
      }
    },
    "context": {
      "loc": {
        "start": {
          "line": 328,
          "column": 0
        },
        "end": {
          "line": 345,
          "column": 2
        }
      }
    },
    "augments": [],
    "examples": [
      {
        "description": "write('admin', into('Username:'))\nwrite('admin', 'Username:')\nwrite('admin')"
      }
    ],
    "params": [
      {
        "title": "param",
        "name": "text",
        "lineNumber": 8,
        "description": {
          "type": "root",
          "children": [
            {
              "type": "paragraph",
              "children": [
                {
                  "type": "text",
                  "value": "Text to type into the element.",
                  "position": {
                    "start": {
                      "line": 1,
                      "column": 1,
                      "offset": 0
                    },
                    "end": {
                      "line": 1,
                      "column": 31,
                      "offset": 30
                    },
                    "indent": []
                  }
                }
              ],
              "position": {
                "start": {
                  "line": 1,
                  "column": 1,
                  "offset": 0
                },
                "end": {
                  "line": 1,
                  "column": 31,
                  "offset": 30
                },
                "indent": []
              }
            }
          ],
          "position": {
            "start": {
              "line": 1,
              "column": 1,
              "offset": 0
            },
            "end": {
              "line": 1,
              "column": 31,
              "offset": 30
            }
          }
        },
        "type": {
          "type": "NameExpression",
          "name": "string"
        }
      },
      {
        "title": "param",
        "name": "into",
        "lineNumber": 9,
        "description": {
          "type": "root",
          "children": [
            {
              "type": "paragraph",
              "children": [
                {
                  "type": "text",
                  "value": "A selector of an element to write into.",
                  "position": {
                    "start": {
                      "line": 1,
                      "column": 1,
                      "offset": 0
                    },
                    "end": {
                      "line": 1,
                      "column": 40,
                      "offset": 39
                    },
                    "indent": []
                  }
                }
              ],
              "position": {
                "start": {
                  "line": 1,
                  "column": 1,
                  "offset": 0
                },
                "end": {
                  "line": 1,
                  "column": 40,
                  "offset": 39
                },
                "indent": []
              }
            }
          ],
          "position": {
            "start": {
              "line": 1,
              "column": 1,
              "offset": 0
            },
            "end": {
              "line": 1,
              "column": 40,
              "offset": 39
            }
          }
        },
        "type": {
          "type": "OptionalType",
          "expression": {
            "type": "UnionType",
            "elements": [
              {
                "type": "NameExpression",
                "name": "selector"
              },
              {
                "type": "NameExpression",
                "name": "string"
              }
            ]
          }
        }
      },
      {
        "title": "param",
        "name": "options",
        "lineNumber": 10,
        "type": {
          "type": "OptionalType",
          "expression": {
            "type": "NameExpression",
            "name": "Object"
          }
        },
        "properties": [
          {
            "title": "param",
            "name": "options.delay",
            "lineNumber": 11,
            "description": {
              "type": "root",
              "children": [
                {
                  "type": "paragraph",
                  "children": [
                    {
                      "type": "text",
                      "value": "Time to wait between key presses in milliseconds.",
                      "position": {
                        "start": {
                          "line": 1,
                          "column": 1,
                          "offset": 0
                        },
                        "end": {
                          "line": 1,
                          "column": 50,
                          "offset": 49
                        },
                        "indent": []
                      }
                    }
                  ],
                  "position": {
                    "start": {
                      "line": 1,
                      "column": 1,
                      "offset": 0
                    },
                    "end": {
                      "line": 1,
                      "column": 50,
                      "offset": 49
                    },
                    "indent": []
                  }
                }
              ],
              "position": {
                "start": {
                  "line": 1,
                  "column": 1,
                  "offset": 0
                },
                "end": {
                  "line": 1,
                  "column": 50,
                  "offset": 49
                }
              }
            },
            "type": {
              "type": "NameExpression",
              "name": "number"
            }
          }
        ],
        "default": "{delay:10}"
      }
    ],
    "properties": [],
    "returns": [
      {
        "description": {
          "type": "root",
          "children": [
            {
              "type": "paragraph",
              "children": [
                {
                  "type": "text",
                  "value": "Object with the description of the action performed.",
                  "position": {
                    "start": {
                      "line": 1,
                      "column": 1,
                      "offset": 0
                    },
                    "end": {
                      "line": 1,
                      "column": 53,
                      "offset": 52
                    },
                    "indent": []
                  }
                }
              ],
              "position": {
                "start": {
                  "line": 1,
                  "column": 1,
                  "offset": 0
                },
                "end": {
                  "line": 1,
                  "column": 53,
                  "offset": 52
                },
                "indent": []
              }
            }
          ],
          "position": {
            "start": {
              "line": 1,
              "column": 1,
              "offset": 0
            },
            "end": {
              "line": 1,
              "column": 53,
              "offset": 52
            }
          }
        },
        "title": "returns",
        "type": {
          "type": "TypeApplication",
          "expression": {
            "type": "NameExpression",
            "name": "Promise"
          },
          "applications": [
            {
              "type": "NameExpression",
              "name": "Object"
            }
          ]
        }
      }
    ],
    "sees": [],
    "throws": [],
    "todos": [],
    "name": "write",
    "kind": "function",
    "memberof": "taiko",
    "scope": "static",
    "members": {
      "global": [],
      "inner": [],
      "instance": [],
      "events": [],
      "static": []
    },
    "path": [
      {
        "name": "write",
        "kind": "function",
        "scope": "static"
      }
    ],
    "namespace": ".write"
  },
  {
    "description": {
      "type": "root",
      "children": [
        {
          "type": "paragraph",
          "children": [
            {
              "type": "text",
              "value": "Attaches a file to a file input element.",
              "position": {
                "start": {
                  "line": 1,
                  "column": 1,
                  "offset": 0
                },
                "end": {
                  "line": 1,
                  "column": 41,
                  "offset": 40
                },
                "indent": []
              }
            }
          ],
          "position": {
            "start": {
              "line": 1,
              "column": 1,
              "offset": 0
            },
            "end": {
              "line": 1,
              "column": 41,
              "offset": 40
            },
            "indent": []
          }
        }
      ],
      "position": {
        "start": {
          "line": 1,
          "column": 1,
          "offset": 0
        },
        "end": {
          "line": 1,
          "column": 41,
          "offset": 40
        }
      }
    },
    "tags": [
      {
        "title": "example",
        "description": "attach('c:/abc.txt', to('Please select a file:'))\nattach('c:/abc.txt', 'Please select a file:')",
        "lineNumber": 3
      },
      {
        "title": "param",
        "description": "The path of the file to be attached.",
        "lineNumber": 7,
        "type": {
          "type": "NameExpression",
          "name": "string"
        },
        "name": "filepath"
      },
      {
        "title": "param",
        "description": "The file input element to which to attach the file.",
        "lineNumber": 8,
        "type": {
          "type": "UnionType",
          "elements": [
            {
              "type": "NameExpression",
              "name": "selector"
            },
            {
              "type": "NameExpression",
              "name": "string"
            }
          ]
        },
        "name": "to"
      },
      {
        "title": "returns",
        "description": "Object with the description of the action performed.",
        "lineNumber": 9,
        "type": {
          "type": "TypeApplication",
          "expression": {
            "type": "NameExpression",
            "name": "Promise"
          },
          "applications": [
            {
              "type": "NameExpression",
              "name": "Object"
            }
          ]
        }
      }
    ],
    "loc": {
      "start": {
        "line": 354,
        "column": 0
      },
      "end": {
        "line": 364,
        "column": 3
      }
    },
    "context": {
      "loc": {
        "start": {
          "line": 365,
          "column": 0
        },
        "end": {
          "line": 381,
          "column": 2
        }
      }
    },
    "augments": [],
    "examples": [
      {
        "description": "attach('c:/abc.txt', to('Please select a file:'))\nattach('c:/abc.txt', 'Please select a file:')"
      }
    ],
    "params": [
      {
        "title": "param",
        "name": "filepath",
        "lineNumber": 7,
        "description": {
          "type": "root",
          "children": [
            {
              "type": "paragraph",
              "children": [
                {
                  "type": "text",
                  "value": "The path of the file to be attached.",
                  "position": {
                    "start": {
                      "line": 1,
                      "column": 1,
                      "offset": 0
                    },
                    "end": {
                      "line": 1,
                      "column": 37,
                      "offset": 36
                    },
                    "indent": []
                  }
                }
              ],
              "position": {
                "start": {
                  "line": 1,
                  "column": 1,
                  "offset": 0
                },
                "end": {
                  "line": 1,
                  "column": 37,
                  "offset": 36
                },
                "indent": []
              }
            }
          ],
          "position": {
            "start": {
              "line": 1,
              "column": 1,
              "offset": 0
            },
            "end": {
              "line": 1,
              "column": 37,
              "offset": 36
            }
          }
        },
        "type": {
          "type": "NameExpression",
          "name": "string"
        }
      },
      {
        "title": "param",
        "name": "to",
        "lineNumber": 8,
        "description": {
          "type": "root",
          "children": [
            {
              "type": "paragraph",
              "children": [
                {
                  "type": "text",
                  "value": "The file input element to which to attach the file.",
                  "position": {
                    "start": {
                      "line": 1,
                      "column": 1,
                      "offset": 0
                    },
                    "end": {
                      "line": 1,
                      "column": 52,
                      "offset": 51
                    },
                    "indent": []
                  }
                }
              ],
              "position": {
                "start": {
                  "line": 1,
                  "column": 1,
                  "offset": 0
                },
                "end": {
                  "line": 1,
                  "column": 52,
                  "offset": 51
                },
                "indent": []
              }
            }
          ],
          "position": {
            "start": {
              "line": 1,
              "column": 1,
              "offset": 0
            },
            "end": {
              "line": 1,
              "column": 52,
              "offset": 51
            }
          }
        },
        "type": {
          "type": "UnionType",
          "elements": [
            {
              "type": "NameExpression",
              "name": "selector"
            },
            {
              "type": "NameExpression",
              "name": "string"
            }
          ]
        }
      }
    ],
    "properties": [],
    "returns": [
      {
        "description": {
          "type": "root",
          "children": [
            {
              "type": "paragraph",
              "children": [
                {
                  "type": "text",
                  "value": "Object with the description of the action performed.",
                  "position": {
                    "start": {
                      "line": 1,
                      "column": 1,
                      "offset": 0
                    },
                    "end": {
                      "line": 1,
                      "column": 53,
                      "offset": 52
                    },
                    "indent": []
                  }
                }
              ],
              "position": {
                "start": {
                  "line": 1,
                  "column": 1,
                  "offset": 0
                },
                "end": {
                  "line": 1,
                  "column": 53,
                  "offset": 52
                },
                "indent": []
              }
            }
          ],
          "position": {
            "start": {
              "line": 1,
              "column": 1,
              "offset": 0
            },
            "end": {
              "line": 1,
              "column": 53,
              "offset": 52
            }
          }
        },
        "title": "returns",
        "type": {
          "type": "TypeApplication",
          "expression": {
            "type": "NameExpression",
            "name": "Promise"
          },
          "applications": [
            {
              "type": "NameExpression",
              "name": "Object"
            }
          ]
        }
      }
    ],
    "sees": [],
    "throws": [],
    "todos": [],
    "name": "attach",
    "kind": "function",
    "memberof": "taiko",
    "scope": "static",
    "members": {
      "global": [],
      "inner": [],
      "instance": [],
      "events": [],
      "static": []
    },
    "path": [
      {
        "name": "attach",
        "kind": "function",
        "scope": "static"
      }
    ],
    "namespace": ".attach"
  },
  {
    "description": {
      "type": "root",
      "children": [
        {
          "type": "paragraph",
          "children": [
            {
              "type": "text",
              "value": "Presses the given key.",
              "position": {
                "start": {
                  "line": 1,
                  "column": 1,
                  "offset": 0
                },
                "end": {
                  "line": 1,
                  "column": 23,
                  "offset": 22
                },
                "indent": []
              }
            }
          ],
          "position": {
            "start": {
              "line": 1,
              "column": 1,
              "offset": 0
            },
            "end": {
              "line": 1,
              "column": 23,
              "offset": 22
            },
            "indent": []
          }
        }
      ],
      "position": {
        "start": {
          "line": 1,
          "column": 1,
          "offset": 0
        },
        "end": {
          "line": 1,
          "column": 23,
          "offset": 22
        }
      }
    },
    "tags": [
      {
        "title": "example",
        "description": "press('Enter')\npress('a')",
        "lineNumber": 3
      },
      {
        "title": "param",
        "description": "Name of key to press, such as ArrowLeft. See [USKeyboardLayout](https://github.com/GoogleChrome/puppeteer/blob/master/lib/USKeyboardLayout.js) for a list of all key names.",
        "lineNumber": 7,
        "type": {
          "type": "NameExpression",
          "name": "string"
        },
        "name": "key"
      },
      {
        "title": "param",
        "description": null,
        "lineNumber": 8,
        "type": {
          "type": "NameExpression",
          "name": "Object"
        },
        "name": "options"
      },
      {
        "title": "param",
        "description": "If specified, generates an input event with this text.",
        "lineNumber": 9,
        "type": {
          "type": "NameExpression",
          "name": "string"
        },
        "name": "options.text"
      },
      {
        "title": "param",
        "description": "Time to wait between keydown and keyup in milliseconds.",
        "lineNumber": 10,
        "type": {
          "type": "OptionalType",
          "expression": {
            "type": "NameExpression",
            "name": "number"
          }
        },
        "name": "options.delay",
        "default": "0"
      },
      {
        "title": "returns",
        "description": "Object with the description of the action performed.",
        "lineNumber": 11,
        "type": {
          "type": "TypeApplication",
          "expression": {
            "type": "NameExpression",
            "name": "Promise"
          },
          "applications": [
            {
              "type": "NameExpression",
              "name": "Object"
            }
          ]
        }
      }
    ],
    "loc": {
      "start": {
        "line": 383,
        "column": 0
      },
      "end": {
        "line": 395,
        "column": 3
      }
    },
    "context": {
      "loc": {
        "start": {
          "line": 396,
          "column": 0
        },
        "end": {
          "line": 402,
          "column": 2
        }
      }
    },
    "augments": [],
    "examples": [
      {
        "description": "press('Enter')\npress('a')"
      }
    ],
    "params": [
      {
        "title": "param",
        "name": "key",
        "lineNumber": 7,
        "description": {
          "type": "root",
          "children": [
            {
              "type": "paragraph",
              "children": [
                {
                  "type": "text",
                  "value": "Name of key to press, such as ArrowLeft. See ",
                  "position": {
                    "start": {
                      "line": 1,
                      "column": 1,
                      "offset": 0
                    },
                    "end": {
                      "line": 1,
                      "column": 46,
                      "offset": 45
                    },
                    "indent": []
                  }
                },
                {
                  "type": "link",
                  "title": null,
                  "url": "https://github.com/GoogleChrome/puppeteer/blob/master/lib/USKeyboardLayout.js",
                  "children": [
                    {
                      "type": "text",
                      "value": "USKeyboardLayout",
                      "position": {
                        "start": {
                          "line": 1,
                          "column": 47,
                          "offset": 46
                        },
                        "end": {
                          "line": 1,
                          "column": 63,
                          "offset": 62
                        },
                        "indent": []
                      }
                    }
                  ],
                  "position": {
                    "start": {
                      "line": 1,
                      "column": 46,
                      "offset": 45
                    },
                    "end": {
                      "line": 1,
                      "column": 143,
                      "offset": 142
                    },
                    "indent": []
                  }
                },
                {
                  "type": "text",
                  "value": " for a list of all key names.",
                  "position": {
                    "start": {
                      "line": 1,
                      "column": 143,
                      "offset": 142
                    },
                    "end": {
                      "line": 1,
                      "column": 172,
                      "offset": 171
                    },
                    "indent": []
                  }
                }
              ],
              "position": {
                "start": {
                  "line": 1,
                  "column": 1,
                  "offset": 0
                },
                "end": {
                  "line": 1,
                  "column": 172,
                  "offset": 171
                },
                "indent": []
              }
            }
          ],
          "position": {
            "start": {
              "line": 1,
              "column": 1,
              "offset": 0
            },
            "end": {
              "line": 1,
              "column": 172,
              "offset": 171
            }
          }
        },
        "type": {
          "type": "NameExpression",
          "name": "string"
        }
      },
      {
        "title": "param",
        "name": "options",
        "lineNumber": 8,
        "type": {
          "type": "NameExpression",
          "name": "Object"
        },
        "properties": [
          {
            "title": "param",
            "name": "options.text",
            "lineNumber": 9,
            "description": {
              "type": "root",
              "children": [
                {
                  "type": "paragraph",
                  "children": [
                    {
                      "type": "text",
                      "value": "If specified, generates an input event with this text.",
                      "position": {
                        "start": {
                          "line": 1,
                          "column": 1,
                          "offset": 0
                        },
                        "end": {
                          "line": 1,
                          "column": 55,
                          "offset": 54
                        },
                        "indent": []
                      }
                    }
                  ],
                  "position": {
                    "start": {
                      "line": 1,
                      "column": 1,
                      "offset": 0
                    },
                    "end": {
                      "line": 1,
                      "column": 55,
                      "offset": 54
                    },
                    "indent": []
                  }
                }
              ],
              "position": {
                "start": {
                  "line": 1,
                  "column": 1,
                  "offset": 0
                },
                "end": {
                  "line": 1,
                  "column": 55,
                  "offset": 54
                }
              }
            },
            "type": {
              "type": "NameExpression",
              "name": "string"
            }
          },
          {
            "title": "param",
            "name": "options.delay",
            "lineNumber": 10,
            "description": {
              "type": "root",
              "children": [
                {
                  "type": "paragraph",
                  "children": [
                    {
                      "type": "text",
                      "value": "Time to wait between keydown and keyup in milliseconds.",
                      "position": {
                        "start": {
                          "line": 1,
                          "column": 1,
                          "offset": 0
                        },
                        "end": {
                          "line": 1,
                          "column": 56,
                          "offset": 55
                        },
                        "indent": []
                      }
                    }
                  ],
                  "position": {
                    "start": {
                      "line": 1,
                      "column": 1,
                      "offset": 0
                    },
                    "end": {
                      "line": 1,
                      "column": 56,
                      "offset": 55
                    },
                    "indent": []
                  }
                }
              ],
              "position": {
                "start": {
                  "line": 1,
                  "column": 1,
                  "offset": 0
                },
                "end": {
                  "line": 1,
                  "column": 56,
                  "offset": 55
                }
              }
            },
            "type": {
              "type": "NameExpression",
              "name": "number"
            },
            "default": "0"
          }
        ]
      }
    ],
    "properties": [],
    "returns": [
      {
        "description": {
          "type": "root",
          "children": [
            {
              "type": "paragraph",
              "children": [
                {
                  "type": "text",
                  "value": "Object with the description of the action performed.",
                  "position": {
                    "start": {
                      "line": 1,
                      "column": 1,
                      "offset": 0
                    },
                    "end": {
                      "line": 1,
                      "column": 53,
                      "offset": 52
                    },
                    "indent": []
                  }
                }
              ],
              "position": {
                "start": {
                  "line": 1,
                  "column": 1,
                  "offset": 0
                },
                "end": {
                  "line": 1,
                  "column": 53,
                  "offset": 52
                },
                "indent": []
              }
            }
          ],
          "position": {
            "start": {
              "line": 1,
              "column": 1,
              "offset": 0
            },
            "end": {
              "line": 1,
              "column": 53,
              "offset": 52
            }
          }
        },
        "title": "returns",
        "type": {
          "type": "TypeApplication",
          "expression": {
            "type": "NameExpression",
            "name": "Promise"
          },
          "applications": [
            {
              "type": "NameExpression",
              "name": "Object"
            }
          ]
        }
      }
    ],
    "sees": [],
    "throws": [],
    "todos": [],
    "name": "press",
    "kind": "function",
    "memberof": "taiko",
    "scope": "static",
    "members": {
      "global": [],
      "inner": [],
      "instance": [],
      "events": [],
      "static": []
    },
    "path": [
      {
        "name": "press",
        "kind": "function",
        "scope": "static"
      }
    ],
    "namespace": ".press"
  },
  {
    "description": {
      "type": "root",
      "children": [
        {
          "type": "paragraph",
          "children": [
            {
              "type": "text",
              "value": "Highlights the given element on the page by drawing a red rectangle around it. This is useful for debugging purposes.",
              "position": {
                "start": {
                  "line": 1,
                  "column": 1,
                  "offset": 0
                },
                "end": {
                  "line": 1,
                  "column": 118,
                  "offset": 117
                },
                "indent": []
              }
            }
          ],
          "position": {
            "start": {
              "line": 1,
              "column": 1,
              "offset": 0
            },
            "end": {
              "line": 1,
              "column": 118,
              "offset": 117
            },
            "indent": []
          }
        }
      ],
      "position": {
        "start": {
          "line": 1,
          "column": 1,
          "offset": 0
        },
        "end": {
          "line": 1,
          "column": 118,
          "offset": 117
        }
      }
    },
    "tags": [
      {
        "title": "example",
        "description": "highlight('Get Started')\nhighlight(link('Get Started'))",
        "lineNumber": 3
      },
      {
        "title": "param",
        "description": "A selector of an element to highlight. If there are multiple elements satisfying the selector, the first will be highlighted.",
        "lineNumber": 7,
        "type": {
          "type": "UnionType",
          "elements": [
            {
              "type": "NameExpression",
              "name": "selector"
            },
            {
              "type": "NameExpression",
              "name": "string"
            }
          ]
        },
        "name": "selector"
      },
      {
        "title": "returns",
        "description": "Object with the description of the action performed.",
        "lineNumber": 8,
        "type": {
          "type": "TypeApplication",
          "expression": {
            "type": "NameExpression",
            "name": "Promise"
          },
          "applications": [
            {
              "type": "NameExpression",
              "name": "Object"
            }
          ]
        }
      }
    ],
    "loc": {
      "start": {
        "line": 404,
        "column": 0
      },
      "end": {
        "line": 413,
        "column": 3
      }
    },
    "context": {
      "loc": {
        "start": {
          "line": 414,
          "column": 0
        },
        "end": {
          "line": 423,
          "column": 2
        }
      }
    },
    "augments": [],
    "examples": [
      {
        "description": "highlight('Get Started')\nhighlight(link('Get Started'))"
      }
    ],
    "params": [
      {
        "title": "param",
        "name": "selector",
        "lineNumber": 7,
        "description": {
          "type": "root",
          "children": [
            {
              "type": "paragraph",
              "children": [
                {
                  "type": "text",
                  "value": "A selector of an element to highlight. If there are multiple elements satisfying the selector, the first will be highlighted.",
                  "position": {
                    "start": {
                      "line": 1,
                      "column": 1,
                      "offset": 0
                    },
                    "end": {
                      "line": 1,
                      "column": 126,
                      "offset": 125
                    },
                    "indent": []
                  }
                }
              ],
              "position": {
                "start": {
                  "line": 1,
                  "column": 1,
                  "offset": 0
                },
                "end": {
                  "line": 1,
                  "column": 126,
                  "offset": 125
                },
                "indent": []
              }
            }
          ],
          "position": {
            "start": {
              "line": 1,
              "column": 1,
              "offset": 0
            },
            "end": {
              "line": 1,
              "column": 126,
              "offset": 125
            }
          }
        },
        "type": {
          "type": "UnionType",
          "elements": [
            {
              "type": "NameExpression",
              "name": "selector"
            },
            {
              "type": "NameExpression",
              "name": "string"
            }
          ]
        }
      }
    ],
    "properties": [],
    "returns": [
      {
        "description": {
          "type": "root",
          "children": [
            {
              "type": "paragraph",
              "children": [
                {
                  "type": "text",
                  "value": "Object with the description of the action performed.",
                  "position": {
                    "start": {
                      "line": 1,
                      "column": 1,
                      "offset": 0
                    },
                    "end": {
                      "line": 1,
                      "column": 53,
                      "offset": 52
                    },
                    "indent": []
                  }
                }
              ],
              "position": {
                "start": {
                  "line": 1,
                  "column": 1,
                  "offset": 0
                },
                "end": {
                  "line": 1,
                  "column": 53,
                  "offset": 52
                },
                "indent": []
              }
            }
          ],
          "position": {
            "start": {
              "line": 1,
              "column": 1,
              "offset": 0
            },
            "end": {
              "line": 1,
              "column": 53,
              "offset": 52
            }
          }
        },
        "title": "returns",
        "type": {
          "type": "TypeApplication",
          "expression": {
            "type": "NameExpression",
            "name": "Promise"
          },
          "applications": [
            {
              "type": "NameExpression",
              "name": "Object"
            }
          ]
        }
      }
    ],
    "sees": [],
    "throws": [],
    "todos": [],
    "name": "highlight",
    "kind": "function",
    "memberof": "taiko",
    "scope": "static",
    "members": {
      "global": [],
      "inner": [],
      "instance": [],
      "events": [],
      "static": []
    },
    "path": [
      {
        "name": "highlight",
        "kind": "function",
        "scope": "static"
      }
    ],
    "namespace": ".highlight"
  },
  {
    "description": {
      "type": "root",
      "children": [
        {
          "type": "paragraph",
          "children": [
            {
              "type": "text",
              "value": "Scrolls the page to the given element.",
              "position": {
                "start": {
                  "line": 1,
                  "column": 1,
                  "offset": 0
                },
                "end": {
                  "line": 1,
                  "column": 39,
                  "offset": 38
                },
                "indent": []
              }
            }
          ],
          "position": {
            "start": {
              "line": 1,
              "column": 1,
              "offset": 0
            },
            "end": {
              "line": 1,
              "column": 39,
              "offset": 38
            },
            "indent": []
          }
        }
      ],
      "position": {
        "start": {
          "line": 1,
          "column": 1,
          "offset": 0
        },
        "end": {
          "line": 1,
          "column": 39,
          "offset": 38
        }
      }
    },
    "tags": [
      {
        "title": "example",
        "description": "scrollTo('Get Started')\nscrollTo(link('Get Started'))",
        "lineNumber": 3
      },
      {
        "title": "param",
        "description": "A selector of an element to scroll to.",
        "lineNumber": 7,
        "type": {
          "type": "UnionType",
          "elements": [
            {
              "type": "NameExpression",
              "name": "selector"
            },
            {
              "type": "NameExpression",
              "name": "string"
            }
          ]
        },
        "name": "selector"
      },
      {
        "title": "returns",
        "description": "Object with the description of the action performed.",
        "lineNumber": 8,
        "type": {
          "type": "TypeApplication",
          "expression": {
            "type": "NameExpression",
            "name": "Promise"
          },
          "applications": [
            {
              "type": "NameExpression",
              "name": "Object"
            }
          ]
        }
      }
    ],
    "loc": {
      "start": {
        "line": 425,
        "column": 0
      },
      "end": {
        "line": 434,
        "column": 3
      }
    },
    "context": {
      "loc": {
        "start": {
          "line": 435,
          "column": 0
        },
        "end": {
          "line": 435,
          "column": 35
        }
      }
    },
    "augments": [],
    "examples": [
      {
        "description": "scrollTo('Get Started')\nscrollTo(link('Get Started'))"
      }
    ],
    "params": [
      {
        "title": "param",
        "name": "selector",
        "lineNumber": 7,
        "description": {
          "type": "root",
          "children": [
            {
              "type": "paragraph",
              "children": [
                {
                  "type": "text",
                  "value": "A selector of an element to scroll to.",
                  "position": {
                    "start": {
                      "line": 1,
                      "column": 1,
                      "offset": 0
                    },
                    "end": {
                      "line": 1,
                      "column": 39,
                      "offset": 38
                    },
                    "indent": []
                  }
                }
              ],
              "position": {
                "start": {
                  "line": 1,
                  "column": 1,
                  "offset": 0
                },
                "end": {
                  "line": 1,
                  "column": 39,
                  "offset": 38
                },
                "indent": []
              }
            }
          ],
          "position": {
            "start": {
              "line": 1,
              "column": 1,
              "offset": 0
            },
            "end": {
              "line": 1,
              "column": 39,
              "offset": 38
            }
          }
        },
        "type": {
          "type": "UnionType",
          "elements": [
            {
              "type": "NameExpression",
              "name": "selector"
            },
            {
              "type": "NameExpression",
              "name": "string"
            }
          ]
        }
      }
    ],
    "properties": [],
    "returns": [
      {
        "description": {
          "type": "root",
          "children": [
            {
              "type": "paragraph",
              "children": [
                {
                  "type": "text",
                  "value": "Object with the description of the action performed.",
                  "position": {
                    "start": {
                      "line": 1,
                      "column": 1,
                      "offset": 0
                    },
                    "end": {
                      "line": 1,
                      "column": 53,
                      "offset": 52
                    },
                    "indent": []
                  }
                }
              ],
              "position": {
                "start": {
                  "line": 1,
                  "column": 1,
                  "offset": 0
                },
                "end": {
                  "line": 1,
                  "column": 53,
                  "offset": 52
                },
                "indent": []
              }
            }
          ],
          "position": {
            "start": {
              "line": 1,
              "column": 1,
              "offset": 0
            },
            "end": {
              "line": 1,
              "column": 53,
              "offset": 52
            }
          }
        },
        "title": "returns",
        "type": {
          "type": "TypeApplication",
          "expression": {
            "type": "NameExpression",
            "name": "Promise"
          },
          "applications": [
            {
              "type": "NameExpression",
              "name": "Object"
            }
          ]
        }
      }
    ],
    "sees": [],
    "throws": [],
    "todos": [],
    "name": "scrollTo",
    "memberof": "taiko",
    "scope": "static",
    "members": {
      "global": [],
      "inner": [],
      "instance": [],
      "events": [],
      "static": []
    },
    "path": [
      {
        "name": "scrollTo",
        "scope": "static"
      }
    ],
    "namespace": ".scrollTo"
  },
  {
    "description": {
      "type": "root",
      "children": [
        {
          "type": "paragraph",
          "children": [
            {
              "type": "text",
              "value": "Scrolls the page/element to the right.",
              "position": {
                "start": {
                  "line": 1,
                  "column": 1,
                  "offset": 0
                },
                "end": {
                  "line": 1,
                  "column": 39,
                  "offset": 38
                },
                "indent": []
              }
            }
          ],
          "position": {
            "start": {
              "line": 1,
              "column": 1,
              "offset": 0
            },
            "end": {
              "line": 1,
              "column": 39,
              "offset": 38
            },
            "indent": []
          }
        }
      ],
      "position": {
        "start": {
          "line": 1,
          "column": 1,
          "offset": 0
        },
        "end": {
          "line": 1,
          "column": 39,
          "offset": 38
        }
      }
    },
    "tags": [
      {
        "title": "example",
        "description": "scrollRight()\nscrollRight(1000)\nscrollRight('Element containing text')\nscrollRight('Element containing text', 1000)",
        "lineNumber": 3
      },
      {
        "title": "param",
        "description": null,
        "lineNumber": 9,
        "type": {
          "type": "OptionalType",
          "expression": {
            "type": "UnionType",
            "elements": [
              {
                "type": "NameExpression",
                "name": "selector"
              },
              {
                "type": "NameExpression",
                "name": "string"
              },
              {
                "type": "NameExpression",
                "name": "number"
              }
            ]
          }
        },
        "name": "e",
        "default": "'Window'"
      },
      {
        "title": "param",
        "description": null,
        "lineNumber": 10,
        "type": {
          "type": "OptionalType",
          "expression": {
            "type": "NameExpression",
            "name": "number"
          }
        },
        "name": "px",
        "default": "100"
      },
      {
        "title": "returns",
        "description": "Object with the description of the action performed.",
        "lineNumber": 11,
        "type": {
          "type": "TypeApplication",
          "expression": {
            "type": "NameExpression",
            "name": "Promise"
          },
          "applications": [
            {
              "type": "NameExpression",
              "name": "Object"
            }
          ]
        }
      }
    ],
    "loc": {
      "start": {
        "line": 464,
        "column": 0
      },
      "end": {
        "line": 476,
        "column": 3
      }
    },
    "context": {
      "loc": {
        "start": {
          "line": 477,
          "column": 0
        },
        "end": {
          "line": 480,
          "column": 2
        }
      }
    },
    "augments": [],
    "examples": [
      {
        "description": "scrollRight()\nscrollRight(1000)\nscrollRight('Element containing text')\nscrollRight('Element containing text', 1000)"
      }
    ],
    "params": [
      {
        "title": "param",
        "name": "e",
        "lineNumber": 9,
        "type": {
          "type": "UnionType",
          "elements": [
            {
              "type": "NameExpression",
              "name": "selector"
            },
            {
              "type": "NameExpression",
              "name": "string"
            },
            {
              "type": "NameExpression",
              "name": "number"
            }
          ]
        },
        "default": "'Window'"
      },
      {
        "title": "param",
        "name": "px",
        "lineNumber": 10,
        "type": {
          "type": "NameExpression",
          "name": "number"
        },
        "default": "100"
      }
    ],
    "properties": [],
    "returns": [
      {
        "description": {
          "type": "root",
          "children": [
            {
              "type": "paragraph",
              "children": [
                {
                  "type": "text",
                  "value": "Object with the description of the action performed.",
                  "position": {
                    "start": {
                      "line": 1,
                      "column": 1,
                      "offset": 0
                    },
                    "end": {
                      "line": 1,
                      "column": 53,
                      "offset": 52
                    },
                    "indent": []
                  }
                }
              ],
              "position": {
                "start": {
                  "line": 1,
                  "column": 1,
                  "offset": 0
                },
                "end": {
                  "line": 1,
                  "column": 53,
                  "offset": 52
                },
                "indent": []
              }
            }
          ],
          "position": {
            "start": {
              "line": 1,
              "column": 1,
              "offset": 0
            },
            "end": {
              "line": 1,
              "column": 53,
              "offset": 52
            }
          }
        },
        "title": "returns",
        "type": {
          "type": "TypeApplication",
          "expression": {
            "type": "NameExpression",
            "name": "Promise"
          },
          "applications": [
            {
              "type": "NameExpression",
              "name": "Object"
            }
          ]
        }
      }
    ],
    "sees": [],
    "throws": [],
    "todos": [],
    "name": "scrollRight",
    "kind": "function",
    "memberof": "taiko",
    "scope": "static",
    "members": {
      "global": [],
      "inner": [],
      "instance": [],
      "events": [],
      "static": []
    },
    "path": [
      {
        "name": "scrollRight",
        "kind": "function",
        "scope": "static"
      }
    ],
    "namespace": ".scrollRight"
  },
  {
    "description": {
      "type": "root",
      "children": [
        {
          "type": "paragraph",
          "children": [
            {
              "type": "text",
              "value": "Scrolls the page/element to the left.",
              "position": {
                "start": {
                  "line": 1,
                  "column": 1,
                  "offset": 0
                },
                "end": {
                  "line": 1,
                  "column": 38,
                  "offset": 37
                },
                "indent": []
              }
            }
          ],
          "position": {
            "start": {
              "line": 1,
              "column": 1,
              "offset": 0
            },
            "end": {
              "line": 1,
              "column": 38,
              "offset": 37
            },
            "indent": []
          }
        }
      ],
      "position": {
        "start": {
          "line": 1,
          "column": 1,
          "offset": 0
        },
        "end": {
          "line": 1,
          "column": 38,
          "offset": 37
        }
      }
    },
    "tags": [
      {
        "title": "example",
        "description": "scrollLeft()\nscrollLeft(1000)\nscrollLeft('Element containing text')\nscrollLeft('Element containing text', 1000)",
        "lineNumber": 3
      },
      {
        "title": "param",
        "description": null,
        "lineNumber": 9,
        "type": {
          "type": "OptionalType",
          "expression": {
            "type": "UnionType",
            "elements": [
              {
                "type": "NameExpression",
                "name": "selector"
              },
              {
                "type": "NameExpression",
                "name": "string"
              },
              {
                "type": "NameExpression",
                "name": "number"
              }
            ]
          }
        },
        "name": "e",
        "default": "'Window'"
      },
      {
        "title": "param",
        "description": null,
        "lineNumber": 10,
        "type": {
          "type": "OptionalType",
          "expression": {
            "type": "NameExpression",
            "name": "number"
          }
        },
        "name": "px",
        "default": "100"
      },
      {
        "title": "returns",
        "description": "Object with the description of the action performed.",
        "lineNumber": 11,
        "type": {
          "type": "TypeApplication",
          "expression": {
            "type": "NameExpression",
            "name": "Promise"
          },
          "applications": [
            {
              "type": "NameExpression",
              "name": "Object"
            }
          ]
        }
      }
    ],
    "loc": {
      "start": {
        "line": 482,
        "column": 0
      },
      "end": {
        "line": 494,
        "column": 3
      }
    },
    "context": {
      "loc": {
        "start": {
          "line": 495,
          "column": 0
        },
        "end": {
          "line": 498,
          "column": 2
        }
      }
    },
    "augments": [],
    "examples": [
      {
        "description": "scrollLeft()\nscrollLeft(1000)\nscrollLeft('Element containing text')\nscrollLeft('Element containing text', 1000)"
      }
    ],
    "params": [
      {
        "title": "param",
        "name": "e",
        "lineNumber": 9,
        "type": {
          "type": "UnionType",
          "elements": [
            {
              "type": "NameExpression",
              "name": "selector"
            },
            {
              "type": "NameExpression",
              "name": "string"
            },
            {
              "type": "NameExpression",
              "name": "number"
            }
          ]
        },
        "default": "'Window'"
      },
      {
        "title": "param",
        "name": "px",
        "lineNumber": 10,
        "type": {
          "type": "NameExpression",
          "name": "number"
        },
        "default": "100"
      }
    ],
    "properties": [],
    "returns": [
      {
        "description": {
          "type": "root",
          "children": [
            {
              "type": "paragraph",
              "children": [
                {
                  "type": "text",
                  "value": "Object with the description of the action performed.",
                  "position": {
                    "start": {
                      "line": 1,
                      "column": 1,
                      "offset": 0
                    },
                    "end": {
                      "line": 1,
                      "column": 53,
                      "offset": 52
                    },
                    "indent": []
                  }
                }
              ],
              "position": {
                "start": {
                  "line": 1,
                  "column": 1,
                  "offset": 0
                },
                "end": {
                  "line": 1,
                  "column": 53,
                  "offset": 52
                },
                "indent": []
              }
            }
          ],
          "position": {
            "start": {
              "line": 1,
              "column": 1,
              "offset": 0
            },
            "end": {
              "line": 1,
              "column": 53,
              "offset": 52
            }
          }
        },
        "title": "returns",
        "type": {
          "type": "TypeApplication",
          "expression": {
            "type": "NameExpression",
            "name": "Promise"
          },
          "applications": [
            {
              "type": "NameExpression",
              "name": "Object"
            }
          ]
        }
      }
    ],
    "sees": [],
    "throws": [],
    "todos": [],
    "name": "scrollLeft",
    "kind": "function",
    "memberof": "taiko",
    "scope": "static",
    "members": {
      "global": [],
      "inner": [],
      "instance": [],
      "events": [],
      "static": []
    },
    "path": [
      {
        "name": "scrollLeft",
        "kind": "function",
        "scope": "static"
      }
    ],
    "namespace": ".scrollLeft"
  },
  {
    "description": {
      "type": "root",
      "children": [
        {
          "type": "paragraph",
          "children": [
            {
              "type": "text",
              "value": "Scrolls up the page/element.",
              "position": {
                "start": {
                  "line": 1,
                  "column": 1,
                  "offset": 0
                },
                "end": {
                  "line": 1,
                  "column": 29,
                  "offset": 28
                },
                "indent": []
              }
            }
          ],
          "position": {
            "start": {
              "line": 1,
              "column": 1,
              "offset": 0
            },
            "end": {
              "line": 1,
              "column": 29,
              "offset": 28
            },
            "indent": []
          }
        }
      ],
      "position": {
        "start": {
          "line": 1,
          "column": 1,
          "offset": 0
        },
        "end": {
          "line": 1,
          "column": 29,
          "offset": 28
        }
      }
    },
    "tags": [
      {
        "title": "example",
        "description": "scrollUp()\nscrollUp(1000)\nscrollUp('Element containing text')\nscrollUp('Element containing text', 1000)",
        "lineNumber": 3
      },
      {
        "title": "param",
        "description": null,
        "lineNumber": 9,
        "type": {
          "type": "OptionalType",
          "expression": {
            "type": "UnionType",
            "elements": [
              {
                "type": "NameExpression",
                "name": "selector"
              },
              {
                "type": "NameExpression",
                "name": "string"
              },
              {
                "type": "NameExpression",
                "name": "number"
              }
            ]
          }
        },
        "name": "e",
        "default": "'Window'"
      },
      {
        "title": "param",
        "description": null,
        "lineNumber": 10,
        "type": {
          "type": "OptionalType",
          "expression": {
            "type": "NameExpression",
            "name": "number"
          }
        },
        "name": "px",
        "default": "100"
      },
      {
        "title": "returns",
        "description": "Object with the description of the action performed.",
        "lineNumber": 11,
        "type": {
          "type": "TypeApplication",
          "expression": {
            "type": "NameExpression",
            "name": "Promise"
          },
          "applications": [
            {
              "type": "NameExpression",
              "name": "Object"
            }
          ]
        }
      }
    ],
    "loc": {
      "start": {
        "line": 500,
        "column": 0
      },
      "end": {
        "line": 512,
        "column": 3
      }
    },
    "context": {
      "loc": {
        "start": {
          "line": 513,
          "column": 0
        },
        "end": {
          "line": 516,
          "column": 2
        }
      }
    },
    "augments": [],
    "examples": [
      {
        "description": "scrollUp()\nscrollUp(1000)\nscrollUp('Element containing text')\nscrollUp('Element containing text', 1000)"
      }
    ],
    "params": [
      {
        "title": "param",
        "name": "e",
        "lineNumber": 9,
        "type": {
          "type": "UnionType",
          "elements": [
            {
              "type": "NameExpression",
              "name": "selector"
            },
            {
              "type": "NameExpression",
              "name": "string"
            },
            {
              "type": "NameExpression",
              "name": "number"
            }
          ]
        },
        "default": "'Window'"
      },
      {
        "title": "param",
        "name": "px",
        "lineNumber": 10,
        "type": {
          "type": "NameExpression",
          "name": "number"
        },
        "default": "100"
      }
    ],
    "properties": [],
    "returns": [
      {
        "description": {
          "type": "root",
          "children": [
            {
              "type": "paragraph",
              "children": [
                {
                  "type": "text",
                  "value": "Object with the description of the action performed.",
                  "position": {
                    "start": {
                      "line": 1,
                      "column": 1,
                      "offset": 0
                    },
                    "end": {
                      "line": 1,
                      "column": 53,
                      "offset": 52
                    },
                    "indent": []
                  }
                }
              ],
              "position": {
                "start": {
                  "line": 1,
                  "column": 1,
                  "offset": 0
                },
                "end": {
                  "line": 1,
                  "column": 53,
                  "offset": 52
                },
                "indent": []
              }
            }
          ],
          "position": {
            "start": {
              "line": 1,
              "column": 1,
              "offset": 0
            },
            "end": {
              "line": 1,
              "column": 53,
              "offset": 52
            }
          }
        },
        "title": "returns",
        "type": {
          "type": "TypeApplication",
          "expression": {
            "type": "NameExpression",
            "name": "Promise"
          },
          "applications": [
            {
              "type": "NameExpression",
              "name": "Object"
            }
          ]
        }
      }
    ],
    "sees": [],
    "throws": [],
    "todos": [],
    "name": "scrollUp",
    "kind": "function",
    "memberof": "taiko",
    "scope": "static",
    "members": {
      "global": [],
      "inner": [],
      "instance": [],
      "events": [],
      "static": []
    },
    "path": [
      {
        "name": "scrollUp",
        "kind": "function",
        "scope": "static"
      }
    ],
    "namespace": ".scrollUp"
  },
  {
    "description": {
      "type": "root",
      "children": [
        {
          "type": "paragraph",
          "children": [
            {
              "type": "text",
              "value": "Scrolls down the page/element.",
              "position": {
                "start": {
                  "line": 1,
                  "column": 1,
                  "offset": 0
                },
                "end": {
                  "line": 1,
                  "column": 31,
                  "offset": 30
                },
                "indent": []
              }
            }
          ],
          "position": {
            "start": {
              "line": 1,
              "column": 1,
              "offset": 0
            },
            "end": {
              "line": 1,
              "column": 31,
              "offset": 30
            },
            "indent": []
          }
        }
      ],
      "position": {
        "start": {
          "line": 1,
          "column": 1,
          "offset": 0
        },
        "end": {
          "line": 1,
          "column": 31,
          "offset": 30
        }
      }
    },
    "tags": [
      {
        "title": "example",
        "description": "scrollDown()\nscrollDown(1000)\nscrollDown('Element containing text')\nscrollDown('Element containing text', 1000)",
        "lineNumber": 3
      },
      {
        "title": "param",
        "description": null,
        "lineNumber": 9,
        "type": {
          "type": "OptionalType",
          "expression": {
            "type": "UnionType",
            "elements": [
              {
                "type": "NameExpression",
                "name": "selector"
              },
              {
                "type": "NameExpression",
                "name": "string"
              },
              {
                "type": "NameExpression",
                "name": "number"
              }
            ]
          }
        },
        "name": "e",
        "default": "'Window'"
      },
      {
        "title": "param",
        "description": null,
        "lineNumber": 10,
        "type": {
          "type": "OptionalType",
          "expression": {
            "type": "NameExpression",
            "name": "number"
          }
        },
        "name": "px",
        "default": "100"
      },
      {
        "title": "returns",
        "description": "Object with the description of the action performed.",
        "lineNumber": 11,
        "type": {
          "type": "TypeApplication",
          "expression": {
            "type": "NameExpression",
            "name": "Promise"
          },
          "applications": [
            {
              "type": "NameExpression",
              "name": "Object"
            }
          ]
        }
      }
    ],
    "loc": {
      "start": {
        "line": 518,
        "column": 0
      },
      "end": {
        "line": 530,
        "column": 3
      }
    },
    "context": {
      "loc": {
        "start": {
          "line": 531,
          "column": 0
        },
        "end": {
          "line": 534,
          "column": 2
        }
      }
    },
    "augments": [],
    "examples": [
      {
        "description": "scrollDown()\nscrollDown(1000)\nscrollDown('Element containing text')\nscrollDown('Element containing text', 1000)"
      }
    ],
    "params": [
      {
        "title": "param",
        "name": "e",
        "lineNumber": 9,
        "type": {
          "type": "UnionType",
          "elements": [
            {
              "type": "NameExpression",
              "name": "selector"
            },
            {
              "type": "NameExpression",
              "name": "string"
            },
            {
              "type": "NameExpression",
              "name": "number"
            }
          ]
        },
        "default": "'Window'"
      },
      {
        "title": "param",
        "name": "px",
        "lineNumber": 10,
        "type": {
          "type": "NameExpression",
          "name": "number"
        },
        "default": "100"
      }
    ],
    "properties": [],
    "returns": [
      {
        "description": {
          "type": "root",
          "children": [
            {
              "type": "paragraph",
              "children": [
                {
                  "type": "text",
                  "value": "Object with the description of the action performed.",
                  "position": {
                    "start": {
                      "line": 1,
                      "column": 1,
                      "offset": 0
                    },
                    "end": {
                      "line": 1,
                      "column": 53,
                      "offset": 52
                    },
                    "indent": []
                  }
                }
              ],
              "position": {
                "start": {
                  "line": 1,
                  "column": 1,
                  "offset": 0
                },
                "end": {
                  "line": 1,
                  "column": 53,
                  "offset": 52
                },
                "indent": []
              }
            }
          ],
          "position": {
            "start": {
              "line": 1,
              "column": 1,
              "offset": 0
            },
            "end": {
              "line": 1,
              "column": 53,
              "offset": 52
            }
          }
        },
        "title": "returns",
        "type": {
          "type": "TypeApplication",
          "expression": {
            "type": "NameExpression",
            "name": "Promise"
          },
          "applications": [
            {
              "type": "NameExpression",
              "name": "Object"
            }
          ]
        }
      }
    ],
    "sees": [],
    "throws": [],
    "todos": [],
    "name": "scrollDown",
    "kind": "function",
    "memberof": "taiko",
    "scope": "static",
    "members": {
      "global": [],
      "inner": [],
      "instance": [],
      "events": [],
      "static": []
    },
    "path": [
      {
        "name": "scrollDown",
        "kind": "function",
        "scope": "static"
      }
    ],
    "namespace": ".scrollDown"
  },
  {
    "description": {
      "type": "root",
      "children": [
        {
          "type": "paragraph",
          "children": [
            {
              "type": "text",
              "value": "Captures a screenshot of the page.",
              "position": {
                "start": {
                  "line": 1,
                  "column": 1,
                  "offset": 0
                },
                "end": {
                  "line": 1,
                  "column": 35,
                  "offset": 34
                },
                "indent": []
              }
            }
          ],
          "position": {
            "start": {
              "line": 1,
              "column": 1,
              "offset": 0
            },
            "end": {
              "line": 1,
              "column": 35,
              "offset": 34
            },
            "indent": []
          }
        }
      ],
      "position": {
        "start": {
          "line": 1,
          "column": 1,
          "offset": 0
        },
        "end": {
          "line": 1,
          "column": 35,
          "offset": 34
        }
      }
    },
    "tags": [
      {
        "title": "example",
        "description": "screenshot('screenshot.png')",
        "lineNumber": 3
      },
      {
        "title": "param",
        "description": "{path:'screenshot.png'} or {encoding:'base64'}",
        "lineNumber": 6,
        "type": {
          "type": "NameExpression",
          "name": "object"
        },
        "name": "null"
      },
      {
        "title": "returns",
        "description": "Promise which resolves to buffer with captured screenshot.",
        "lineNumber": 7,
        "type": {
          "type": "TypeApplication",
          "expression": {
            "type": "NameExpression",
            "name": "Promise"
          },
          "applications": [
            {
              "type": "NameExpression",
              "name": "Buffer"
            }
          ]
        }
      }
    ],
    "loc": {
      "start": {
        "line": 536,
        "column": 0
      },
      "end": {
        "line": 544,
        "column": 3
      }
    },
    "context": {
      "loc": {
        "start": {
          "line": 545,
          "column": 0
        },
        "end": {
          "line": 552,
          "column": 2
        }
      }
    },
    "augments": [],
    "examples": [
      {
        "description": "screenshot('screenshot.png')"
      }
    ],
    "params": [
      {
        "title": "param",
        "name": "options",
        "lineNumber": 545,
        "default": "{}"
      },
      {
        "title": "param",
        "name": "null",
        "lineNumber": 6,
        "description": {
          "type": "root",
          "children": [
            {
              "type": "paragraph",
              "children": [
                {
                  "type": "text",
                  "value": "{path:'screenshot.png'} or {encoding:'base64'}",
                  "position": {
                    "start": {
                      "line": 1,
                      "column": 1,
                      "offset": 0
                    },
                    "end": {
                      "line": 1,
                      "column": 47,
                      "offset": 46
                    },
                    "indent": []
                  }
                }
              ],
              "position": {
                "start": {
                  "line": 1,
                  "column": 1,
                  "offset": 0
                },
                "end": {
                  "line": 1,
                  "column": 47,
                  "offset": 46
                },
                "indent": []
              }
            }
          ],
          "position": {
            "start": {
              "line": 1,
              "column": 1,
              "offset": 0
            },
            "end": {
              "line": 1,
              "column": 47,
              "offset": 46
            }
          }
        },
        "type": {
          "type": "NameExpression",
          "name": "object"
        }
      }
    ],
    "properties": [],
    "returns": [
      {
        "description": {
          "type": "root",
          "children": [
            {
              "type": "paragraph",
              "children": [
                {
                  "type": "text",
                  "value": "Promise which resolves to buffer with captured screenshot.",
                  "position": {
                    "start": {
                      "line": 1,
                      "column": 1,
                      "offset": 0
                    },
                    "end": {
                      "line": 1,
                      "column": 59,
                      "offset": 58
                    },
                    "indent": []
                  }
                }
              ],
              "position": {
                "start": {
                  "line": 1,
                  "column": 1,
                  "offset": 0
                },
                "end": {
                  "line": 1,
                  "column": 59,
                  "offset": 58
                },
                "indent": []
              }
            }
          ],
          "position": {
            "start": {
              "line": 1,
              "column": 1,
              "offset": 0
            },
            "end": {
              "line": 1,
              "column": 59,
              "offset": 58
            }
          }
        },
        "title": "returns",
        "type": {
          "type": "TypeApplication",
          "expression": {
            "type": "NameExpression",
            "name": "Promise"
          },
          "applications": [
            {
              "type": "NameExpression",
              "name": "Buffer"
            }
          ]
        }
      }
    ],
    "sees": [],
    "throws": [],
    "todos": [],
    "name": "screenshot",
    "kind": "function",
    "memberof": "taiko",
    "scope": "static",
    "members": {
      "global": [],
      "inner": [],
      "instance": [],
      "events": [],
      "static": []
    },
    "path": [
      {
        "name": "screenshot",
        "kind": "function",
        "scope": "static"
      }
    ],
    "namespace": ".screenshot"
  },
  {
    "description": {
      "type": "root",
      "children": [
        {
          "type": "paragraph",
          "children": [
            {
              "type": "text",
              "value": "This ",
              "position": {
                "start": {
                  "line": 1,
                  "column": 1,
                  "offset": 0
                },
                "end": {
                  "line": 1,
                  "column": 6,
                  "offset": 5
                },
                "indent": []
              }
            },
            {
              "type": "link",
              "url": "selector",
              "title": null,
              "jsdoc": true,
              "children": [
                {
                  "type": "text",
                  "value": "selector"
                }
              ],
              "position": {
                "start": {
                  "line": 1,
                  "column": 6,
                  "offset": 5
                },
                "end": {
                  "line": 1,
                  "column": 22,
                  "offset": 21
                },
                "indent": []
              }
            },
            {
              "type": "text",
              "value": " lets you identify elements on the web page via XPath or CSS selector.",
              "position": {
                "start": {
                  "line": 1,
                  "column": 22,
                  "offset": 21
                },
                "end": {
                  "line": 1,
                  "column": 92,
                  "offset": 91
                },
                "indent": []
              }
            }
          ],
          "position": {
            "start": {
              "line": 1,
              "column": 1,
              "offset": 0
            },
            "end": {
              "line": 1,
              "column": 92,
              "offset": 91
            },
            "indent": []
          }
        }
      ],
      "position": {
        "start": {
          "line": 1,
          "column": 1,
          "offset": 0
        },
        "end": {
          "line": 1,
          "column": 92,
          "offset": 91
        }
      }
    },
    "tags": [
      {
        "title": "example",
        "description": "highlight($(`//*[text()='text']`))\n$(`//*[text()='text']`).exists()",
        "lineNumber": 2
      },
      {
        "title": "param",
        "description": "XPath or CSS selector.",
        "lineNumber": 6,
        "type": {
          "type": "NameExpression",
          "name": "string"
        },
        "name": "selector"
      },
      {
        "title": "param",
        "description": null,
        "lineNumber": 7,
        "type": {
          "type": "RestType",
          "expression": {
            "type": "NameExpression",
            "name": "relativeSelector"
          }
        },
        "name": "args"
      },
      {
        "title": "returns",
        "description": null,
        "lineNumber": 8,
        "type": {
          "type": "NameExpression",
          "name": "ElementWrapper"
        }
      }
    ],
    "loc": {
      "start": {
        "line": 554,
        "column": 0
      },
      "end": {
        "line": 563,
        "column": 3
      }
    },
    "context": {
      "loc": {
        "start": {
          "line": 564,
          "column": 0
        },
        "end": {
          "line": 568,
          "column": 2
        }
      }
    },
    "augments": [],
    "examples": [
      {
        "description": "highlight($(`//*[text()='text']`))\n$(`//*[text()='text']`).exists()"
      }
    ],
    "params": [
      {
        "title": "param",
        "name": "selector",
        "lineNumber": 6,
        "description": {
          "type": "root",
          "children": [
            {
              "type": "paragraph",
              "children": [
                {
                  "type": "text",
                  "value": "XPath or CSS selector.",
                  "position": {
                    "start": {
                      "line": 1,
                      "column": 1,
                      "offset": 0
                    },
                    "end": {
                      "line": 1,
                      "column": 23,
                      "offset": 22
                    },
                    "indent": []
                  }
                }
              ],
              "position": {
                "start": {
                  "line": 1,
                  "column": 1,
                  "offset": 0
                },
                "end": {
                  "line": 1,
                  "column": 23,
                  "offset": 22
                },
                "indent": []
              }
            }
          ],
          "position": {
            "start": {
              "line": 1,
              "column": 1,
              "offset": 0
            },
            "end": {
              "line": 1,
              "column": 23,
              "offset": 22
            }
          }
        },
        "type": {
          "type": "NameExpression",
          "name": "string"
        }
      },
      {
        "title": "param",
        "name": "args",
        "lineNumber": 7,
        "type": {
          "type": "RestType",
          "expression": {
            "type": "NameExpression",
            "name": "relativeSelector"
          }
        }
      }
    ],
    "properties": [],
    "returns": [
      {
        "description": {
          "type": "root",
          "children": [],
          "position": {
            "start": {
              "line": 1,
              "column": 1,
              "offset": 0
            },
            "end": {
              "line": 1,
              "column": 1,
              "offset": 0
            }
          }
        },
        "title": "returns",
        "type": {
          "type": "NameExpression",
          "name": "ElementWrapper"
        }
      }
    ],
    "sees": [],
    "throws": [],
    "todos": [],
    "name": "$",
    "kind": "function",
    "memberof": "taiko",
    "scope": "static",
    "members": {
      "global": [],
      "inner": [],
      "instance": [],
      "events": [],
      "static": []
    },
    "path": [
      {
        "name": "$",
        "kind": "function",
        "scope": "static"
      }
    ],
    "namespace": ".$"
  },
  {
    "description": {
      "type": "root",
      "children": [
        {
          "type": "paragraph",
          "children": [
            {
              "type": "text",
              "value": "This ",
              "position": {
                "start": {
                  "line": 1,
                  "column": 1,
                  "offset": 0
                },
                "end": {
                  "line": 1,
                  "column": 6,
                  "offset": 5
                },
                "indent": []
              }
            },
            {
              "type": "link",
              "url": "selector",
              "title": null,
              "jsdoc": true,
              "children": [
                {
                  "type": "text",
                  "value": "selector"
                }
              ],
              "position": {
                "start": {
                  "line": 1,
                  "column": 6,
                  "offset": 5
                },
                "end": {
                  "line": 1,
                  "column": 22,
                  "offset": 21
                },
                "indent": []
              }
            },
            {
              "type": "text",
              "value": " lets you identify an image on a web page. Typically, this is done via the image's alt text or attribute and value pairs.",
              "position": {
                "start": {
                  "line": 1,
                  "column": 22,
                  "offset": 21
                },
                "end": {
                  "line": 1,
                  "column": 143,
                  "offset": 142
                },
                "indent": []
              }
            }
          ],
          "position": {
            "start": {
              "line": 1,
              "column": 1,
              "offset": 0
            },
            "end": {
              "line": 1,
              "column": 143,
              "offset": 142
            },
            "indent": []
          }
        }
      ],
      "position": {
        "start": {
          "line": 1,
          "column": 1,
          "offset": 0
        },
        "end": {
          "line": 1,
          "column": 143,
          "offset": 142
        }
      }
    },
    "tags": [
      {
        "title": "example",
        "description": "click(image('alt'))\nimage('alt').exists()",
        "lineNumber": 3
      },
      {
        "title": "param",
        "description": "The image's alt text.",
        "lineNumber": 7,
        "type": {
          "type": "NameExpression",
          "name": "string"
        },
        "name": "alt"
      },
      {
        "title": "param",
        "description": "Pairs of attribute and value like {\"id\":\"name\",\"class\":\"class-name\"}",
        "lineNumber": 8,
        "type": {
          "type": "NameExpression",
          "name": "object"
        },
        "name": "attrValuePairs"
      },
      {
        "title": "param",
        "description": null,
        "lineNumber": 9,
        "type": {
          "type": "RestType",
          "expression": {
            "type": "NameExpression",
            "name": "relativeSelector"
          }
        },
        "name": "args"
      },
      {
        "title": "returns",
        "description": null,
        "lineNumber": 10,
        "type": {
          "type": "NameExpression",
          "name": "ElementWrapper"
        }
      }
    ],
    "loc": {
      "start": {
        "line": 615,
        "column": 0
      },
      "end": {
        "line": 626,
        "column": 3
      }
    },
    "context": {
      "loc": {
        "start": {
          "line": 627,
          "column": 0
        },
        "end": {
          "line": 632,
          "column": 2
        }
      }
    },
    "augments": [],
    "examples": [
      {
        "description": "click(image('alt'))\nimage('alt').exists()"
      }
    ],
    "params": [
      {
        "title": "param",
        "name": "attrValuePairs",
        "lineNumber": 8,
        "description": {
          "type": "root",
          "children": [
            {
              "type": "paragraph",
              "children": [
                {
                  "type": "text",
                  "value": "Pairs of attribute and value like {\"id\":\"name\",\"class\":\"class-name\"}",
                  "position": {
                    "start": {
                      "line": 1,
                      "column": 1,
                      "offset": 0
                    },
                    "end": {
                      "line": 1,
                      "column": 69,
                      "offset": 68
                    },
                    "indent": []
                  }
                }
              ],
              "position": {
                "start": {
                  "line": 1,
                  "column": 1,
                  "offset": 0
                },
                "end": {
                  "line": 1,
                  "column": 69,
                  "offset": 68
                },
                "indent": []
              }
            }
          ],
          "position": {
            "start": {
              "line": 1,
              "column": 1,
              "offset": 0
            },
            "end": {
              "line": 1,
              "column": 69,
              "offset": 68
            }
          }
        },
        "type": {
          "type": "NameExpression",
          "name": "object"
        }
      },
      {
        "title": "param",
        "name": "args",
        "lineNumber": 9,
        "type": {
          "type": "RestType",
          "expression": {
            "type": "NameExpression",
            "name": "relativeSelector"
          }
        }
      },
      {
        "title": "param",
        "name": "alt",
        "lineNumber": 7,
        "description": {
          "type": "root",
          "children": [
            {
              "type": "paragraph",
              "children": [
                {
                  "type": "text",
                  "value": "The image's alt text.",
                  "position": {
                    "start": {
                      "line": 1,
                      "column": 1,
                      "offset": 0
                    },
                    "end": {
                      "line": 1,
                      "column": 22,
                      "offset": 21
                    },
                    "indent": []
                  }
                }
              ],
              "position": {
                "start": {
                  "line": 1,
                  "column": 1,
                  "offset": 0
                },
                "end": {
                  "line": 1,
                  "column": 22,
                  "offset": 21
                },
                "indent": []
              }
            }
          ],
          "position": {
            "start": {
              "line": 1,
              "column": 1,
              "offset": 0
            },
            "end": {
              "line": 1,
              "column": 22,
              "offset": 21
            }
          }
        },
        "type": {
          "type": "NameExpression",
          "name": "string"
        }
      }
    ],
    "properties": [],
    "returns": [
      {
        "description": {
          "type": "root",
          "children": [],
          "position": {
            "start": {
              "line": 1,
              "column": 1,
              "offset": 0
            },
            "end": {
              "line": 1,
              "column": 1,
              "offset": 0
            }
          }
        },
        "title": "returns",
        "type": {
          "type": "NameExpression",
          "name": "ElementWrapper"
        }
      }
    ],
    "sees": [],
    "throws": [],
    "todos": [],
    "name": "image",
    "kind": "function",
    "memberof": "taiko",
    "scope": "static",
    "members": {
      "global": [],
      "inner": [],
      "instance": [],
      "events": [],
      "static": []
    },
    "path": [
      {
        "name": "image",
        "kind": "function",
        "scope": "static"
      }
    ],
    "namespace": ".image"
  },
  {
    "description": {
      "type": "root",
      "children": [
        {
          "type": "paragraph",
          "children": [
            {
              "type": "text",
              "value": "This ",
              "position": {
                "start": {
                  "line": 1,
                  "column": 1,
                  "offset": 0
                },
                "end": {
                  "line": 1,
                  "column": 6,
                  "offset": 5
                },
                "indent": []
              }
            },
            {
              "type": "link",
              "url": "selector",
              "title": null,
              "jsdoc": true,
              "children": [
                {
                  "type": "text",
                  "value": "selector"
                }
              ],
              "position": {
                "start": {
                  "line": 1,
                  "column": 6,
                  "offset": 5
                },
                "end": {
                  "line": 1,
                  "column": 22,
                  "offset": 21
                },
                "indent": []
              }
            },
            {
              "type": "text",
              "value": " lets you identify a link on a web page with text or attribute and value pairs.",
              "position": {
                "start": {
                  "line": 1,
                  "column": 22,
                  "offset": 21
                },
                "end": {
                  "line": 1,
                  "column": 101,
                  "offset": 100
                },
                "indent": []
              }
            }
          ],
          "position": {
            "start": {
              "line": 1,
              "column": 1,
              "offset": 0
            },
            "end": {
              "line": 1,
              "column": 101,
              "offset": 100
            },
            "indent": []
          }
        }
      ],
      "position": {
        "start": {
          "line": 1,
          "column": 1,
          "offset": 0
        },
        "end": {
          "line": 1,
          "column": 101,
          "offset": 100
        }
      }
    },
    "tags": [
      {
        "title": "example",
        "description": "click(link('Get Started'))\nlink('Get Started').exists()",
        "lineNumber": 3
      },
      {
        "title": "param",
        "description": "The link text.",
        "lineNumber": 7,
        "type": {
          "type": "NameExpression",
          "name": "string"
        },
        "name": "text"
      },
      {
        "title": "param",
        "description": "Pairs of attribute and value like {\"id\":\"name\",\"class\":\"class-name\"}",
        "lineNumber": 8,
        "type": {
          "type": "NameExpression",
          "name": "object"
        },
        "name": "attrValuePairs"
      },
      {
        "title": "param",
        "description": null,
        "lineNumber": 9,
        "type": {
          "type": "RestType",
          "expression": {
            "type": "NameExpression",
            "name": "relativeSelector"
          }
        },
        "name": "args"
      },
      {
        "title": "returns",
        "description": null,
        "lineNumber": 10,
        "type": {
          "type": "NameExpression",
          "name": "ElementWrapper"
        }
      }
    ],
    "loc": {
      "start": {
        "line": 634,
        "column": 0
      },
      "end": {
        "line": 645,
        "column": 3
      }
    },
    "context": {
      "loc": {
        "start": {
          "line": 646,
          "column": 0
        },
        "end": {
          "line": 651,
          "column": 2
        }
      }
    },
    "augments": [],
    "examples": [
      {
        "description": "click(link('Get Started'))\nlink('Get Started').exists()"
      }
    ],
    "params": [
      {
        "title": "param",
        "name": "attrValuePairs",
        "lineNumber": 8,
        "description": {
          "type": "root",
          "children": [
            {
              "type": "paragraph",
              "children": [
                {
                  "type": "text",
                  "value": "Pairs of attribute and value like {\"id\":\"name\",\"class\":\"class-name\"}",
                  "position": {
                    "start": {
                      "line": 1,
                      "column": 1,
                      "offset": 0
                    },
                    "end": {
                      "line": 1,
                      "column": 69,
                      "offset": 68
                    },
                    "indent": []
                  }
                }
              ],
              "position": {
                "start": {
                  "line": 1,
                  "column": 1,
                  "offset": 0
                },
                "end": {
                  "line": 1,
                  "column": 69,
                  "offset": 68
                },
                "indent": []
              }
            }
          ],
          "position": {
            "start": {
              "line": 1,
              "column": 1,
              "offset": 0
            },
            "end": {
              "line": 1,
              "column": 69,
              "offset": 68
            }
          }
        },
        "type": {
          "type": "NameExpression",
          "name": "object"
        }
      },
      {
        "title": "param",
        "name": "args",
        "lineNumber": 9,
        "type": {
          "type": "RestType",
          "expression": {
            "type": "NameExpression",
            "name": "relativeSelector"
          }
        }
      },
      {
        "title": "param",
        "name": "text",
        "lineNumber": 7,
        "description": {
          "type": "root",
          "children": [
            {
              "type": "paragraph",
              "children": [
                {
                  "type": "text",
                  "value": "The link text.",
                  "position": {
                    "start": {
                      "line": 1,
                      "column": 1,
                      "offset": 0
                    },
                    "end": {
                      "line": 1,
                      "column": 15,
                      "offset": 14
                    },
                    "indent": []
                  }
                }
              ],
              "position": {
                "start": {
                  "line": 1,
                  "column": 1,
                  "offset": 0
                },
                "end": {
                  "line": 1,
                  "column": 15,
                  "offset": 14
                },
                "indent": []
              }
            }
          ],
          "position": {
            "start": {
              "line": 1,
              "column": 1,
              "offset": 0
            },
            "end": {
              "line": 1,
              "column": 15,
              "offset": 14
            }
          }
        },
        "type": {
          "type": "NameExpression",
          "name": "string"
        }
      }
    ],
    "properties": [],
    "returns": [
      {
        "description": {
          "type": "root",
          "children": [],
          "position": {
            "start": {
              "line": 1,
              "column": 1,
              "offset": 0
            },
            "end": {
              "line": 1,
              "column": 1,
              "offset": 0
            }
          }
        },
        "title": "returns",
        "type": {
          "type": "NameExpression",
          "name": "ElementWrapper"
        }
      }
    ],
    "sees": [],
    "throws": [],
    "todos": [],
    "name": "link",
    "kind": "function",
    "memberof": "taiko",
    "scope": "static",
    "members": {
      "global": [],
      "inner": [],
      "instance": [],
      "events": [],
      "static": []
    },
    "path": [
      {
        "name": "link",
        "kind": "function",
        "scope": "static"
      }
    ],
    "namespace": ".link"
  },
  {
    "description": {
      "type": "root",
      "children": [
        {
          "type": "paragraph",
          "children": [
            {
              "type": "text",
              "value": "This ",
              "position": {
                "start": {
                  "line": 1,
                  "column": 1,
                  "offset": 0
                },
                "end": {
                  "line": 1,
                  "column": 6,
                  "offset": 5
                },
                "indent": []
              }
            },
            {
              "type": "link",
              "url": "selector",
              "title": null,
              "jsdoc": true,
              "children": [
                {
                  "type": "text",
                  "value": "selector"
                }
              ],
              "position": {
                "start": {
                  "line": 1,
                  "column": 6,
                  "offset": 5
                },
                "end": {
                  "line": 1,
                  "column": 22,
                  "offset": 21
                },
                "indent": []
              }
            },
            {
              "type": "text",
              "value": " lets you identify a list item (HTML ",
              "position": {
                "start": {
                  "line": 1,
                  "column": 22,
                  "offset": 21
                },
                "end": {
                  "line": 1,
                  "column": 59,
                  "offset": 58
                },
                "indent": []
              }
            },
            {
              "type": "html",
              "value": "<li>",
              "position": {
                "start": {
                  "line": 1,
                  "column": 59,
                  "offset": 58
                },
                "end": {
                  "line": 1,
                  "column": 63,
                  "offset": 62
                },
                "indent": []
              }
            },
            {
              "type": "text",
              "value": " element) on a web page with label or attribute and value pairs.",
              "position": {
                "start": {
                  "line": 1,
                  "column": 63,
                  "offset": 62
                },
                "end": {
                  "line": 1,
                  "column": 127,
                  "offset": 126
                },
                "indent": []
              }
            }
          ],
          "position": {
            "start": {
              "line": 1,
              "column": 1,
              "offset": 0
            },
            "end": {
              "line": 1,
              "column": 127,
              "offset": 126
            },
            "indent": []
          }
        }
      ],
      "position": {
        "start": {
          "line": 1,
          "column": 1,
          "offset": 0
        },
        "end": {
          "line": 1,
          "column": 127,
          "offset": 126
        }
      }
    },
    "tags": [
      {
        "title": "example",
        "description": "highlight(listItem('Get Started'))\nlistItem('Get Started').exists()",
        "lineNumber": 3
      },
      {
        "title": "param",
        "description": "The label of the list item.",
        "lineNumber": 7,
        "type": {
          "type": "NameExpression",
          "name": "string"
        },
        "name": "label"
      },
      {
        "title": "param",
        "description": "Pairs of attribute and value like {\"id\":\"name\",\"class\":\"class-name\"}",
        "lineNumber": 8,
        "type": {
          "type": "NameExpression",
          "name": "object"
        },
        "name": "attrValuePairs"
      },
      {
        "title": "param",
        "description": null,
        "lineNumber": 9,
        "type": {
          "type": "RestType",
          "expression": {
            "type": "NameExpression",
            "name": "relativeSelector"
          }
        },
        "name": "args"
      },
      {
        "title": "returns",
        "description": null,
        "lineNumber": 10,
        "type": {
          "type": "NameExpression",
          "name": "ElementWrapper"
        }
      }
    ],
    "loc": {
      "start": {
        "line": 653,
        "column": 0
      },
      "end": {
        "line": 664,
        "column": 3
      }
    },
    "context": {
      "loc": {
        "start": {
          "line": 665,
          "column": 0
        },
        "end": {
          "line": 670,
          "column": 2
        }
      }
    },
    "augments": [],
    "examples": [
      {
        "description": "highlight(listItem('Get Started'))\nlistItem('Get Started').exists()"
      }
    ],
    "params": [
      {
        "title": "param",
        "name": "attrValuePairs",
        "lineNumber": 8,
        "description": {
          "type": "root",
          "children": [
            {
              "type": "paragraph",
              "children": [
                {
                  "type": "text",
                  "value": "Pairs of attribute and value like {\"id\":\"name\",\"class\":\"class-name\"}",
                  "position": {
                    "start": {
                      "line": 1,
                      "column": 1,
                      "offset": 0
                    },
                    "end": {
                      "line": 1,
                      "column": 69,
                      "offset": 68
                    },
                    "indent": []
                  }
                }
              ],
              "position": {
                "start": {
                  "line": 1,
                  "column": 1,
                  "offset": 0
                },
                "end": {
                  "line": 1,
                  "column": 69,
                  "offset": 68
                },
                "indent": []
              }
            }
          ],
          "position": {
            "start": {
              "line": 1,
              "column": 1,
              "offset": 0
            },
            "end": {
              "line": 1,
              "column": 69,
              "offset": 68
            }
          }
        },
        "type": {
          "type": "NameExpression",
          "name": "object"
        }
      },
      {
        "title": "param",
        "name": "args",
        "lineNumber": 9,
        "type": {
          "type": "RestType",
          "expression": {
            "type": "NameExpression",
            "name": "relativeSelector"
          }
        }
      },
      {
        "title": "param",
        "name": "label",
        "lineNumber": 7,
        "description": {
          "type": "root",
          "children": [
            {
              "type": "paragraph",
              "children": [
                {
                  "type": "text",
                  "value": "The label of the list item.",
                  "position": {
                    "start": {
                      "line": 1,
                      "column": 1,
                      "offset": 0
                    },
                    "end": {
                      "line": 1,
                      "column": 28,
                      "offset": 27
                    },
                    "indent": []
                  }
                }
              ],
              "position": {
                "start": {
                  "line": 1,
                  "column": 1,
                  "offset": 0
                },
                "end": {
                  "line": 1,
                  "column": 28,
                  "offset": 27
                },
                "indent": []
              }
            }
          ],
          "position": {
            "start": {
              "line": 1,
              "column": 1,
              "offset": 0
            },
            "end": {
              "line": 1,
              "column": 28,
              "offset": 27
            }
          }
        },
        "type": {
          "type": "NameExpression",
          "name": "string"
        }
      }
    ],
    "properties": [],
    "returns": [
      {
        "description": {
          "type": "root",
          "children": [],
          "position": {
            "start": {
              "line": 1,
              "column": 1,
              "offset": 0
            },
            "end": {
              "line": 1,
              "column": 1,
              "offset": 0
            }
          }
        },
        "title": "returns",
        "type": {
          "type": "NameExpression",
          "name": "ElementWrapper"
        }
      }
    ],
    "sees": [],
    "throws": [],
    "todos": [],
    "name": "listItem",
    "kind": "function",
    "memberof": "taiko",
    "scope": "static",
    "members": {
      "global": [],
      "inner": [],
      "instance": [],
      "events": [],
      "static": []
    },
    "path": [
      {
        "name": "listItem",
        "kind": "function",
        "scope": "static"
      }
    ],
    "namespace": ".listItem"
  },
  {
    "description": {
      "type": "root",
      "children": [
        {
          "type": "paragraph",
          "children": [
            {
              "type": "text",
              "value": "This ",
              "position": {
                "start": {
                  "line": 1,
                  "column": 1,
                  "offset": 0
                },
                "end": {
                  "line": 1,
                  "column": 6,
                  "offset": 5
                },
                "indent": []
              }
            },
            {
              "type": "link",
              "url": "selector",
              "title": null,
              "jsdoc": true,
              "children": [
                {
                  "type": "text",
                  "value": "selector"
                }
              ],
              "position": {
                "start": {
                  "line": 1,
                  "column": 6,
                  "offset": 5
                },
                "end": {
                  "line": 1,
                  "column": 22,
                  "offset": 21
                },
                "indent": []
              }
            },
            {
              "type": "text",
              "value": " lets you identify a button on a web page with label or attribute and value pairs.",
              "position": {
                "start": {
                  "line": 1,
                  "column": 22,
                  "offset": 21
                },
                "end": {
                  "line": 1,
                  "column": 104,
                  "offset": 103
                },
                "indent": []
              }
            }
          ],
          "position": {
            "start": {
              "line": 1,
              "column": 1,
              "offset": 0
            },
            "end": {
              "line": 1,
              "column": 104,
              "offset": 103
            },
            "indent": []
          }
        }
      ],
      "position": {
        "start": {
          "line": 1,
          "column": 1,
          "offset": 0
        },
        "end": {
          "line": 1,
          "column": 104,
          "offset": 103
        }
      }
    },
    "tags": [
      {
        "title": "example",
        "description": "highlight(button('Get Started'))\nbutton('Get Started').exists()",
        "lineNumber": 3
      },
      {
        "title": "param",
        "description": "The button label.",
        "lineNumber": 7,
        "type": {
          "type": "NameExpression",
          "name": "string"
        },
        "name": "label"
      },
      {
        "title": "param",
        "description": "Pairs of attribute and value like {\"id\":\"name\",\"class\":\"class-name\"}",
        "lineNumber": 8,
        "type": {
          "type": "NameExpression",
          "name": "object"
        },
        "name": "attrValuePairs"
      },
      {
        "title": "param",
        "description": null,
        "lineNumber": 9,
        "type": {
          "type": "RestType",
          "expression": {
            "type": "NameExpression",
            "name": "relativeSelector"
          }
        },
        "name": "args"
      },
      {
        "title": "returns",
        "description": null,
        "lineNumber": 10,
        "type": {
          "type": "NameExpression",
          "name": "ElementWrapper"
        }
      }
    ],
    "loc": {
      "start": {
        "line": 672,
        "column": 0
      },
      "end": {
        "line": 683,
        "column": 3
      }
    },
    "context": {
      "loc": {
        "start": {
          "line": 684,
          "column": 0
        },
        "end": {
          "line": 689,
          "column": 2
        }
      }
    },
    "augments": [],
    "examples": [
      {
        "description": "highlight(button('Get Started'))\nbutton('Get Started').exists()"
      }
    ],
    "params": [
      {
        "title": "param",
        "name": "attrValuePairs",
        "lineNumber": 8,
        "description": {
          "type": "root",
          "children": [
            {
              "type": "paragraph",
              "children": [
                {
                  "type": "text",
                  "value": "Pairs of attribute and value like {\"id\":\"name\",\"class\":\"class-name\"}",
                  "position": {
                    "start": {
                      "line": 1,
                      "column": 1,
                      "offset": 0
                    },
                    "end": {
                      "line": 1,
                      "column": 69,
                      "offset": 68
                    },
                    "indent": []
                  }
                }
              ],
              "position": {
                "start": {
                  "line": 1,
                  "column": 1,
                  "offset": 0
                },
                "end": {
                  "line": 1,
                  "column": 69,
                  "offset": 68
                },
                "indent": []
              }
            }
          ],
          "position": {
            "start": {
              "line": 1,
              "column": 1,
              "offset": 0
            },
            "end": {
              "line": 1,
              "column": 69,
              "offset": 68
            }
          }
        },
        "type": {
          "type": "NameExpression",
          "name": "object"
        }
      },
      {
        "title": "param",
        "name": "args",
        "lineNumber": 9,
        "type": {
          "type": "RestType",
          "expression": {
            "type": "NameExpression",
            "name": "relativeSelector"
          }
        }
      },
      {
        "title": "param",
        "name": "label",
        "lineNumber": 7,
        "description": {
          "type": "root",
          "children": [
            {
              "type": "paragraph",
              "children": [
                {
                  "type": "text",
                  "value": "The button label.",
                  "position": {
                    "start": {
                      "line": 1,
                      "column": 1,
                      "offset": 0
                    },
                    "end": {
                      "line": 1,
                      "column": 18,
                      "offset": 17
                    },
                    "indent": []
                  }
                }
              ],
              "position": {
                "start": {
                  "line": 1,
                  "column": 1,
                  "offset": 0
                },
                "end": {
                  "line": 1,
                  "column": 18,
                  "offset": 17
                },
                "indent": []
              }
            }
          ],
          "position": {
            "start": {
              "line": 1,
              "column": 1,
              "offset": 0
            },
            "end": {
              "line": 1,
              "column": 18,
              "offset": 17
            }
          }
        },
        "type": {
          "type": "NameExpression",
          "name": "string"
        }
      }
    ],
    "properties": [],
    "returns": [
      {
        "description": {
          "type": "root",
          "children": [],
          "position": {
            "start": {
              "line": 1,
              "column": 1,
              "offset": 0
            },
            "end": {
              "line": 1,
              "column": 1,
              "offset": 0
            }
          }
        },
        "title": "returns",
        "type": {
          "type": "NameExpression",
          "name": "ElementWrapper"
        }
      }
    ],
    "sees": [],
    "throws": [],
    "todos": [],
    "name": "button",
    "kind": "function",
    "memberof": "taiko",
    "scope": "static",
    "members": {
      "global": [],
      "inner": [],
      "instance": [],
      "events": [],
      "static": []
    },
    "path": [
      {
        "name": "button",
        "kind": "function",
        "scope": "static"
      }
    ],
    "namespace": ".button"
  },
  {
    "description": {
      "type": "root",
      "children": [
        {
          "type": "paragraph",
          "children": [
            {
              "type": "text",
              "value": "This ",
              "position": {
                "start": {
                  "line": 1,
                  "column": 1,
                  "offset": 0
                },
                "end": {
                  "line": 1,
                  "column": 6,
                  "offset": 5
                },
                "indent": []
              }
            },
            {
              "type": "link",
              "url": "selector",
              "title": null,
              "jsdoc": true,
              "children": [
                {
                  "type": "text",
                  "value": "selector"
                }
              ],
              "position": {
                "start": {
                  "line": 1,
                  "column": 6,
                  "offset": 5
                },
                "end": {
                  "line": 1,
                  "column": 22,
                  "offset": 21
                },
                "indent": []
              }
            },
            {
              "type": "text",
              "value": " lets you identify an input field on a web page with label or attribute and value pairs.",
              "position": {
                "start": {
                  "line": 1,
                  "column": 22,
                  "offset": 21
                },
                "end": {
                  "line": 1,
                  "column": 110,
                  "offset": 109
                },
                "indent": []
              }
            }
          ],
          "position": {
            "start": {
              "line": 1,
              "column": 1,
              "offset": 0
            },
            "end": {
              "line": 1,
              "column": 110,
              "offset": 109
            },
            "indent": []
          }
        }
      ],
      "position": {
        "start": {
          "line": 1,
          "column": 1,
          "offset": 0
        },
        "end": {
          "line": 1,
          "column": 110,
          "offset": 109
        }
      }
    },
    "tags": [
      {
        "title": "example",
        "description": "focus(inputField('id', 'name'))\ninputField('id', 'name').exists()",
        "lineNumber": 3
      },
      {
        "title": "param",
        "description": "Pairs of attribute and value like {\"id\":\"name\",\"class\":\"class-name\"}",
        "lineNumber": 7,
        "type": {
          "type": "NameExpression",
          "name": "object"
        },
        "name": "attrValuePairs"
      },
      {
        "title": "param",
        "description": null,
        "lineNumber": 8,
        "type": {
          "type": "RestType",
          "expression": {
            "type": "NameExpression",
            "name": "relativeSelector"
          }
        },
        "name": "args"
      },
      {
        "title": "returns",
        "description": null,
        "lineNumber": 9,
        "type": {
          "type": "NameExpression",
          "name": "ElementWrapper"
        }
      }
    ],
    "loc": {
      "start": {
        "line": 691,
        "column": 0
      },
      "end": {
        "line": 701,
        "column": 3
      }
    },
    "context": {
      "loc": {
        "start": {
          "line": 702,
          "column": 0
        },
        "end": {
          "line": 713,
          "column": 2
        }
      }
    },
    "augments": [],
    "examples": [
      {
        "description": "focus(inputField('id', 'name'))\ninputField('id', 'name').exists()"
      }
    ],
    "params": [
      {
        "title": "param",
        "name": "attrValuePairs",
        "lineNumber": 7,
        "description": {
          "type": "root",
          "children": [
            {
              "type": "paragraph",
              "children": [
                {
                  "type": "text",
                  "value": "Pairs of attribute and value like {\"id\":\"name\",\"class\":\"class-name\"}",
                  "position": {
                    "start": {
                      "line": 1,
                      "column": 1,
                      "offset": 0
                    },
                    "end": {
                      "line": 1,
                      "column": 69,
                      "offset": 68
                    },
                    "indent": []
                  }
                }
              ],
              "position": {
                "start": {
                  "line": 1,
                  "column": 1,
                  "offset": 0
                },
                "end": {
                  "line": 1,
                  "column": 69,
                  "offset": 68
                },
                "indent": []
              }
            }
          ],
          "position": {
            "start": {
              "line": 1,
              "column": 1,
              "offset": 0
            },
            "end": {
              "line": 1,
              "column": 69,
              "offset": 68
            }
          }
        },
        "type": {
          "type": "NameExpression",
          "name": "object"
        }
      },
      {
        "title": "param",
        "name": "args",
        "lineNumber": 8,
        "type": {
          "type": "RestType",
          "expression": {
            "type": "NameExpression",
            "name": "relativeSelector"
          }
        }
      }
    ],
    "properties": [],
    "returns": [
      {
        "description": {
          "type": "root",
          "children": [],
          "position": {
            "start": {
              "line": 1,
              "column": 1,
              "offset": 0
            },
            "end": {
              "line": 1,
              "column": 1,
              "offset": 0
            }
          }
        },
        "title": "returns",
        "type": {
          "type": "NameExpression",
          "name": "ElementWrapper"
        }
      }
    ],
    "sees": [],
    "throws": [],
    "todos": [],
    "name": "inputField",
    "kind": "function",
    "memberof": "taiko",
    "scope": "static",
    "members": {
      "global": [],
      "inner": [],
      "instance": [],
      "events": [],
      "static": []
    },
    "path": [
      {
        "name": "inputField",
        "kind": "function",
        "scope": "static"
      }
    ],
    "namespace": ".inputField"
  },
  {
    "description": {
      "type": "root",
      "children": [
        {
          "type": "paragraph",
          "children": [
            {
              "type": "text",
              "value": "This ",
              "position": {
                "start": {
                  "line": 1,
                  "column": 1,
                  "offset": 0
                },
                "end": {
                  "line": 1,
                  "column": 6,
                  "offset": 5
                },
                "indent": []
              }
            },
            {
              "type": "link",
              "url": "selector",
              "title": null,
              "jsdoc": true,
              "children": [
                {
                  "type": "text",
                  "value": "selector"
                }
              ],
              "position": {
                "start": {
                  "line": 1,
                  "column": 6,
                  "offset": 5
                },
                "end": {
                  "line": 1,
                  "column": 22,
                  "offset": 21
                },
                "indent": []
              }
            },
            {
              "type": "text",
              "value": " lets you identify a file input field on a web page either with label or with attribute and value pairs.",
              "position": {
                "start": {
                  "line": 1,
                  "column": 22,
                  "offset": 21
                },
                "end": {
                  "line": 1,
                  "column": 126,
                  "offset": 125
                },
                "indent": []
              }
            }
          ],
          "position": {
            "start": {
              "line": 1,
              "column": 1,
              "offset": 0
            },
            "end": {
              "line": 1,
              "column": 126,
              "offset": 125
            },
            "indent": []
          }
        }
      ],
      "position": {
        "start": {
          "line": 1,
          "column": 1,
          "offset": 0
        },
        "end": {
          "line": 1,
          "column": 126,
          "offset": 125
        }
      }
    },
    "tags": [
      {
        "title": "example",
        "description": "fileField('Please select a file:').value()\nfileField('Please select a file:').exists()\nfileField('id','file').exists()",
        "lineNumber": 3
      },
      {
        "title": "param",
        "description": "The label (human-visible name) of the file input field.",
        "lineNumber": 8,
        "type": {
          "type": "NameExpression",
          "name": "string"
        },
        "name": "label"
      },
      {
        "title": "param",
        "description": "Pairs of attribute and value like {\"id\":\"name\",\"class\":\"class-name\"}",
        "lineNumber": 9,
        "type": {
          "type": "NameExpression",
          "name": "object"
        },
        "name": "attrValuePairs"
      },
      {
        "title": "param",
        "description": null,
        "lineNumber": 10,
        "type": {
          "type": "RestType",
          "expression": {
            "type": "NameExpression",
            "name": "relativeSelector"
          }
        },
        "name": "args"
      },
      {
        "title": "returns",
        "description": null,
        "lineNumber": 11,
        "type": {
          "type": "NameExpression",
          "name": "ElementWrapper"
        }
      }
    ],
    "loc": {
      "start": {
        "line": 715,
        "column": 0
      },
      "end": {
        "line": 727,
        "column": 3
      }
    },
    "context": {
      "loc": {
        "start": {
          "line": 728,
          "column": 0
        },
        "end": {
          "line": 728,
          "column": 37
        }
      }
    },
    "augments": [],
    "examples": [
      {
        "description": "fileField('Please select a file:').value()\nfileField('Please select a file:').exists()\nfileField('id','file').exists()"
      }
    ],
    "params": [
      {
        "title": "param",
        "name": "label",
        "lineNumber": 8,
        "description": {
          "type": "root",
          "children": [
            {
              "type": "paragraph",
              "children": [
                {
                  "type": "text",
                  "value": "The label (human-visible name) of the file input field.",
                  "position": {
                    "start": {
                      "line": 1,
                      "column": 1,
                      "offset": 0
                    },
                    "end": {
                      "line": 1,
                      "column": 56,
                      "offset": 55
                    },
                    "indent": []
                  }
                }
              ],
              "position": {
                "start": {
                  "line": 1,
                  "column": 1,
                  "offset": 0
                },
                "end": {
                  "line": 1,
                  "column": 56,
                  "offset": 55
                },
                "indent": []
              }
            }
          ],
          "position": {
            "start": {
              "line": 1,
              "column": 1,
              "offset": 0
            },
            "end": {
              "line": 1,
              "column": 56,
              "offset": 55
            }
          }
        },
        "type": {
          "type": "NameExpression",
          "name": "string"
        }
      },
      {
        "title": "param",
        "name": "attrValuePairs",
        "lineNumber": 9,
        "description": {
          "type": "root",
          "children": [
            {
              "type": "paragraph",
              "children": [
                {
                  "type": "text",
                  "value": "Pairs of attribute and value like {\"id\":\"name\",\"class\":\"class-name\"}",
                  "position": {
                    "start": {
                      "line": 1,
                      "column": 1,
                      "offset": 0
                    },
                    "end": {
                      "line": 1,
                      "column": 69,
                      "offset": 68
                    },
                    "indent": []
                  }
                }
              ],
              "position": {
                "start": {
                  "line": 1,
                  "column": 1,
                  "offset": 0
                },
                "end": {
                  "line": 1,
                  "column": 69,
                  "offset": 68
                },
                "indent": []
              }
            }
          ],
          "position": {
            "start": {
              "line": 1,
              "column": 1,
              "offset": 0
            },
            "end": {
              "line": 1,
              "column": 69,
              "offset": 68
            }
          }
        },
        "type": {
          "type": "NameExpression",
          "name": "object"
        }
      },
      {
        "title": "param",
        "name": "args",
        "lineNumber": 10,
        "type": {
          "type": "RestType",
          "expression": {
            "type": "NameExpression",
            "name": "relativeSelector"
          }
        }
      }
    ],
    "properties": [],
    "returns": [
      {
        "description": {
          "type": "root",
          "children": [],
          "position": {
            "start": {
              "line": 1,
              "column": 1,
              "offset": 0
            },
            "end": {
              "line": 1,
              "column": 1,
              "offset": 0
            }
          }
        },
        "title": "returns",
        "type": {
          "type": "NameExpression",
          "name": "ElementWrapper"
        }
      }
    ],
    "sees": [],
    "throws": [],
    "todos": [],
    "name": "fileField",
    "memberof": "taiko",
    "scope": "static",
    "members": {
      "global": [],
      "inner": [],
      "instance": [],
      "events": [],
      "static": []
    },
    "path": [
      {
        "name": "fileField",
        "scope": "static"
      }
    ],
    "namespace": ".fileField"
  },
  {
    "description": {
      "type": "root",
      "children": [
        {
          "type": "paragraph",
          "children": [
            {
              "type": "text",
              "value": "This ",
              "position": {
                "start": {
                  "line": 1,
                  "column": 1,
                  "offset": 0
                },
                "end": {
                  "line": 1,
                  "column": 6,
                  "offset": 5
                },
                "indent": []
              }
            },
            {
              "type": "link",
              "url": "selector",
              "title": null,
              "jsdoc": true,
              "children": [
                {
                  "type": "text",
                  "value": "selector"
                }
              ],
              "position": {
                "start": {
                  "line": 1,
                  "column": 6,
                  "offset": 5
                },
                "end": {
                  "line": 1,
                  "column": 22,
                  "offset": 21
                },
                "indent": []
              }
            },
            {
              "type": "text",
              "value": " lets you identify a text field on a web page either with label or with attribute and value pairs.",
              "position": {
                "start": {
                  "line": 1,
                  "column": 22,
                  "offset": 21
                },
                "end": {
                  "line": 1,
                  "column": 120,
                  "offset": 119
                },
                "indent": []
              }
            }
          ],
          "position": {
            "start": {
              "line": 1,
              "column": 1,
              "offset": 0
            },
            "end": {
              "line": 1,
              "column": 120,
              "offset": 119
            },
            "indent": []
          }
        }
      ],
      "position": {
        "start": {
          "line": 1,
          "column": 1,
          "offset": 0
        },
        "end": {
          "line": 1,
          "column": 120,
          "offset": 119
        }
      }
    },
    "tags": [
      {
        "title": "example",
        "description": "focus(textField('Username:'))\ntextField('Username:').exists()",
        "lineNumber": 3
      },
      {
        "title": "param",
        "description": "Pairs of attribute and value like {\"id\":\"name\",\"class\":\"class-name\"}",
        "lineNumber": 7,
        "type": {
          "type": "NameExpression",
          "name": "object"
        },
        "name": "attrValuePairs"
      },
      {
        "title": "param",
        "description": "The label (human-visible name) of the text field.",
        "lineNumber": 8,
        "type": {
          "type": "NameExpression",
          "name": "string"
        },
        "name": "label"
      },
      {
        "title": "param",
        "description": null,
        "lineNumber": 9,
        "type": {
          "type": "RestType",
          "expression": {
            "type": "NameExpression",
            "name": "relativeSelector"
          }
        },
        "name": "args"
      },
      {
        "title": "returns",
        "description": null,
        "lineNumber": 10,
        "type": {
          "type": "NameExpression",
          "name": "ElementWrapper"
        }
      }
    ],
    "loc": {
      "start": {
        "line": 743,
        "column": 0
      },
      "end": {
        "line": 754,
        "column": 3
      }
    },
    "context": {
      "loc": {
        "start": {
          "line": 755,
          "column": 0
        },
        "end": {
          "line": 755,
          "column": 37
        }
      }
    },
    "augments": [],
    "examples": [
      {
        "description": "focus(textField('Username:'))\ntextField('Username:').exists()"
      }
    ],
    "params": [
      {
        "title": "param",
        "name": "attrValuePairs",
        "lineNumber": 7,
        "description": {
          "type": "root",
          "children": [
            {
              "type": "paragraph",
              "children": [
                {
                  "type": "text",
                  "value": "Pairs of attribute and value like {\"id\":\"name\",\"class\":\"class-name\"}",
                  "position": {
                    "start": {
                      "line": 1,
                      "column": 1,
                      "offset": 0
                    },
                    "end": {
                      "line": 1,
                      "column": 69,
                      "offset": 68
                    },
                    "indent": []
                  }
                }
              ],
              "position": {
                "start": {
                  "line": 1,
                  "column": 1,
                  "offset": 0
                },
                "end": {
                  "line": 1,
                  "column": 69,
                  "offset": 68
                },
                "indent": []
              }
            }
          ],
          "position": {
            "start": {
              "line": 1,
              "column": 1,
              "offset": 0
            },
            "end": {
              "line": 1,
              "column": 69,
              "offset": 68
            }
          }
        },
        "type": {
          "type": "NameExpression",
          "name": "object"
        }
      },
      {
        "title": "param",
        "name": "label",
        "lineNumber": 8,
        "description": {
          "type": "root",
          "children": [
            {
              "type": "paragraph",
              "children": [
                {
                  "type": "text",
                  "value": "The label (human-visible name) of the text field.",
                  "position": {
                    "start": {
                      "line": 1,
                      "column": 1,
                      "offset": 0
                    },
                    "end": {
                      "line": 1,
                      "column": 50,
                      "offset": 49
                    },
                    "indent": []
                  }
                }
              ],
              "position": {
                "start": {
                  "line": 1,
                  "column": 1,
                  "offset": 0
                },
                "end": {
                  "line": 1,
                  "column": 50,
                  "offset": 49
                },
                "indent": []
              }
            }
          ],
          "position": {
            "start": {
              "line": 1,
              "column": 1,
              "offset": 0
            },
            "end": {
              "line": 1,
              "column": 50,
              "offset": 49
            }
          }
        },
        "type": {
          "type": "NameExpression",
          "name": "string"
        }
      },
      {
        "title": "param",
        "name": "args",
        "lineNumber": 9,
        "type": {
          "type": "RestType",
          "expression": {
            "type": "NameExpression",
            "name": "relativeSelector"
          }
        }
      }
    ],
    "properties": [],
    "returns": [
      {
        "description": {
          "type": "root",
          "children": [],
          "position": {
            "start": {
              "line": 1,
              "column": 1,
              "offset": 0
            },
            "end": {
              "line": 1,
              "column": 1,
              "offset": 0
            }
          }
        },
        "title": "returns",
        "type": {
          "type": "NameExpression",
          "name": "ElementWrapper"
        }
      }
    ],
    "sees": [],
    "throws": [],
    "todos": [],
    "name": "textField",
    "memberof": "taiko",
    "scope": "static",
    "members": {
      "global": [],
      "inner": [],
      "instance": [],
      "events": [],
      "static": []
    },
    "path": [
      {
        "name": "textField",
        "scope": "static"
      }
    ],
    "namespace": ".textField"
  },
  {
    "description": {
      "type": "root",
      "children": [
        {
          "type": "paragraph",
          "children": [
            {
              "type": "text",
              "value": "This ",
              "position": {
                "start": {
                  "line": 1,
                  "column": 1,
                  "offset": 0
                },
                "end": {
                  "line": 1,
                  "column": 6,
                  "offset": 5
                },
                "indent": []
              }
            },
            {
              "type": "link",
              "url": "selector",
              "title": null,
              "jsdoc": true,
              "children": [
                {
                  "type": "text",
                  "value": "selector"
                }
              ],
              "position": {
                "start": {
                  "line": 1,
                  "column": 6,
                  "offset": 5
                },
                "end": {
                  "line": 1,
                  "column": 22,
                  "offset": 21
                },
                "indent": []
              }
            },
            {
              "type": "text",
              "value": " lets you identify a combo box on a web page either with label or with attribute and value pairs.\nAny value can be selected using value or text of the options.",
              "position": {
                "start": {
                  "line": 1,
                  "column": 22,
                  "offset": 21
                },
                "end": {
                  "line": 2,
                  "column": 62,
                  "offset": 180
                },
                "indent": [
                  1
                ]
              }
            }
          ],
          "position": {
            "start": {
              "line": 1,
              "column": 1,
              "offset": 0
            },
            "end": {
              "line": 2,
              "column": 62,
              "offset": 180
            },
            "indent": [
              1
            ]
          }
        }
      ],
      "position": {
        "start": {
          "line": 1,
          "column": 1,
          "offset": 0
        },
        "end": {
          "line": 2,
          "column": 62,
          "offset": 180
        }
      }
    },
    "tags": [
      {
        "title": "example",
        "description": "comboBox('Vehicle:').select('Car')\ncomboBox('Vehicle:').value()\ncomboBox('Vehicle:').exists()",
        "lineNumber": 4
      },
      {
        "title": "param",
        "description": "Pairs of attribute and value like {\"id\":\"name\",\"class\":\"class-name\"}",
        "lineNumber": 9,
        "type": {
          "type": "NameExpression",
          "name": "object"
        },
        "name": "attrValuePairs"
      },
      {
        "title": "param",
        "description": "The label (human-visible name) of the combo box.",
        "lineNumber": 10,
        "type": {
          "type": "NameExpression",
          "name": "string"
        },
        "name": "label"
      },
      {
        "title": "param",
        "description": null,
        "lineNumber": 11,
        "type": {
          "type": "RestType",
          "expression": {
            "type": "NameExpression",
            "name": "relativeSelector"
          }
        },
        "name": "args"
      },
      {
        "title": "returns",
        "description": null,
        "lineNumber": 12,
        "type": {
          "type": "NameExpression",
          "name": "ElementWrapper"
        }
      }
    ],
    "loc": {
      "start": {
        "line": 771,
        "column": 0
      },
      "end": {
        "line": 784,
        "column": 3
      }
    },
    "context": {
      "loc": {
        "start": {
          "line": 785,
          "column": 0
        },
        "end": {
          "line": 823,
          "column": 2
        }
      }
    },
    "augments": [],
    "examples": [
      {
        "description": "comboBox('Vehicle:').select('Car')\ncomboBox('Vehicle:').value()\ncomboBox('Vehicle:').exists()"
      }
    ],
    "params": [
      {
        "title": "param",
        "name": "attrValuePairs",
        "lineNumber": 9,
        "description": {
          "type": "root",
          "children": [
            {
              "type": "paragraph",
              "children": [
                {
                  "type": "text",
                  "value": "Pairs of attribute and value like {\"id\":\"name\",\"class\":\"class-name\"}",
                  "position": {
                    "start": {
                      "line": 1,
                      "column": 1,
                      "offset": 0
                    },
                    "end": {
                      "line": 1,
                      "column": 69,
                      "offset": 68
                    },
                    "indent": []
                  }
                }
              ],
              "position": {
                "start": {
                  "line": 1,
                  "column": 1,
                  "offset": 0
                },
                "end": {
                  "line": 1,
                  "column": 69,
                  "offset": 68
                },
                "indent": []
              }
            }
          ],
          "position": {
            "start": {
              "line": 1,
              "column": 1,
              "offset": 0
            },
            "end": {
              "line": 1,
              "column": 69,
              "offset": 68
            }
          }
        },
        "type": {
          "type": "NameExpression",
          "name": "object"
        }
      },
      {
        "title": "param",
        "name": "args",
        "lineNumber": 11,
        "type": {
          "type": "RestType",
          "expression": {
            "type": "NameExpression",
            "name": "relativeSelector"
          }
        }
      },
      {
        "title": "param",
        "name": "label",
        "lineNumber": 10,
        "description": {
          "type": "root",
          "children": [
            {
              "type": "paragraph",
              "children": [
                {
                  "type": "text",
                  "value": "The label (human-visible name) of the combo box.",
                  "position": {
                    "start": {
                      "line": 1,
                      "column": 1,
                      "offset": 0
                    },
                    "end": {
                      "line": 1,
                      "column": 49,
                      "offset": 48
                    },
                    "indent": []
                  }
                }
              ],
              "position": {
                "start": {
                  "line": 1,
                  "column": 1,
                  "offset": 0
                },
                "end": {
                  "line": 1,
                  "column": 49,
                  "offset": 48
                },
                "indent": []
              }
            }
          ],
          "position": {
            "start": {
              "line": 1,
              "column": 1,
              "offset": 0
            },
            "end": {
              "line": 1,
              "column": 49,
              "offset": 48
            }
          }
        },
        "type": {
          "type": "NameExpression",
          "name": "string"
        }
      }
    ],
    "properties": [],
    "returns": [
      {
        "description": {
          "type": "root",
          "children": [],
          "position": {
            "start": {
              "line": 1,
              "column": 1,
              "offset": 0
            },
            "end": {
              "line": 1,
              "column": 1,
              "offset": 0
            }
          }
        },
        "title": "returns",
        "type": {
          "type": "NameExpression",
          "name": "ElementWrapper"
        }
      }
    ],
    "sees": [],
    "throws": [],
    "todos": [],
    "name": "comboBox",
    "kind": "function",
    "memberof": "taiko",
    "scope": "static",
    "members": {
      "global": [],
      "inner": [],
      "instance": [],
      "events": [],
      "static": []
    },
    "path": [
      {
        "name": "comboBox",
        "kind": "function",
        "scope": "static"
      }
    ],
    "namespace": ".comboBox"
  },
  {
    "description": {
      "type": "root",
      "children": [
        {
          "type": "paragraph",
          "children": [
            {
              "type": "text",
              "value": "This ",
              "position": {
                "start": {
                  "line": 1,
                  "column": 1,
                  "offset": 0
                },
                "end": {
                  "line": 1,
                  "column": 6,
                  "offset": 5
                },
                "indent": []
              }
            },
            {
              "type": "link",
              "url": "selector",
              "title": null,
              "jsdoc": true,
              "children": [
                {
                  "type": "text",
                  "value": "selector"
                }
              ],
              "position": {
                "start": {
                  "line": 1,
                  "column": 6,
                  "offset": 5
                },
                "end": {
                  "line": 1,
                  "column": 22,
                  "offset": 21
                },
                "indent": []
              }
            },
            {
              "type": "text",
              "value": " lets you identify a checkbox on a web page either with label or with attribute and value pairs.",
              "position": {
                "start": {
                  "line": 1,
                  "column": 22,
                  "offset": 21
                },
                "end": {
                  "line": 1,
                  "column": 118,
                  "offset": 117
                },
                "indent": []
              }
            }
          ],
          "position": {
            "start": {
              "line": 1,
              "column": 1,
              "offset": 0
            },
            "end": {
              "line": 1,
              "column": 118,
              "offset": 117
            },
            "indent": []
          }
        }
      ],
      "position": {
        "start": {
          "line": 1,
          "column": 1,
          "offset": 0
        },
        "end": {
          "line": 1,
          "column": 118,
          "offset": 117
        }
      }
    },
    "tags": [
      {
        "title": "example",
        "description": "checkBox('Vehicle').check()\ncheckBox('Vehicle').uncheck()\ncheckBox('Vehicle').isChecked()\ncheckBox('Vehicle').exists()",
        "lineNumber": 3
      },
      {
        "title": "param",
        "description": "Pairs of attribute and value like {\"id\":\"name\",\"class\":\"class-name\"}",
        "lineNumber": 9,
        "type": {
          "type": "NameExpression",
          "name": "object"
        },
        "name": "attributeValuePairs"
      },
      {
        "title": "param",
        "description": "The label (human-visible name) of the check box.",
        "lineNumber": 10,
        "type": {
          "type": "NameExpression",
          "name": "string"
        },
        "name": "label"
      },
      {
        "title": "param",
        "description": null,
        "lineNumber": 11,
        "type": {
          "type": "RestType",
          "expression": {
            "type": "NameExpression",
            "name": "relativeSelector"
          }
        },
        "name": "args"
      },
      {
        "title": "returns",
        "description": null,
        "lineNumber": 12,
        "type": {
          "type": "NameExpression",
          "name": "ElementWrapper"
        }
      }
    ],
    "loc": {
      "start": {
        "line": 825,
        "column": 0
      },
      "end": {
        "line": 838,
        "column": 3
      }
    },
    "context": {
      "loc": {
        "start": {
          "line": 839,
          "column": 0
        },
        "end": {
          "line": 853,
          "column": 2
        }
      }
    },
    "augments": [],
    "examples": [
      {
        "description": "checkBox('Vehicle').check()\ncheckBox('Vehicle').uncheck()\ncheckBox('Vehicle').isChecked()\ncheckBox('Vehicle').exists()"
      }
    ],
    "params": [
      {
        "title": "param",
        "name": "attrValuePairs",
        "lineNumber": 839
      },
      {
        "title": "param",
        "name": "args",
        "lineNumber": 11,
        "type": {
          "type": "RestType",
          "expression": {
            "type": "NameExpression",
            "name": "relativeSelector"
          }
        }
      },
      {
        "title": "param",
        "name": "attributeValuePairs",
        "lineNumber": 9,
        "description": {
          "type": "root",
          "children": [
            {
              "type": "paragraph",
              "children": [
                {
                  "type": "text",
                  "value": "Pairs of attribute and value like {\"id\":\"name\",\"class\":\"class-name\"}",
                  "position": {
                    "start": {
                      "line": 1,
                      "column": 1,
                      "offset": 0
                    },
                    "end": {
                      "line": 1,
                      "column": 69,
                      "offset": 68
                    },
                    "indent": []
                  }
                }
              ],
              "position": {
                "start": {
                  "line": 1,
                  "column": 1,
                  "offset": 0
                },
                "end": {
                  "line": 1,
                  "column": 69,
                  "offset": 68
                },
                "indent": []
              }
            }
          ],
          "position": {
            "start": {
              "line": 1,
              "column": 1,
              "offset": 0
            },
            "end": {
              "line": 1,
              "column": 69,
              "offset": 68
            }
          }
        },
        "type": {
          "type": "NameExpression",
          "name": "object"
        }
      },
      {
        "title": "param",
        "name": "label",
        "lineNumber": 10,
        "description": {
          "type": "root",
          "children": [
            {
              "type": "paragraph",
              "children": [
                {
                  "type": "text",
                  "value": "The label (human-visible name) of the check box.",
                  "position": {
                    "start": {
                      "line": 1,
                      "column": 1,
                      "offset": 0
                    },
                    "end": {
                      "line": 1,
                      "column": 49,
                      "offset": 48
                    },
                    "indent": []
                  }
                }
              ],
              "position": {
                "start": {
                  "line": 1,
                  "column": 1,
                  "offset": 0
                },
                "end": {
                  "line": 1,
                  "column": 49,
                  "offset": 48
                },
                "indent": []
              }
            }
          ],
          "position": {
            "start": {
              "line": 1,
              "column": 1,
              "offset": 0
            },
            "end": {
              "line": 1,
              "column": 49,
              "offset": 48
            }
          }
        },
        "type": {
          "type": "NameExpression",
          "name": "string"
        }
      }
    ],
    "properties": [],
    "returns": [
      {
        "description": {
          "type": "root",
          "children": [],
          "position": {
            "start": {
              "line": 1,
              "column": 1,
              "offset": 0
            },
            "end": {
              "line": 1,
              "column": 1,
              "offset": 0
            }
          }
        },
        "title": "returns",
        "type": {
          "type": "NameExpression",
          "name": "ElementWrapper"
        }
      }
    ],
    "sees": [],
    "throws": [],
    "todos": [],
    "name": "checkBox",
    "kind": "function",
    "memberof": "taiko",
    "scope": "static",
    "members": {
      "global": [],
      "inner": [],
      "instance": [],
      "events": [],
      "static": []
    },
    "path": [
      {
        "name": "checkBox",
        "kind": "function",
        "scope": "static"
      }
    ],
    "namespace": ".checkBox"
  },
  {
    "description": {
      "type": "root",
      "children": [
        {
          "type": "paragraph",
          "children": [
            {
              "type": "text",
              "value": "This ",
              "position": {
                "start": {
                  "line": 1,
                  "column": 1,
                  "offset": 0
                },
                "end": {
                  "line": 1,
                  "column": 6,
                  "offset": 5
                },
                "indent": []
              }
            },
            {
              "type": "link",
              "url": "selector",
              "title": null,
              "jsdoc": true,
              "children": [
                {
                  "type": "text",
                  "value": "selector"
                }
              ],
              "position": {
                "start": {
                  "line": 1,
                  "column": 6,
                  "offset": 5
                },
                "end": {
                  "line": 1,
                  "column": 22,
                  "offset": 21
                },
                "indent": []
              }
            },
            {
              "type": "text",
              "value": " lets you identify a radio button on a web page either with label or with attribute and value pairs.",
              "position": {
                "start": {
                  "line": 1,
                  "column": 22,
                  "offset": 21
                },
                "end": {
                  "line": 1,
                  "column": 122,
                  "offset": 121
                },
                "indent": []
              }
            }
          ],
          "position": {
            "start": {
              "line": 1,
              "column": 1,
              "offset": 0
            },
            "end": {
              "line": 1,
              "column": 122,
              "offset": 121
            },
            "indent": []
          }
        }
      ],
      "position": {
        "start": {
          "line": 1,
          "column": 1,
          "offset": 0
        },
        "end": {
          "line": 1,
          "column": 122,
          "offset": 121
        }
      }
    },
    "tags": [
      {
        "title": "example",
        "description": "radioButton('Vehicle').select()\nradioButton('Vehicle').deselect()\nradioButton('Vehicle').isSelected()\nradioButton('Vehicle').exists()",
        "lineNumber": 3
      },
      {
        "title": "param",
        "description": "Pairs of attribute and value like {\"id\":\"name\",\"class\":\"class-name\"}",
        "lineNumber": 9,
        "type": {
          "type": "NameExpression",
          "name": "object"
        },
        "name": "attributeValuePairs"
      },
      {
        "title": "param",
        "description": "The label (human-visible name) of the radio button.",
        "lineNumber": 10,
        "type": {
          "type": "NameExpression",
          "name": "string"
        },
        "name": "label"
      },
      {
        "title": "param",
        "description": null,
        "lineNumber": 11,
        "type": {
          "type": "RestType",
          "expression": {
            "type": "NameExpression",
            "name": "relativeSelector"
          }
        },
        "name": "args"
      },
      {
        "title": "returns",
        "description": null,
        "lineNumber": 12,
        "type": {
          "type": "NameExpression",
          "name": "ElementWrapper"
        }
      }
    ],
    "loc": {
      "start": {
        "line": 855,
        "column": 0
      },
      "end": {
        "line": 868,
        "column": 3
      }
    },
    "context": {
      "loc": {
        "start": {
          "line": 869,
          "column": 0
        },
        "end": {
          "line": 884,
          "column": 2
        }
      }
    },
    "augments": [],
    "examples": [
      {
        "description": "radioButton('Vehicle').select()\nradioButton('Vehicle').deselect()\nradioButton('Vehicle').isSelected()\nradioButton('Vehicle').exists()"
      }
    ],
    "params": [
      {
        "title": "param",
        "name": "attrValuePairs",
        "lineNumber": 869
      },
      {
        "title": "param",
        "name": "args",
        "lineNumber": 11,
        "type": {
          "type": "RestType",
          "expression": {
            "type": "NameExpression",
            "name": "relativeSelector"
          }
        }
      },
      {
        "title": "param",
        "name": "attributeValuePairs",
        "lineNumber": 9,
        "description": {
          "type": "root",
          "children": [
            {
              "type": "paragraph",
              "children": [
                {
                  "type": "text",
                  "value": "Pairs of attribute and value like {\"id\":\"name\",\"class\":\"class-name\"}",
                  "position": {
                    "start": {
                      "line": 1,
                      "column": 1,
                      "offset": 0
                    },
                    "end": {
                      "line": 1,
                      "column": 69,
                      "offset": 68
                    },
                    "indent": []
                  }
                }
              ],
              "position": {
                "start": {
                  "line": 1,
                  "column": 1,
                  "offset": 0
                },
                "end": {
                  "line": 1,
                  "column": 69,
                  "offset": 68
                },
                "indent": []
              }
            }
          ],
          "position": {
            "start": {
              "line": 1,
              "column": 1,
              "offset": 0
            },
            "end": {
              "line": 1,
              "column": 69,
              "offset": 68
            }
          }
        },
        "type": {
          "type": "NameExpression",
          "name": "object"
        }
      },
      {
        "title": "param",
        "name": "label",
        "lineNumber": 10,
        "description": {
          "type": "root",
          "children": [
            {
              "type": "paragraph",
              "children": [
                {
                  "type": "text",
                  "value": "The label (human-visible name) of the radio button.",
                  "position": {
                    "start": {
                      "line": 1,
                      "column": 1,
                      "offset": 0
                    },
                    "end": {
                      "line": 1,
                      "column": 52,
                      "offset": 51
                    },
                    "indent": []
                  }
                }
              ],
              "position": {
                "start": {
                  "line": 1,
                  "column": 1,
                  "offset": 0
                },
                "end": {
                  "line": 1,
                  "column": 52,
                  "offset": 51
                },
                "indent": []
              }
            }
          ],
          "position": {
            "start": {
              "line": 1,
              "column": 1,
              "offset": 0
            },
            "end": {
              "line": 1,
              "column": 52,
              "offset": 51
            }
          }
        },
        "type": {
          "type": "NameExpression",
          "name": "string"
        }
      }
    ],
    "properties": [],
    "returns": [
      {
        "description": {
          "type": "root",
          "children": [],
          "position": {
            "start": {
              "line": 1,
              "column": 1,
              "offset": 0
            },
            "end": {
              "line": 1,
              "column": 1,
              "offset": 0
            }
          }
        },
        "title": "returns",
        "type": {
          "type": "NameExpression",
          "name": "ElementWrapper"
        }
      }
    ],
    "sees": [],
    "throws": [],
    "todos": [],
    "name": "radioButton",
    "kind": "function",
    "memberof": "taiko",
    "scope": "static",
    "members": {
      "global": [],
      "inner": [],
      "instance": [],
      "events": [],
      "static": []
    },
    "path": [
      {
        "name": "radioButton",
        "kind": "function",
        "scope": "static"
      }
    ],
    "namespace": ".radioButton"
  },
  {
    "description": {
      "type": "root",
      "children": [
        {
          "type": "paragraph",
          "children": [
            {
              "type": "text",
              "value": "This ",
              "position": {
                "start": {
                  "line": 1,
                  "column": 1,
                  "offset": 0
                },
                "end": {
                  "line": 1,
                  "column": 6,
                  "offset": 5
                },
                "indent": []
              }
            },
            {
              "type": "link",
              "url": "selector",
              "title": null,
              "jsdoc": true,
              "children": [
                {
                  "type": "text",
                  "value": "selector"
                }
              ],
              "position": {
                "start": {
                  "line": 1,
                  "column": 6,
                  "offset": 5
                },
                "end": {
                  "line": 1,
                  "column": 22,
                  "offset": 21
                },
                "indent": []
              }
            },
            {
              "type": "text",
              "value": " lets you identify an element with text.",
              "position": {
                "start": {
                  "line": 1,
                  "column": 22,
                  "offset": 21
                },
                "end": {
                  "line": 1,
                  "column": 62,
                  "offset": 61
                },
                "indent": []
              }
            }
          ],
          "position": {
            "start": {
              "line": 1,
              "column": 1,
              "offset": 0
            },
            "end": {
              "line": 1,
              "column": 62,
              "offset": 61
            },
            "indent": []
          }
        }
      ],
      "position": {
        "start": {
          "line": 1,
          "column": 1,
          "offset": 0
        },
        "end": {
          "line": 1,
          "column": 62,
          "offset": 61
        }
      }
    },
    "tags": [
      {
        "title": "example",
        "description": "highlight(text('Vehicle'))\ntext('Vehicle').exists()",
        "lineNumber": 3
      },
      {
        "title": "param",
        "description": "Text to match.",
        "lineNumber": 7,
        "type": {
          "type": "NameExpression",
          "name": "string"
        },
        "name": "text"
      },
      {
        "title": "param",
        "description": null,
        "lineNumber": 8,
        "type": {
          "type": "RestType",
          "expression": {
            "type": "NameExpression",
            "name": "relativeSelector"
          }
        },
        "name": "args"
      },
      {
        "title": "returns",
        "description": null,
        "lineNumber": 9,
        "type": {
          "type": "NameExpression",
          "name": "ElementWrapper"
        }
      }
    ],
    "loc": {
      "start": {
        "line": 886,
        "column": 0
      },
      "end": {
        "line": 896,
        "column": 3
      }
    },
    "context": {
      "loc": {
        "start": {
          "line": 897,
          "column": 0
        },
        "end": {
          "line": 901,
          "column": 2
        }
      }
    },
    "augments": [],
    "examples": [
      {
        "description": "highlight(text('Vehicle'))\ntext('Vehicle').exists()"
      }
    ],
    "params": [
      {
        "title": "param",
        "name": "text",
        "lineNumber": 7,
        "description": {
          "type": "root",
          "children": [
            {
              "type": "paragraph",
              "children": [
                {
                  "type": "text",
                  "value": "Text to match.",
                  "position": {
                    "start": {
                      "line": 1,
                      "column": 1,
                      "offset": 0
                    },
                    "end": {
                      "line": 1,
                      "column": 15,
                      "offset": 14
                    },
                    "indent": []
                  }
                }
              ],
              "position": {
                "start": {
                  "line": 1,
                  "column": 1,
                  "offset": 0
                },
                "end": {
                  "line": 1,
                  "column": 15,
                  "offset": 14
                },
                "indent": []
              }
            }
          ],
          "position": {
            "start": {
              "line": 1,
              "column": 1,
              "offset": 0
            },
            "end": {
              "line": 1,
              "column": 15,
              "offset": 14
            }
          }
        },
        "type": {
          "type": "NameExpression",
          "name": "string"
        }
      },
      {
        "title": "param",
        "name": "args",
        "lineNumber": 8,
        "type": {
          "type": "RestType",
          "expression": {
            "type": "NameExpression",
            "name": "relativeSelector"
          }
        }
      }
    ],
    "properties": [],
    "returns": [
      {
        "description": {
          "type": "root",
          "children": [],
          "position": {
            "start": {
              "line": 1,
              "column": 1,
              "offset": 0
            },
            "end": {
              "line": 1,
              "column": 1,
              "offset": 0
            }
          }
        },
        "title": "returns",
        "type": {
          "type": "NameExpression",
          "name": "ElementWrapper"
        }
      }
    ],
    "sees": [],
    "throws": [],
    "todos": [],
    "name": "text",
    "kind": "function",
    "memberof": "taiko",
    "scope": "static",
    "members": {
      "global": [],
      "inner": [],
      "instance": [],
      "events": [],
      "static": []
    },
    "path": [
      {
        "name": "text",
        "kind": "function",
        "scope": "static"
      }
    ],
    "namespace": ".text"
  },
  {
    "description": {
      "type": "root",
      "children": [
        {
          "type": "paragraph",
          "children": [
            {
              "type": "text",
              "value": "This ",
              "position": {
                "start": {
                  "line": 1,
                  "column": 1,
                  "offset": 0
                },
                "end": {
                  "line": 1,
                  "column": 6,
                  "offset": 5
                },
                "indent": []
              }
            },
            {
              "type": "link",
              "url": "selector",
              "title": null,
              "jsdoc": true,
              "children": [
                {
                  "type": "text",
                  "value": "selector"
                }
              ],
              "position": {
                "start": {
                  "line": 1,
                  "column": 6,
                  "offset": 5
                },
                "end": {
                  "line": 1,
                  "column": 22,
                  "offset": 21
                },
                "indent": []
              }
            },
            {
              "type": "text",
              "value": " lets you identify an element containing the text.",
              "position": {
                "start": {
                  "line": 1,
                  "column": 22,
                  "offset": 21
                },
                "end": {
                  "line": 1,
                  "column": 72,
                  "offset": 71
                },
                "indent": []
              }
            }
          ],
          "position": {
            "start": {
              "line": 1,
              "column": 1,
              "offset": 0
            },
            "end": {
              "line": 1,
              "column": 72,
              "offset": 71
            },
            "indent": []
          }
        }
      ],
      "position": {
        "start": {
          "line": 1,
          "column": 1,
          "offset": 0
        },
        "end": {
          "line": 1,
          "column": 72,
          "offset": 71
        }
      }
    },
    "tags": [
      {
        "title": "example",
        "description": "contains('Vehicle').exists()",
        "lineNumber": 3
      },
      {
        "title": "param",
        "description": "Text to match.",
        "lineNumber": 6,
        "type": {
          "type": "NameExpression",
          "name": "string"
        },
        "name": "text"
      },
      {
        "title": "param",
        "description": null,
        "lineNumber": 7,
        "type": {
          "type": "RestType",
          "expression": {
            "type": "NameExpression",
            "name": "relativeSelector"
          }
        },
        "name": "args"
      },
      {
        "title": "returns",
        "description": null,
        "lineNumber": 8,
        "type": {
          "type": "NameExpression",
          "name": "ElementWrapper"
        }
      }
    ],
    "loc": {
      "start": {
        "line": 903,
        "column": 0
      },
      "end": {
        "line": 912,
        "column": 3
      }
    },
    "context": {
      "loc": {
        "start": {
          "line": 913,
          "column": 0
        },
        "end": {
          "line": 913,
          "column": 35
        }
      }
    },
    "augments": [],
    "examples": [
      {
        "description": "contains('Vehicle').exists()"
      }
    ],
    "params": [
      {
        "title": "param",
        "name": "text",
        "lineNumber": 6,
        "description": {
          "type": "root",
          "children": [
            {
              "type": "paragraph",
              "children": [
                {
                  "type": "text",
                  "value": "Text to match.",
                  "position": {
                    "start": {
                      "line": 1,
                      "column": 1,
                      "offset": 0
                    },
                    "end": {
                      "line": 1,
                      "column": 15,
                      "offset": 14
                    },
                    "indent": []
                  }
                }
              ],
              "position": {
                "start": {
                  "line": 1,
                  "column": 1,
                  "offset": 0
                },
                "end": {
                  "line": 1,
                  "column": 15,
                  "offset": 14
                },
                "indent": []
              }
            }
          ],
          "position": {
            "start": {
              "line": 1,
              "column": 1,
              "offset": 0
            },
            "end": {
              "line": 1,
              "column": 15,
              "offset": 14
            }
          }
        },
        "type": {
          "type": "NameExpression",
          "name": "string"
        }
      },
      {
        "title": "param",
        "name": "args",
        "lineNumber": 7,
        "type": {
          "type": "RestType",
          "expression": {
            "type": "NameExpression",
            "name": "relativeSelector"
          }
        }
      }
    ],
    "properties": [],
    "returns": [
      {
        "description": {
          "type": "root",
          "children": [],
          "position": {
            "start": {
              "line": 1,
              "column": 1,
              "offset": 0
            },
            "end": {
              "line": 1,
              "column": 1,
              "offset": 0
            }
          }
        },
        "title": "returns",
        "type": {
          "type": "NameExpression",
          "name": "ElementWrapper"
        }
      }
    ],
    "sees": [],
    "throws": [],
    "todos": [],
    "name": "contains",
    "memberof": "taiko",
    "scope": "static",
    "members": {
      "global": [],
      "inner": [],
      "instance": [],
      "events": [],
      "static": []
    },
    "path": [
      {
        "name": "contains",
        "scope": "static"
      }
    ],
    "namespace": ".contains"
  },
  {
    "description": {
      "type": "root",
      "children": [
        {
          "type": "paragraph",
          "children": [
            {
              "type": "text",
              "value": "This ",
              "position": {
                "start": {
                  "line": 1,
                  "column": 1,
                  "offset": 0
                },
                "end": {
                  "line": 1,
                  "column": 6,
                  "offset": 5
                },
                "indent": []
              }
            },
            {
              "type": "link",
              "url": "relativeSelector",
              "title": null,
              "jsdoc": true,
              "children": [
                {
                  "type": "text",
                  "value": "relativeSelector"
                }
              ],
              "position": {
                "start": {
                  "line": 1,
                  "column": 6,
                  "offset": 5
                },
                "end": {
                  "line": 1,
                  "column": 30,
                  "offset": 29
                },
                "indent": []
              }
            },
            {
              "type": "text",
              "value": " lets you perform relative HTML element searches.",
              "position": {
                "start": {
                  "line": 1,
                  "column": 30,
                  "offset": 29
                },
                "end": {
                  "line": 1,
                  "column": 79,
                  "offset": 78
                },
                "indent": []
              }
            }
          ],
          "position": {
            "start": {
              "line": 1,
              "column": 1,
              "offset": 0
            },
            "end": {
              "line": 1,
              "column": 79,
              "offset": 78
            },
            "indent": []
          }
        }
      ],
      "position": {
        "start": {
          "line": 1,
          "column": 1,
          "offset": 0
        },
        "end": {
          "line": 1,
          "column": 79,
          "offset": 78
        }
      }
    },
    "tags": [
      {
        "title": "example",
        "description": "click(link(\"Block\", toLeftOf(\"name\"))",
        "lineNumber": 3
      },
      {
        "title": "param",
        "description": "Web element selector.",
        "lineNumber": 6,
        "type": {
          "type": "UnionType",
          "elements": [
            {
              "type": "NameExpression",
              "name": "selector"
            },
            {
              "type": "NameExpression",
              "name": "string"
            }
          ]
        },
        "name": "selector"
      },
      {
        "title": "returns",
        "description": null,
        "lineNumber": 7,
        "type": {
          "type": "NameExpression",
          "name": "RelativeSearchElement"
        }
      }
    ],
    "loc": {
      "start": {
        "line": 937,
        "column": 0
      },
      "end": {
        "line": 945,
        "column": 3
      }
    },
    "context": {
      "loc": {
        "start": {
          "line": 946,
          "column": 0
        },
        "end": {
          "line": 952,
          "column": 2
        }
      }
    },
    "augments": [],
    "examples": [
      {
        "description": "click(link(\"Block\", toLeftOf(\"name\"))"
      }
    ],
    "params": [
      {
        "title": "param",
        "name": "selector",
        "lineNumber": 6,
        "description": {
          "type": "root",
          "children": [
            {
              "type": "paragraph",
              "children": [
                {
                  "type": "text",
                  "value": "Web element selector.",
                  "position": {
                    "start": {
                      "line": 1,
                      "column": 1,
                      "offset": 0
                    },
                    "end": {
                      "line": 1,
                      "column": 22,
                      "offset": 21
                    },
                    "indent": []
                  }
                }
              ],
              "position": {
                "start": {
                  "line": 1,
                  "column": 1,
                  "offset": 0
                },
                "end": {
                  "line": 1,
                  "column": 22,
                  "offset": 21
                },
                "indent": []
              }
            }
          ],
          "position": {
            "start": {
              "line": 1,
              "column": 1,
              "offset": 0
            },
            "end": {
              "line": 1,
              "column": 22,
              "offset": 21
            }
          }
        },
        "type": {
          "type": "UnionType",
          "elements": [
            {
              "type": "NameExpression",
              "name": "selector"
            },
            {
              "type": "NameExpression",
              "name": "string"
            }
          ]
        }
      }
    ],
    "properties": [],
    "returns": [
      {
        "description": {
          "type": "root",
          "children": [],
          "position": {
            "start": {
              "line": 1,
              "column": 1,
              "offset": 0
            },
            "end": {
              "line": 1,
              "column": 1,
              "offset": 0
            }
          }
        },
        "title": "returns",
        "type": {
          "type": "NameExpression",
          "name": "RelativeSearchElement"
        }
      }
    ],
    "sees": [],
    "throws": [],
    "todos": [],
    "name": "toLeftOf",
    "kind": "function",
    "memberof": "taiko",
    "scope": "static",
    "members": {
      "global": [],
      "inner": [],
      "instance": [],
      "events": [],
      "static": []
    },
    "path": [
      {
        "name": "toLeftOf",
        "kind": "function",
        "scope": "static"
      }
    ],
    "namespace": ".toLeftOf"
  },
  {
    "description": {
      "type": "root",
      "children": [
        {
          "type": "paragraph",
          "children": [
            {
              "type": "text",
              "value": "This ",
              "position": {
                "start": {
                  "line": 1,
                  "column": 1,
                  "offset": 0
                },
                "end": {
                  "line": 1,
                  "column": 6,
                  "offset": 5
                },
                "indent": []
              }
            },
            {
              "type": "link",
              "url": "relativeSelector",
              "title": null,
              "jsdoc": true,
              "children": [
                {
                  "type": "text",
                  "value": "relativeSelector"
                }
              ],
              "position": {
                "start": {
                  "line": 1,
                  "column": 6,
                  "offset": 5
                },
                "end": {
                  "line": 1,
                  "column": 30,
                  "offset": 29
                },
                "indent": []
              }
            },
            {
              "type": "text",
              "value": " lets you perform relative HTML element searches.",
              "position": {
                "start": {
                  "line": 1,
                  "column": 30,
                  "offset": 29
                },
                "end": {
                  "line": 1,
                  "column": 79,
                  "offset": 78
                },
                "indent": []
              }
            }
          ],
          "position": {
            "start": {
              "line": 1,
              "column": 1,
              "offset": 0
            },
            "end": {
              "line": 1,
              "column": 79,
              "offset": 78
            },
            "indent": []
          }
        }
      ],
      "position": {
        "start": {
          "line": 1,
          "column": 1,
          "offset": 0
        },
        "end": {
          "line": 1,
          "column": 79,
          "offset": 78
        }
      }
    },
    "tags": [
      {
        "title": "example",
        "description": "click(link(\"Block\", toRightOf(\"name\"))",
        "lineNumber": 3
      },
      {
        "title": "param",
        "description": "Web element selector.",
        "lineNumber": 6,
        "type": {
          "type": "UnionType",
          "elements": [
            {
              "type": "NameExpression",
              "name": "selector"
            },
            {
              "type": "NameExpression",
              "name": "string"
            }
          ]
        },
        "name": "selector"
      },
      {
        "title": "returns",
        "description": null,
        "lineNumber": 7,
        "type": {
          "type": "NameExpression",
          "name": "RelativeSearchElement"
        }
      }
    ],
    "loc": {
      "start": {
        "line": 954,
        "column": 0
      },
      "end": {
        "line": 962,
        "column": 3
      }
    },
    "context": {
      "loc": {
        "start": {
          "line": 963,
          "column": 0
        },
        "end": {
          "line": 971,
          "column": 2
        }
      }
    },
    "augments": [],
    "examples": [
      {
        "description": "click(link(\"Block\", toRightOf(\"name\"))"
      }
    ],
    "params": [
      {
        "title": "param",
        "name": "selector",
        "lineNumber": 6,
        "description": {
          "type": "root",
          "children": [
            {
              "type": "paragraph",
              "children": [
                {
                  "type": "text",
                  "value": "Web element selector.",
                  "position": {
                    "start": {
                      "line": 1,
                      "column": 1,
                      "offset": 0
                    },
                    "end": {
                      "line": 1,
                      "column": 22,
                      "offset": 21
                    },
                    "indent": []
                  }
                }
              ],
              "position": {
                "start": {
                  "line": 1,
                  "column": 1,
                  "offset": 0
                },
                "end": {
                  "line": 1,
                  "column": 22,
                  "offset": 21
                },
                "indent": []
              }
            }
          ],
          "position": {
            "start": {
              "line": 1,
              "column": 1,
              "offset": 0
            },
            "end": {
              "line": 1,
              "column": 22,
              "offset": 21
            }
          }
        },
        "type": {
          "type": "UnionType",
          "elements": [
            {
              "type": "NameExpression",
              "name": "selector"
            },
            {
              "type": "NameExpression",
              "name": "string"
            }
          ]
        }
      }
    ],
    "properties": [],
    "returns": [
      {
        "description": {
          "type": "root",
          "children": [],
          "position": {
            "start": {
              "line": 1,
              "column": 1,
              "offset": 0
            },
            "end": {
              "line": 1,
              "column": 1,
              "offset": 0
            }
          }
        },
        "title": "returns",
        "type": {
          "type": "NameExpression",
          "name": "RelativeSearchElement"
        }
      }
    ],
    "sees": [],
    "throws": [],
    "todos": [],
    "name": "toRightOf",
    "kind": "function",
    "memberof": "taiko",
    "scope": "static",
    "members": {
      "global": [],
      "inner": [],
      "instance": [],
      "events": [],
      "static": []
    },
    "path": [
      {
        "name": "toRightOf",
        "kind": "function",
        "scope": "static"
      }
    ],
    "namespace": ".toRightOf"
  },
  {
    "description": {
      "type": "root",
      "children": [
        {
          "type": "paragraph",
          "children": [
            {
              "type": "text",
              "value": "This ",
              "position": {
                "start": {
                  "line": 1,
                  "column": 1,
                  "offset": 0
                },
                "end": {
                  "line": 1,
                  "column": 6,
                  "offset": 5
                },
                "indent": []
              }
            },
            {
              "type": "link",
              "url": "relativeSelector",
              "title": null,
              "jsdoc": true,
              "children": [
                {
                  "type": "text",
                  "value": "relativeSelector"
                }
              ],
              "position": {
                "start": {
                  "line": 1,
                  "column": 6,
                  "offset": 5
                },
                "end": {
                  "line": 1,
                  "column": 30,
                  "offset": 29
                },
                "indent": []
              }
            },
            {
              "type": "text",
              "value": " lets you perform relative HTML element searches.",
              "position": {
                "start": {
                  "line": 1,
                  "column": 30,
                  "offset": 29
                },
                "end": {
                  "line": 1,
                  "column": 79,
                  "offset": 78
                },
                "indent": []
              }
            }
          ],
          "position": {
            "start": {
              "line": 1,
              "column": 1,
              "offset": 0
            },
            "end": {
              "line": 1,
              "column": 79,
              "offset": 78
            },
            "indent": []
          }
        }
      ],
      "position": {
        "start": {
          "line": 1,
          "column": 1,
          "offset": 0
        },
        "end": {
          "line": 1,
          "column": 79,
          "offset": 78
        }
      }
    },
    "tags": [
      {
        "title": "example",
        "description": "click(link(\"Block\", above(\"name\"))",
        "lineNumber": 3
      },
      {
        "title": "param",
        "description": "Web element selector.",
        "lineNumber": 6,
        "type": {
          "type": "UnionType",
          "elements": [
            {
              "type": "NameExpression",
              "name": "selector"
            },
            {
              "type": "NameExpression",
              "name": "string"
            }
          ]
        },
        "name": "selector"
      },
      {
        "title": "returns",
        "description": null,
        "lineNumber": 7,
        "type": {
          "type": "NameExpression",
          "name": "RelativeSearchElement"
        }
      }
    ],
    "loc": {
      "start": {
        "line": 973,
        "column": 0
      },
      "end": {
        "line": 981,
        "column": 3
      }
    },
    "context": {
      "loc": {
        "start": {
          "line": 982,
          "column": 0
        },
        "end": {
          "line": 990,
          "column": 2
        }
      }
    },
    "augments": [],
    "examples": [
      {
        "description": "click(link(\"Block\", above(\"name\"))"
      }
    ],
    "params": [
      {
        "title": "param",
        "name": "selector",
        "lineNumber": 6,
        "description": {
          "type": "root",
          "children": [
            {
              "type": "paragraph",
              "children": [
                {
                  "type": "text",
                  "value": "Web element selector.",
                  "position": {
                    "start": {
                      "line": 1,
                      "column": 1,
                      "offset": 0
                    },
                    "end": {
                      "line": 1,
                      "column": 22,
                      "offset": 21
                    },
                    "indent": []
                  }
                }
              ],
              "position": {
                "start": {
                  "line": 1,
                  "column": 1,
                  "offset": 0
                },
                "end": {
                  "line": 1,
                  "column": 22,
                  "offset": 21
                },
                "indent": []
              }
            }
          ],
          "position": {
            "start": {
              "line": 1,
              "column": 1,
              "offset": 0
            },
            "end": {
              "line": 1,
              "column": 22,
              "offset": 21
            }
          }
        },
        "type": {
          "type": "UnionType",
          "elements": [
            {
              "type": "NameExpression",
              "name": "selector"
            },
            {
              "type": "NameExpression",
              "name": "string"
            }
          ]
        }
      }
    ],
    "properties": [],
    "returns": [
      {
        "description": {
          "type": "root",
          "children": [],
          "position": {
            "start": {
              "line": 1,
              "column": 1,
              "offset": 0
            },
            "end": {
              "line": 1,
              "column": 1,
              "offset": 0
            }
          }
        },
        "title": "returns",
        "type": {
          "type": "NameExpression",
          "name": "RelativeSearchElement"
        }
      }
    ],
    "sees": [],
    "throws": [],
    "todos": [],
    "name": "above",
    "kind": "function",
    "memberof": "taiko",
    "scope": "static",
    "members": {
      "global": [],
      "inner": [],
      "instance": [],
      "events": [],
      "static": []
    },
    "path": [
      {
        "name": "above",
        "kind": "function",
        "scope": "static"
      }
    ],
    "namespace": ".above"
  },
  {
    "description": {
      "type": "root",
      "children": [
        {
          "type": "paragraph",
          "children": [
            {
              "type": "text",
              "value": "This ",
              "position": {
                "start": {
                  "line": 1,
                  "column": 1,
                  "offset": 0
                },
                "end": {
                  "line": 1,
                  "column": 6,
                  "offset": 5
                },
                "indent": []
              }
            },
            {
              "type": "link",
              "url": "relativeSelector",
              "title": null,
              "jsdoc": true,
              "children": [
                {
                  "type": "text",
                  "value": "relativeSelector"
                }
              ],
              "position": {
                "start": {
                  "line": 1,
                  "column": 6,
                  "offset": 5
                },
                "end": {
                  "line": 1,
                  "column": 30,
                  "offset": 29
                },
                "indent": []
              }
            },
            {
              "type": "text",
              "value": " lets you perform relative HTML element searches.",
              "position": {
                "start": {
                  "line": 1,
                  "column": 30,
                  "offset": 29
                },
                "end": {
                  "line": 1,
                  "column": 79,
                  "offset": 78
                },
                "indent": []
              }
            }
          ],
          "position": {
            "start": {
              "line": 1,
              "column": 1,
              "offset": 0
            },
            "end": {
              "line": 1,
              "column": 79,
              "offset": 78
            },
            "indent": []
          }
        }
      ],
      "position": {
        "start": {
          "line": 1,
          "column": 1,
          "offset": 0
        },
        "end": {
          "line": 1,
          "column": 79,
          "offset": 78
        }
      }
    },
    "tags": [
      {
        "title": "example",
        "description": "click(link(\"Block\", below(\"name\"))",
        "lineNumber": 3
      },
      {
        "title": "param",
        "description": "Web element selector.",
        "lineNumber": 6,
        "type": {
          "type": "UnionType",
          "elements": [
            {
              "type": "NameExpression",
              "name": "selector"
            },
            {
              "type": "NameExpression",
              "name": "string"
            }
          ]
        },
        "name": "selector"
      },
      {
        "title": "returns",
        "description": null,
        "lineNumber": 7,
        "type": {
          "type": "NameExpression",
          "name": "RelativeSearchElement"
        }
      }
    ],
    "loc": {
      "start": {
        "line": 992,
        "column": 0
      },
      "end": {
        "line": 1000,
        "column": 3
      }
    },
    "context": {
      "loc": {
        "start": {
          "line": 1001,
          "column": 0
        },
        "end": {
          "line": 1009,
          "column": 2
        }
      }
    },
    "augments": [],
    "examples": [
      {
        "description": "click(link(\"Block\", below(\"name\"))"
      }
    ],
    "params": [
      {
        "title": "param",
        "name": "selector",
        "lineNumber": 6,
        "description": {
          "type": "root",
          "children": [
            {
              "type": "paragraph",
              "children": [
                {
                  "type": "text",
                  "value": "Web element selector.",
                  "position": {
                    "start": {
                      "line": 1,
                      "column": 1,
                      "offset": 0
                    },
                    "end": {
                      "line": 1,
                      "column": 22,
                      "offset": 21
                    },
                    "indent": []
                  }
                }
              ],
              "position": {
                "start": {
                  "line": 1,
                  "column": 1,
                  "offset": 0
                },
                "end": {
                  "line": 1,
                  "column": 22,
                  "offset": 21
                },
                "indent": []
              }
            }
          ],
          "position": {
            "start": {
              "line": 1,
              "column": 1,
              "offset": 0
            },
            "end": {
              "line": 1,
              "column": 22,
              "offset": 21
            }
          }
        },
        "type": {
          "type": "UnionType",
          "elements": [
            {
              "type": "NameExpression",
              "name": "selector"
            },
            {
              "type": "NameExpression",
              "name": "string"
            }
          ]
        }
      }
    ],
    "properties": [],
    "returns": [
      {
        "description": {
          "type": "root",
          "children": [],
          "position": {
            "start": {
              "line": 1,
              "column": 1,
              "offset": 0
            },
            "end": {
              "line": 1,
              "column": 1,
              "offset": 0
            }
          }
        },
        "title": "returns",
        "type": {
          "type": "NameExpression",
          "name": "RelativeSearchElement"
        }
      }
    ],
    "sees": [],
    "throws": [],
    "todos": [],
    "name": "below",
    "kind": "function",
    "memberof": "taiko",
    "scope": "static",
    "members": {
      "global": [],
      "inner": [],
      "instance": [],
      "events": [],
      "static": []
    },
    "path": [
      {
        "name": "below",
        "kind": "function",
        "scope": "static"
      }
    ],
    "namespace": ".below"
  },
  {
    "description": {
      "type": "root",
      "children": [
        {
          "type": "paragraph",
          "children": [
            {
              "type": "text",
              "value": "This ",
              "position": {
                "start": {
                  "line": 1,
                  "column": 1,
                  "offset": 0
                },
                "end": {
                  "line": 1,
                  "column": 6,
                  "offset": 5
                },
                "indent": []
              }
            },
            {
              "type": "link",
              "url": "relativeSelector",
              "title": null,
              "jsdoc": true,
              "children": [
                {
                  "type": "text",
                  "value": "relativeSelector"
                }
              ],
              "position": {
                "start": {
                  "line": 1,
                  "column": 6,
                  "offset": 5
                },
                "end": {
                  "line": 1,
                  "column": 30,
                  "offset": 29
                },
                "indent": []
              }
            },
            {
              "type": "text",
              "value": " lets you perform relative HTML element searches.",
              "position": {
                "start": {
                  "line": 1,
                  "column": 30,
                  "offset": 29
                },
                "end": {
                  "line": 1,
                  "column": 79,
                  "offset": 78
                },
                "indent": []
              }
            }
          ],
          "position": {
            "start": {
              "line": 1,
              "column": 1,
              "offset": 0
            },
            "end": {
              "line": 1,
              "column": 79,
              "offset": 78
            },
            "indent": []
          }
        }
      ],
      "position": {
        "start": {
          "line": 1,
          "column": 1,
          "offset": 0
        },
        "end": {
          "line": 1,
          "column": 79,
          "offset": 78
        }
      }
    },
    "tags": [
      {
        "title": "example",
        "description": "click(link(\"Block\", near(\"name\"))",
        "lineNumber": 3
      },
      {
        "title": "param",
        "description": "Web element selector.",
        "lineNumber": 6,
        "type": {
          "type": "UnionType",
          "elements": [
            {
              "type": "NameExpression",
              "name": "selector"
            },
            {
              "type": "NameExpression",
              "name": "string"
            }
          ]
        },
        "name": "selector"
      },
      {
        "title": "returns",
        "description": null,
        "lineNumber": 7,
        "type": {
          "type": "NameExpression",
          "name": "RelativeSearchElement"
        }
      }
    ],
    "loc": {
      "start": {
        "line": 1011,
        "column": 0
      },
      "end": {
        "line": 1019,
        "column": 3
      }
    },
    "context": {
      "loc": {
        "start": {
          "line": 1020,
          "column": 0
        },
        "end": {
          "line": 1030,
          "column": 2
        }
      }
    },
    "augments": [],
    "examples": [
      {
        "description": "click(link(\"Block\", near(\"name\"))"
      }
    ],
    "params": [
      {
        "title": "param",
        "name": "selector",
        "lineNumber": 6,
        "description": {
          "type": "root",
          "children": [
            {
              "type": "paragraph",
              "children": [
                {
                  "type": "text",
                  "value": "Web element selector.",
                  "position": {
                    "start": {
                      "line": 1,
                      "column": 1,
                      "offset": 0
                    },
                    "end": {
                      "line": 1,
                      "column": 22,
                      "offset": 21
                    },
                    "indent": []
                  }
                }
              ],
              "position": {
                "start": {
                  "line": 1,
                  "column": 1,
                  "offset": 0
                },
                "end": {
                  "line": 1,
                  "column": 22,
                  "offset": 21
                },
                "indent": []
              }
            }
          ],
          "position": {
            "start": {
              "line": 1,
              "column": 1,
              "offset": 0
            },
            "end": {
              "line": 1,
              "column": 22,
              "offset": 21
            }
          }
        },
        "type": {
          "type": "UnionType",
          "elements": [
            {
              "type": "NameExpression",
              "name": "selector"
            },
            {
              "type": "NameExpression",
              "name": "string"
            }
          ]
        }
      }
    ],
    "properties": [],
    "returns": [
      {
        "description": {
          "type": "root",
          "children": [],
          "position": {
            "start": {
              "line": 1,
              "column": 1,
              "offset": 0
            },
            "end": {
              "line": 1,
              "column": 1,
              "offset": 0
            }
          }
        },
        "title": "returns",
        "type": {
          "type": "NameExpression",
          "name": "RelativeSearchElement"
        }
      }
    ],
    "sees": [],
    "throws": [],
    "todos": [],
    "name": "near",
    "kind": "function",
    "memberof": "taiko",
    "scope": "static",
    "members": {
      "global": [],
      "inner": [],
      "instance": [],
      "events": [],
      "static": []
    },
    "path": [
      {
        "name": "near",
        "kind": "function",
        "scope": "static"
      }
    ],
    "namespace": ".near"
  },
  {
    "description": {
      "type": "root",
      "children": [
        {
          "type": "paragraph",
          "children": [
            {
              "type": "text",
              "value": "Lets you perform an operation when an ",
              "position": {
                "start": {
                  "line": 1,
                  "column": 1,
                  "offset": 0
                },
                "end": {
                  "line": 1,
                  "column": 39,
                  "offset": 38
                },
                "indent": []
              }
            },
            {
              "type": "inlineCode",
              "value": "alert",
              "position": {
                "start": {
                  "line": 1,
                  "column": 39,
                  "offset": 38
                },
                "end": {
                  "line": 1,
                  "column": 46,
                  "offset": 45
                },
                "indent": []
              }
            },
            {
              "type": "text",
              "value": " with given text is shown.",
              "position": {
                "start": {
                  "line": 1,
                  "column": 46,
                  "offset": 45
                },
                "end": {
                  "line": 1,
                  "column": 72,
                  "offset": 71
                },
                "indent": []
              }
            }
          ],
          "position": {
            "start": {
              "line": 1,
              "column": 1,
              "offset": 0
            },
            "end": {
              "line": 1,
              "column": 72,
              "offset": 71
            },
            "indent": []
          }
        }
      ],
      "position": {
        "start": {
          "line": 1,
          "column": 1,
          "offset": 0
        },
        "end": {
          "line": 1,
          "column": 72,
          "offset": 71
        }
      }
    },
    "tags": [
      {
        "title": "example",
        "description": "alert('Message', async () => await dismiss())",
        "lineNumber": 3
      },
      {
        "title": "param",
        "description": "Identify alert based on this message.",
        "lineNumber": 6,
        "type": {
          "type": "NameExpression",
          "name": "string"
        },
        "name": "message"
      },
      {
        "title": "param",
        "description": "Operation to perform. Accept/Dismiss",
        "lineNumber": 7,
        "type": {
          "type": "NameExpression",
          "name": "function"
        },
        "name": "callback"
      }
    ],
    "loc": {
      "start": {
        "line": 1032,
        "column": 0
      },
      "end": {
        "line": 1040,
        "column": 3
      }
    },
    "context": {
      "loc": {
        "start": {
          "line": 1041,
          "column": 0
        },
        "end": {
          "line": 1041,
          "column": 81
        }
      }
    },
    "augments": [],
    "examples": [
      {
        "description": "alert('Message', async () => await dismiss())"
      }
    ],
    "params": [
      {
        "title": "param",
        "name": "message",
        "lineNumber": 6,
        "description": {
          "type": "root",
          "children": [
            {
              "type": "paragraph",
              "children": [
                {
                  "type": "text",
                  "value": "Identify alert based on this message.",
                  "position": {
                    "start": {
                      "line": 1,
                      "column": 1,
                      "offset": 0
                    },
                    "end": {
                      "line": 1,
                      "column": 38,
                      "offset": 37
                    },
                    "indent": []
                  }
                }
              ],
              "position": {
                "start": {
                  "line": 1,
                  "column": 1,
                  "offset": 0
                },
                "end": {
                  "line": 1,
                  "column": 38,
                  "offset": 37
                },
                "indent": []
              }
            }
          ],
          "position": {
            "start": {
              "line": 1,
              "column": 1,
              "offset": 0
            },
            "end": {
              "line": 1,
              "column": 38,
              "offset": 37
            }
          }
        },
        "type": {
          "type": "NameExpression",
          "name": "string"
        }
      },
      {
        "title": "param",
        "name": "callback",
        "lineNumber": 7,
        "description": {
          "type": "root",
          "children": [
            {
              "type": "paragraph",
              "children": [
                {
                  "type": "text",
                  "value": "Operation to perform. Accept/Dismiss",
                  "position": {
                    "start": {
                      "line": 1,
                      "column": 1,
                      "offset": 0
                    },
                    "end": {
                      "line": 1,
                      "column": 37,
                      "offset": 36
                    },
                    "indent": []
                  }
                }
              ],
              "position": {
                "start": {
                  "line": 1,
                  "column": 1,
                  "offset": 0
                },
                "end": {
                  "line": 1,
                  "column": 37,
                  "offset": 36
                },
                "indent": []
              }
            }
          ],
          "position": {
            "start": {
              "line": 1,
              "column": 1,
              "offset": 0
            },
            "end": {
              "line": 1,
              "column": 37,
              "offset": 36
            }
          }
        },
        "type": {
          "type": "NameExpression",
          "name": "function"
        }
      }
    ],
    "properties": [],
    "returns": [],
    "sees": [],
    "throws": [],
    "todos": [],
    "name": "alert",
    "kind": "function",
    "memberof": "taiko",
    "scope": "static",
    "members": {
      "global": [],
      "inner": [],
      "instance": [],
      "events": [],
      "static": []
    },
    "path": [
      {
        "name": "alert",
        "kind": "function",
        "scope": "static"
      }
    ],
    "namespace": ".alert"
  },
  {
    "description": {
      "type": "root",
      "children": [
        {
          "type": "paragraph",
          "children": [
            {
              "type": "text",
              "value": "Lets you perform an operation when a ",
              "position": {
                "start": {
                  "line": 1,
                  "column": 1,
                  "offset": 0
                },
                "end": {
                  "line": 1,
                  "column": 38,
                  "offset": 37
                },
                "indent": []
              }
            },
            {
              "type": "inlineCode",
              "value": "prompt",
              "position": {
                "start": {
                  "line": 1,
                  "column": 38,
                  "offset": 37
                },
                "end": {
                  "line": 1,
                  "column": 46,
                  "offset": 45
                },
                "indent": []
              }
            },
            {
              "type": "text",
              "value": " with given text is shown.",
              "position": {
                "start": {
                  "line": 1,
                  "column": 46,
                  "offset": 45
                },
                "end": {
                  "line": 1,
                  "column": 72,
                  "offset": 71
                },
                "indent": []
              }
            }
          ],
          "position": {
            "start": {
              "line": 1,
              "column": 1,
              "offset": 0
            },
            "end": {
              "line": 1,
              "column": 72,
              "offset": 71
            },
            "indent": []
          }
        }
      ],
      "position": {
        "start": {
          "line": 1,
          "column": 1,
          "offset": 0
        },
        "end": {
          "line": 1,
          "column": 72,
          "offset": 71
        }
      }
    },
    "tags": [
      {
        "title": "example",
        "description": "prompt('Message', async () => await dismiss())",
        "lineNumber": 3
      },
      {
        "title": "param",
        "description": "Identify prompt based on this message.",
        "lineNumber": 6,
        "type": {
          "type": "NameExpression",
          "name": "string"
        },
        "name": "message"
      },
      {
        "title": "param",
        "description": "Operation to perform.Accept/Dismiss",
        "lineNumber": 7,
        "type": {
          "type": "NameExpression",
          "name": "function"
        },
        "name": "callback"
      }
    ],
    "loc": {
      "start": {
        "line": 1043,
        "column": 0
      },
      "end": {
        "line": 1051,
        "column": 3
      }
    },
    "context": {
      "loc": {
        "start": {
          "line": 1052,
          "column": 0
        },
        "end": {
          "line": 1052,
          "column": 83
        }
      }
    },
    "augments": [],
    "examples": [
      {
        "description": "prompt('Message', async () => await dismiss())"
      }
    ],
    "params": [
      {
        "title": "param",
        "name": "message",
        "lineNumber": 6,
        "description": {
          "type": "root",
          "children": [
            {
              "type": "paragraph",
              "children": [
                {
                  "type": "text",
                  "value": "Identify prompt based on this message.",
                  "position": {
                    "start": {
                      "line": 1,
                      "column": 1,
                      "offset": 0
                    },
                    "end": {
                      "line": 1,
                      "column": 39,
                      "offset": 38
                    },
                    "indent": []
                  }
                }
              ],
              "position": {
                "start": {
                  "line": 1,
                  "column": 1,
                  "offset": 0
                },
                "end": {
                  "line": 1,
                  "column": 39,
                  "offset": 38
                },
                "indent": []
              }
            }
          ],
          "position": {
            "start": {
              "line": 1,
              "column": 1,
              "offset": 0
            },
            "end": {
              "line": 1,
              "column": 39,
              "offset": 38
            }
          }
        },
        "type": {
          "type": "NameExpression",
          "name": "string"
        }
      },
      {
        "title": "param",
        "name": "callback",
        "lineNumber": 7,
        "description": {
          "type": "root",
          "children": [
            {
              "type": "paragraph",
              "children": [
                {
                  "type": "text",
                  "value": "Operation to perform.Accept/Dismiss",
                  "position": {
                    "start": {
                      "line": 1,
                      "column": 1,
                      "offset": 0
                    },
                    "end": {
                      "line": 1,
                      "column": 36,
                      "offset": 35
                    },
                    "indent": []
                  }
                }
              ],
              "position": {
                "start": {
                  "line": 1,
                  "column": 1,
                  "offset": 0
                },
                "end": {
                  "line": 1,
                  "column": 36,
                  "offset": 35
                },
                "indent": []
              }
            }
          ],
          "position": {
            "start": {
              "line": 1,
              "column": 1,
              "offset": 0
            },
            "end": {
              "line": 1,
              "column": 36,
              "offset": 35
            }
          }
        },
        "type": {
          "type": "NameExpression",
          "name": "function"
        }
      }
    ],
    "properties": [],
    "returns": [],
    "sees": [],
    "throws": [],
    "todos": [],
    "name": "prompt",
    "kind": "function",
    "memberof": "taiko",
    "scope": "static",
    "members": {
      "global": [],
      "inner": [],
      "instance": [],
      "events": [],
      "static": []
    },
    "path": [
      {
        "name": "prompt",
        "kind": "function",
        "scope": "static"
      }
    ],
    "namespace": ".prompt"
  },
  {
    "description": {
      "type": "root",
      "children": [
        {
          "type": "paragraph",
          "children": [
            {
              "type": "text",
              "value": "Lets you perform an operation when a ",
              "position": {
                "start": {
                  "line": 1,
                  "column": 1,
                  "offset": 0
                },
                "end": {
                  "line": 1,
                  "column": 38,
                  "offset": 37
                },
                "indent": []
              }
            },
            {
              "type": "inlineCode",
              "value": "confirm",
              "position": {
                "start": {
                  "line": 1,
                  "column": 38,
                  "offset": 37
                },
                "end": {
                  "line": 1,
                  "column": 47,
                  "offset": 46
                },
                "indent": []
              }
            },
            {
              "type": "text",
              "value": " with given text is shown.",
              "position": {
                "start": {
                  "line": 1,
                  "column": 47,
                  "offset": 46
                },
                "end": {
                  "line": 1,
                  "column": 73,
                  "offset": 72
                },
                "indent": []
              }
            }
          ],
          "position": {
            "start": {
              "line": 1,
              "column": 1,
              "offset": 0
            },
            "end": {
              "line": 1,
              "column": 73,
              "offset": 72
            },
            "indent": []
          }
        }
      ],
      "position": {
        "start": {
          "line": 1,
          "column": 1,
          "offset": 0
        },
        "end": {
          "line": 1,
          "column": 73,
          "offset": 72
        }
      }
    },
    "tags": [
      {
        "title": "example",
        "description": "confirm('Message', async () => await dismiss())",
        "lineNumber": 3
      },
      {
        "title": "param",
        "description": "Identify confirm based on this message.",
        "lineNumber": 6,
        "type": {
          "type": "NameExpression",
          "name": "string"
        },
        "name": "message"
      },
      {
        "title": "param",
        "description": "Operation to perform.Accept/Dismiss",
        "lineNumber": 7,
        "type": {
          "type": "NameExpression",
          "name": "function"
        },
        "name": "callback"
      }
    ],
    "loc": {
      "start": {
        "line": 1054,
        "column": 0
      },
      "end": {
        "line": 1062,
        "column": 3
      }
    },
    "context": {
      "loc": {
        "start": {
          "line": 1063,
          "column": 0
        },
        "end": {
          "line": 1063,
          "column": 85
        }
      }
    },
    "augments": [],
    "examples": [
      {
        "description": "confirm('Message', async () => await dismiss())"
      }
    ],
    "params": [
      {
        "title": "param",
        "name": "message",
        "lineNumber": 6,
        "description": {
          "type": "root",
          "children": [
            {
              "type": "paragraph",
              "children": [
                {
                  "type": "text",
                  "value": "Identify confirm based on this message.",
                  "position": {
                    "start": {
                      "line": 1,
                      "column": 1,
                      "offset": 0
                    },
                    "end": {
                      "line": 1,
                      "column": 40,
                      "offset": 39
                    },
                    "indent": []
                  }
                }
              ],
              "position": {
                "start": {
                  "line": 1,
                  "column": 1,
                  "offset": 0
                },
                "end": {
                  "line": 1,
                  "column": 40,
                  "offset": 39
                },
                "indent": []
              }
            }
          ],
          "position": {
            "start": {
              "line": 1,
              "column": 1,
              "offset": 0
            },
            "end": {
              "line": 1,
              "column": 40,
              "offset": 39
            }
          }
        },
        "type": {
          "type": "NameExpression",
          "name": "string"
        }
      },
      {
        "title": "param",
        "name": "callback",
        "lineNumber": 7,
        "description": {
          "type": "root",
          "children": [
            {
              "type": "paragraph",
              "children": [
                {
                  "type": "text",
                  "value": "Operation to perform.Accept/Dismiss",
                  "position": {
                    "start": {
                      "line": 1,
                      "column": 1,
                      "offset": 0
                    },
                    "end": {
                      "line": 1,
                      "column": 36,
                      "offset": 35
                    },
                    "indent": []
                  }
                }
              ],
              "position": {
                "start": {
                  "line": 1,
                  "column": 1,
                  "offset": 0
                },
                "end": {
                  "line": 1,
                  "column": 36,
                  "offset": 35
                },
                "indent": []
              }
            }
          ],
          "position": {
            "start": {
              "line": 1,
              "column": 1,
              "offset": 0
            },
            "end": {
              "line": 1,
              "column": 36,
              "offset": 35
            }
          }
        },
        "type": {
          "type": "NameExpression",
          "name": "function"
        }
      }
    ],
    "properties": [],
    "returns": [],
    "sees": [],
    "throws": [],
    "todos": [],
    "name": "confirm",
    "kind": "function",
    "memberof": "taiko",
    "scope": "static",
    "members": {
      "global": [],
      "inner": [],
      "instance": [],
      "events": [],
      "static": []
    },
    "path": [
      {
        "name": "confirm",
        "kind": "function",
        "scope": "static"
      }
    ],
    "namespace": ".confirm"
  },
  {
    "description": {
      "type": "root",
      "children": [
        {
          "type": "paragraph",
          "children": [
            {
              "type": "text",
              "value": "Lets you perform an operation when a ",
              "position": {
                "start": {
                  "line": 1,
                  "column": 1,
                  "offset": 0
                },
                "end": {
                  "line": 1,
                  "column": 38,
                  "offset": 37
                },
                "indent": []
              }
            },
            {
              "type": "inlineCode",
              "value": "beforeunload",
              "position": {
                "start": {
                  "line": 1,
                  "column": 38,
                  "offset": 37
                },
                "end": {
                  "line": 1,
                  "column": 52,
                  "offset": 51
                },
                "indent": []
              }
            },
            {
              "type": "text",
              "value": " with given text is shown.",
              "position": {
                "start": {
                  "line": 1,
                  "column": 52,
                  "offset": 51
                },
                "end": {
                  "line": 1,
                  "column": 78,
                  "offset": 77
                },
                "indent": []
              }
            }
          ],
          "position": {
            "start": {
              "line": 1,
              "column": 1,
              "offset": 0
            },
            "end": {
              "line": 1,
              "column": 78,
              "offset": 77
            },
            "indent": []
          }
        }
      ],
      "position": {
        "start": {
          "line": 1,
          "column": 1,
          "offset": 0
        },
        "end": {
          "line": 1,
          "column": 78,
          "offset": 77
        }
      }
    },
    "tags": [
      {
        "title": "example",
        "description": "beforeunload('Message', async () => await dismiss())",
        "lineNumber": 3
      },
      {
        "title": "param",
        "description": "Identify beforeunload based on this message.",
        "lineNumber": 6,
        "type": {
          "type": "NameExpression",
          "name": "string"
        },
        "name": "message"
      },
      {
        "title": "param",
        "description": "Operation to perform.Accept/Dismiss",
        "lineNumber": 7,
        "type": {
          "type": "NameExpression",
          "name": "function"
        },
        "name": "callback"
      }
    ],
    "loc": {
      "start": {
        "line": 1065,
        "column": 0
      },
      "end": {
        "line": 1073,
        "column": 3
      }
    },
    "context": {
      "loc": {
        "start": {
          "line": 1074,
          "column": 0
        },
        "end": {
          "line": 1074,
          "column": 95
        }
      }
    },
    "augments": [],
    "examples": [
      {
        "description": "beforeunload('Message', async () => await dismiss())"
      }
    ],
    "params": [
      {
        "title": "param",
        "name": "message",
        "lineNumber": 6,
        "description": {
          "type": "root",
          "children": [
            {
              "type": "paragraph",
              "children": [
                {
                  "type": "text",
                  "value": "Identify beforeunload based on this message.",
                  "position": {
                    "start": {
                      "line": 1,
                      "column": 1,
                      "offset": 0
                    },
                    "end": {
                      "line": 1,
                      "column": 45,
                      "offset": 44
                    },
                    "indent": []
                  }
                }
              ],
              "position": {
                "start": {
                  "line": 1,
                  "column": 1,
                  "offset": 0
                },
                "end": {
                  "line": 1,
                  "column": 45,
                  "offset": 44
                },
                "indent": []
              }
            }
          ],
          "position": {
            "start": {
              "line": 1,
              "column": 1,
              "offset": 0
            },
            "end": {
              "line": 1,
              "column": 45,
              "offset": 44
            }
          }
        },
        "type": {
          "type": "NameExpression",
          "name": "string"
        }
      },
      {
        "title": "param",
        "name": "callback",
        "lineNumber": 7,
        "description": {
          "type": "root",
          "children": [
            {
              "type": "paragraph",
              "children": [
                {
                  "type": "text",
                  "value": "Operation to perform.Accept/Dismiss",
                  "position": {
                    "start": {
                      "line": 1,
                      "column": 1,
                      "offset": 0
                    },
                    "end": {
                      "line": 1,
                      "column": 36,
                      "offset": 35
                    },
                    "indent": []
                  }
                }
              ],
              "position": {
                "start": {
                  "line": 1,
                  "column": 1,
                  "offset": 0
                },
                "end": {
                  "line": 1,
                  "column": 36,
                  "offset": 35
                },
                "indent": []
              }
            }
          ],
          "position": {
            "start": {
              "line": 1,
              "column": 1,
              "offset": 0
            },
            "end": {
              "line": 1,
              "column": 36,
              "offset": 35
            }
          }
        },
        "type": {
          "type": "NameExpression",
          "name": "function"
        }
      }
    ],
    "properties": [],
    "returns": [],
    "sees": [],
    "throws": [],
    "todos": [],
    "name": "beforeunload",
    "kind": "function",
    "memberof": "taiko",
    "scope": "static",
    "members": {
      "global": [],
      "inner": [],
      "instance": [],
      "events": [],
      "static": []
    },
    "path": [
      {
        "name": "beforeunload",
        "kind": "function",
        "scope": "static"
      }
    ],
    "namespace": ".beforeunload"
  },
  {
    "description": {
      "type": "root",
      "children": [
        {
          "type": "paragraph",
          "children": [
            {
              "type": "text",
              "value": "Accept callback for dialogs",
              "position": {
                "start": {
                  "line": 1,
                  "column": 1,
                  "offset": 0
                },
                "end": {
                  "line": 1,
                  "column": 28,
                  "offset": 27
                },
                "indent": []
              }
            }
          ],
          "position": {
            "start": {
              "line": 1,
              "column": 1,
              "offset": 0
            },
            "end": {
              "line": 1,
              "column": 28,
              "offset": 27
            },
            "indent": []
          }
        }
      ],
      "position": {
        "start": {
          "line": 1,
          "column": 1,
          "offset": 0
        },
        "end": {
          "line": 1,
          "column": 28,
          "offset": 27
        }
      }
    },
    "tags": [],
    "loc": {
      "start": {
        "line": 1075,
        "column": 0
      },
      "end": {
        "line": 1077,
        "column": 3
      }
    },
    "context": {
      "loc": {
        "start": {
          "line": 1078,
          "column": 0
        },
        "end": {
          "line": 1082,
          "column": 2
        }
      }
    },
    "augments": [],
    "examples": [],
    "params": [],
    "properties": [],
    "returns": [],
    "sees": [],
    "throws": [],
    "todos": [],
    "name": "accept",
    "kind": "function",
    "memberof": "taiko",
    "scope": "static",
    "members": {
      "global": [],
      "inner": [],
      "instance": [],
      "events": [],
      "static": []
    },
    "path": [
      {
        "name": "accept",
        "kind": "function",
        "scope": "static"
      }
    ],
    "namespace": ".accept"
  },
  {
    "description": {
      "type": "root",
      "children": [
        {
          "type": "paragraph",
          "children": [
            {
              "type": "text",
              "value": "Dismiss callback for dialogs",
              "position": {
                "start": {
                  "line": 1,
                  "column": 1,
                  "offset": 0
                },
                "end": {
                  "line": 1,
                  "column": 29,
                  "offset": 28
                },
                "indent": []
              }
            }
          ],
          "position": {
            "start": {
              "line": 1,
              "column": 1,
              "offset": 0
            },
            "end": {
              "line": 1,
              "column": 29,
              "offset": 28
            },
            "indent": []
          }
        }
      ],
      "position": {
        "start": {
          "line": 1,
          "column": 1,
          "offset": 0
        },
        "end": {
          "line": 1,
          "column": 29,
          "offset": 28
        }
      }
    },
    "tags": [],
    "loc": {
      "start": {
        "line": 1084,
        "column": 0
      },
      "end": {
        "line": 1086,
        "column": 3
      }
    },
    "context": {
      "loc": {
        "start": {
          "line": 1087,
          "column": 0
        },
        "end": {
          "line": 1091,
          "column": 2
        }
      }
    },
    "augments": [],
    "examples": [],
    "params": [],
    "properties": [],
    "returns": [],
    "sees": [],
    "throws": [],
    "todos": [],
    "name": "dismiss",
    "kind": "function",
    "memberof": "taiko",
    "scope": "static",
    "members": {
      "global": [],
      "inner": [],
      "instance": [],
      "events": [],
      "static": []
    },
    "path": [
      {
        "name": "dismiss",
        "kind": "function",
        "scope": "static"
      }
    ],
    "namespace": ".dismiss"
  },
  {
    "description": {
      "type": "root",
      "children": [
        {
          "type": "paragraph",
          "children": [
            {
              "type": "text",
              "value": "Converts seconds to milliseconds.",
              "position": {
                "start": {
                  "line": 1,
                  "column": 1,
                  "offset": 0
                },
                "end": {
                  "line": 1,
                  "column": 34,
                  "offset": 33
                },
                "indent": []
              }
            }
          ],
          "position": {
            "start": {
              "line": 1,
              "column": 1,
              "offset": 0
            },
            "end": {
              "line": 1,
              "column": 34,
              "offset": 33
            },
            "indent": []
          }
        }
      ],
      "position": {
        "start": {
          "line": 1,
          "column": 1,
          "offset": 0
        },
        "end": {
          "line": 1,
          "column": 34,
          "offset": 33
        }
      }
    },
    "tags": [
      {
        "title": "example",
        "description": "link('Plugins').exists(intervalSecs(1))",
        "lineNumber": 3
      },
      {
        "title": "param",
        "description": "Seconds to convert.",
        "lineNumber": 6,
        "type": {
          "type": "NameExpression",
          "name": "number"
        },
        "name": "secs"
      },
      {
        "title": "return",
        "description": "Milliseconds.",
        "lineNumber": 7,
        "type": {
          "type": "NameExpression",
          "name": "number"
        }
      }
    ],
    "loc": {
      "start": {
<<<<<<< HEAD
        "line": 1093,
        "column": 0
      },
      "end": {
        "line": 1101,
=======
        "line": 1076,
        "column": 0
      },
      "end": {
        "line": 1084,
>>>>>>> f026e931
        "column": 3
      }
    },
    "context": {
      "loc": {
        "start": {
<<<<<<< HEAD
          "line": 1102,
          "column": 0
        },
        "end": {
          "line": 1102,
=======
          "line": 1085,
          "column": 0
        },
        "end": {
          "line": 1085,
>>>>>>> f026e931
          "column": 50
        }
      }
    },
    "augments": [],
    "examples": [
      {
        "description": "link('Plugins').exists(intervalSecs(1))"
      }
    ],
    "params": [
      {
        "title": "param",
        "name": "secs",
        "lineNumber": 6,
        "description": {
          "type": "root",
          "children": [
            {
              "type": "paragraph",
              "children": [
                {
                  "type": "text",
                  "value": "Seconds to convert.",
                  "position": {
                    "start": {
                      "line": 1,
                      "column": 1,
                      "offset": 0
                    },
                    "end": {
                      "line": 1,
                      "column": 20,
                      "offset": 19
                    },
                    "indent": []
                  }
                }
              ],
              "position": {
                "start": {
                  "line": 1,
                  "column": 1,
                  "offset": 0
                },
                "end": {
                  "line": 1,
                  "column": 20,
                  "offset": 19
                },
                "indent": []
              }
            }
          ],
          "position": {
            "start": {
              "line": 1,
              "column": 1,
              "offset": 0
            },
            "end": {
              "line": 1,
              "column": 20,
              "offset": 19
            }
          }
        },
        "type": {
          "type": "NameExpression",
          "name": "number"
        }
      }
    ],
    "properties": [],
    "returns": [
      {
        "description": {
          "type": "root",
          "children": [
            {
              "type": "paragraph",
              "children": [
                {
                  "type": "text",
                  "value": "Milliseconds.",
                  "position": {
                    "start": {
                      "line": 1,
                      "column": 1,
                      "offset": 0
                    },
                    "end": {
                      "line": 1,
                      "column": 14,
                      "offset": 13
                    },
                    "indent": []
                  }
                }
              ],
              "position": {
                "start": {
                  "line": 1,
                  "column": 1,
                  "offset": 0
                },
                "end": {
                  "line": 1,
                  "column": 14,
                  "offset": 13
                },
                "indent": []
              }
            }
          ],
          "position": {
            "start": {
              "line": 1,
              "column": 1,
              "offset": 0
            },
            "end": {
              "line": 1,
              "column": 14,
              "offset": 13
            }
          }
        },
        "title": "returns",
        "type": {
          "type": "NameExpression",
          "name": "number"
        }
      }
    ],
    "sees": [],
    "throws": [],
    "todos": [],
    "name": "intervalSecs",
    "kind": "function",
    "memberof": "taiko",
    "scope": "static",
    "members": {
      "global": [],
      "inner": [],
      "instance": [],
      "events": [],
      "static": []
    },
    "path": [
      {
        "name": "intervalSecs",
        "kind": "function",
        "scope": "static"
      }
    ],
    "namespace": ".intervalSecs"
  },
  {
    "description": {
      "type": "root",
      "children": [
        {
          "type": "paragraph",
          "children": [
            {
              "type": "text",
              "value": "Converts seconds to milliseconds.",
              "position": {
                "start": {
                  "line": 1,
                  "column": 1,
                  "offset": 0
                },
                "end": {
                  "line": 1,
                  "column": 34,
                  "offset": 33
                },
                "indent": []
              }
            }
          ],
          "position": {
            "start": {
              "line": 1,
              "column": 1,
              "offset": 0
            },
            "end": {
              "line": 1,
              "column": 34,
              "offset": 33
            },
            "indent": []
          }
        }
      ],
      "position": {
        "start": {
          "line": 1,
          "column": 1,
          "offset": 0
        },
        "end": {
          "line": 1,
          "column": 34,
          "offset": 33
        }
      }
    },
    "tags": [
      {
        "title": "example",
        "description": "link('Plugins').exists(intervalSecs(1), timeoutSecs(10))",
        "lineNumber": 3
      },
      {
        "title": "param",
        "description": "Seconds to convert.",
        "lineNumber": 6,
        "type": {
          "type": "NameExpression",
          "name": "number"
        },
        "name": "secs"
      },
      {
        "title": "return",
        "description": "Milliseconds.",
        "lineNumber": 7,
        "type": {
          "type": "NameExpression",
          "name": "number"
        }
      }
    ],
    "loc": {
      "start": {
<<<<<<< HEAD
        "line": 1104,
        "column": 0
      },
      "end": {
        "line": 1112,
=======
        "line": 1087,
        "column": 0
      },
      "end": {
        "line": 1095,
>>>>>>> f026e931
        "column": 3
      }
    },
    "context": {
      "loc": {
        "start": {
<<<<<<< HEAD
          "line": 1113,
          "column": 0
        },
        "end": {
          "line": 1113,
=======
          "line": 1096,
          "column": 0
        },
        "end": {
          "line": 1096,
>>>>>>> f026e931
          "column": 49
        }
      }
    },
    "augments": [],
    "examples": [
      {
        "description": "link('Plugins').exists(intervalSecs(1), timeoutSecs(10))"
      }
    ],
    "params": [
      {
        "title": "param",
        "name": "secs",
        "lineNumber": 6,
        "description": {
          "type": "root",
          "children": [
            {
              "type": "paragraph",
              "children": [
                {
                  "type": "text",
                  "value": "Seconds to convert.",
                  "position": {
                    "start": {
                      "line": 1,
                      "column": 1,
                      "offset": 0
                    },
                    "end": {
                      "line": 1,
                      "column": 20,
                      "offset": 19
                    },
                    "indent": []
                  }
                }
              ],
              "position": {
                "start": {
                  "line": 1,
                  "column": 1,
                  "offset": 0
                },
                "end": {
                  "line": 1,
                  "column": 20,
                  "offset": 19
                },
                "indent": []
              }
            }
          ],
          "position": {
            "start": {
              "line": 1,
              "column": 1,
              "offset": 0
            },
            "end": {
              "line": 1,
              "column": 20,
              "offset": 19
            }
          }
        },
        "type": {
          "type": "NameExpression",
          "name": "number"
        }
      }
    ],
    "properties": [],
    "returns": [
      {
        "description": {
          "type": "root",
          "children": [
            {
              "type": "paragraph",
              "children": [
                {
                  "type": "text",
                  "value": "Milliseconds.",
                  "position": {
                    "start": {
                      "line": 1,
                      "column": 1,
                      "offset": 0
                    },
                    "end": {
                      "line": 1,
                      "column": 14,
                      "offset": 13
                    },
                    "indent": []
                  }
                }
              ],
              "position": {
                "start": {
                  "line": 1,
                  "column": 1,
                  "offset": 0
                },
                "end": {
                  "line": 1,
                  "column": 14,
                  "offset": 13
                },
                "indent": []
              }
            }
          ],
          "position": {
            "start": {
              "line": 1,
              "column": 1,
              "offset": 0
            },
            "end": {
              "line": 1,
              "column": 14,
              "offset": 13
            }
          }
        },
        "title": "returns",
        "type": {
          "type": "NameExpression",
          "name": "number"
        }
      }
    ],
    "sees": [],
    "throws": [],
    "todos": [],
    "name": "timeoutSecs",
    "kind": "function",
    "memberof": "taiko",
    "scope": "static",
    "members": {
      "global": [],
      "inner": [],
      "instance": [],
      "events": [],
      "static": []
    },
    "path": [
      {
        "name": "timeoutSecs",
        "kind": "function",
        "scope": "static"
      }
    ],
    "namespace": ".timeoutSecs"
  },
  {
    "description": {
      "type": "root",
      "children": [
        {
          "type": "paragraph",
          "children": [
            {
              "type": "text",
              "value": "This function is used to improve the readability. It simply returns the parameter passed into it.",
              "position": {
                "start": {
                  "line": 1,
                  "column": 1,
                  "offset": 0
                },
                "end": {
                  "line": 1,
                  "column": 98,
                  "offset": 97
                },
                "indent": []
              }
            }
          ],
          "position": {
            "start": {
              "line": 1,
              "column": 1,
              "offset": 0
            },
            "end": {
              "line": 1,
              "column": 98,
              "offset": 97
            },
            "indent": []
          }
        }
      ],
      "position": {
        "start": {
          "line": 1,
          "column": 1,
          "offset": 0
        },
        "end": {
          "line": 1,
          "column": 98,
          "offset": 97
        }
      }
    },
    "tags": [
      {
        "title": "example",
        "description": "click('Get Started', waitForNavigation(false))",
        "lineNumber": 3
      },
      {
        "title": "param",
        "description": null,
        "lineNumber": 6,
        "type": {
          "type": "NameExpression",
          "name": "boolean"
        },
        "name": "e"
      },
      {
        "title": "return",
        "description": null,
        "lineNumber": 7,
        "type": {
          "type": "NameExpression",
          "name": "boolean"
        }
      }
    ],
    "loc": {
      "start": {
<<<<<<< HEAD
        "line": 1115,
        "column": 0
      },
      "end": {
        "line": 1123,
=======
        "line": 1098,
        "column": 0
      },
      "end": {
        "line": 1106,
>>>>>>> f026e931
        "column": 3
      }
    },
    "context": {
      "loc": {
        "start": {
<<<<<<< HEAD
          "line": 1124,
          "column": 0
        },
        "end": {
          "line": 1124,
=======
          "line": 1107,
          "column": 0
        },
        "end": {
          "line": 1107,
>>>>>>> f026e931
          "column": 42
        }
      }
    },
    "augments": [],
    "examples": [
      {
        "description": "click('Get Started', waitForNavigation(false))"
      }
    ],
    "params": [
      {
        "title": "param",
        "name": "e",
        "lineNumber": 6,
        "type": {
          "type": "NameExpression",
          "name": "boolean"
        }
      }
    ],
    "properties": [],
    "returns": [
      {
        "description": {
          "type": "root",
          "children": [],
          "position": {
            "start": {
              "line": 1,
              "column": 1,
              "offset": 0
            },
            "end": {
              "line": 1,
              "column": 1,
              "offset": 0
            }
          }
        },
        "title": "returns",
        "type": {
          "type": "NameExpression",
          "name": "boolean"
        }
      }
    ],
    "sees": [],
    "throws": [],
    "todos": [],
    "name": "waitForNavigation",
    "kind": "function",
    "memberof": "taiko",
    "scope": "static",
    "members": {
      "global": [],
      "inner": [],
      "instance": [],
      "events": [],
      "static": []
    },
    "path": [
      {
        "name": "waitForNavigation",
        "kind": "function",
        "scope": "static"
      }
    ],
    "namespace": ".waitForNavigation"
  },
  {
    "description": {
      "type": "root",
      "children": [
        {
          "type": "paragraph",
          "children": [
            {
              "type": "text",
              "value": "This function is used to improve the readability. It simply returns the parameter passed into it.",
              "position": {
                "start": {
                  "line": 1,
                  "column": 1,
                  "offset": 0
                },
                "end": {
                  "line": 1,
                  "column": 98,
                  "offset": 97
                },
                "indent": []
              }
            }
          ],
          "position": {
            "start": {
              "line": 1,
              "column": 1,
              "offset": 0
            },
            "end": {
              "line": 1,
              "column": 98,
              "offset": 97
            },
            "indent": []
          }
        }
      ],
      "position": {
        "start": {
          "line": 1,
          "column": 1,
          "offset": 0
        },
        "end": {
          "line": 1,
          "column": 98,
          "offset": 97
        }
      }
    },
    "tags": [
      {
        "title": "example",
        "description": "attach('c:/abc.txt', to('Please select a file:'))",
        "lineNumber": 3
      },
      {
        "title": "param",
        "description": null,
        "lineNumber": 6,
        "type": {
          "type": "UnionType",
          "elements": [
            {
              "type": "NameExpression",
              "name": "string"
            },
            {
              "type": "NameExpression",
              "name": "selector"
            }
          ]
        },
        "name": null,
        "errors": [
          "Missing or invalid tag name"
        ]
      },
      {
        "title": "return",
        "description": null,
        "lineNumber": 7,
        "type": {
          "type": "UnionType",
          "elements": [
            {
              "type": "NameExpression",
              "name": "string"
            },
            {
              "type": "NameExpression",
              "name": "selector"
            }
          ]
        }
      }
    ],
    "loc": {
      "start": {
<<<<<<< HEAD
        "line": 1126,
        "column": 0
      },
      "end": {
        "line": 1134,
=======
        "line": 1109,
        "column": 0
      },
      "end": {
        "line": 1117,
>>>>>>> f026e931
        "column": 3
      }
    },
    "context": {
      "loc": {
        "start": {
<<<<<<< HEAD
          "line": 1135,
          "column": 0
        },
        "end": {
          "line": 1135,
=======
          "line": 1118,
          "column": 0
        },
        "end": {
          "line": 1118,
>>>>>>> f026e931
          "column": 27
        }
      }
    },
    "augments": [],
    "examples": [
      {
        "description": "attach('c:/abc.txt', to('Please select a file:'))"
      }
    ],
    "params": [
      {
        "title": "param",
        "name": "e",
<<<<<<< HEAD
        "lineNumber": 1135
=======
        "lineNumber": 1118
>>>>>>> f026e931
      }
    ],
    "properties": [],
    "returns": [
      {
        "description": {
          "type": "root",
          "children": [],
          "position": {
            "start": {
              "line": 1,
              "column": 1,
              "offset": 0
            },
            "end": {
              "line": 1,
              "column": 1,
              "offset": 0
            }
          }
        },
        "title": "returns",
        "type": {
          "type": "UnionType",
          "elements": [
            {
              "type": "NameExpression",
              "name": "string"
            },
            {
              "type": "NameExpression",
              "name": "selector"
            }
          ]
        }
      }
    ],
    "sees": [],
    "throws": [],
    "todos": [],
    "name": "to",
    "kind": "function",
    "memberof": "taiko",
    "scope": "static",
    "members": {
      "global": [],
      "inner": [],
      "instance": [],
      "events": [],
      "static": []
    },
    "path": [
      {
        "name": "to",
        "kind": "function",
        "scope": "static"
      }
    ],
    "namespace": ".to"
  },
  {
    "description": {
      "type": "root",
      "children": [
        {
          "type": "paragraph",
          "children": [
            {
              "type": "text",
              "value": "This function is used to improve the readability. It simply returns the parameter passed into it.",
              "position": {
                "start": {
                  "line": 1,
                  "column": 1,
                  "offset": 0
                },
                "end": {
                  "line": 1,
                  "column": 98,
                  "offset": 97
                },
                "indent": []
              }
            }
          ],
          "position": {
            "start": {
              "line": 1,
              "column": 1,
              "offset": 0
            },
            "end": {
              "line": 1,
              "column": 98,
              "offset": 97
            },
            "indent": []
          }
        }
      ],
      "position": {
        "start": {
          "line": 1,
          "column": 1,
          "offset": 0
        },
        "end": {
          "line": 1,
          "column": 98,
          "offset": 97
        }
      }
    },
    "tags": [
      {
        "title": "example",
        "description": "write(\"user\", into('Username:'))",
        "lineNumber": 3
      },
      {
        "title": "param",
        "description": null,
        "lineNumber": 6,
        "type": {
          "type": "UnionType",
          "elements": [
            {
              "type": "NameExpression",
              "name": "string"
            },
            {
              "type": "NameExpression",
              "name": "selector"
            }
          ]
        },
        "name": null,
        "errors": [
          "Missing or invalid tag name"
        ]
      },
      {
        "title": "return",
        "description": null,
        "lineNumber": 7,
        "type": {
          "type": "UnionType",
          "elements": [
            {
              "type": "NameExpression",
              "name": "string"
            },
            {
              "type": "NameExpression",
              "name": "selector"
            }
          ]
        }
      }
    ],
    "loc": {
      "start": {
<<<<<<< HEAD
        "line": 1137,
        "column": 0
      },
      "end": {
        "line": 1145,
=======
        "line": 1120,
        "column": 0
      },
      "end": {
        "line": 1128,
>>>>>>> f026e931
        "column": 3
      }
    },
    "context": {
      "loc": {
        "start": {
<<<<<<< HEAD
          "line": 1146,
          "column": 0
        },
        "end": {
          "line": 1146,
=======
          "line": 1129,
          "column": 0
        },
        "end": {
          "line": 1129,
>>>>>>> f026e931
          "column": 29
        }
      }
    },
    "augments": [],
    "examples": [
      {
        "description": "write(\"user\", into('Username:'))"
      }
    ],
    "params": [
      {
        "title": "param",
        "name": "e",
<<<<<<< HEAD
        "lineNumber": 1146
=======
        "lineNumber": 1129
>>>>>>> f026e931
      }
    ],
    "properties": [],
    "returns": [
      {
        "description": {
          "type": "root",
          "children": [],
          "position": {
            "start": {
              "line": 1,
              "column": 1,
              "offset": 0
            },
            "end": {
              "line": 1,
              "column": 1,
              "offset": 0
            }
          }
        },
        "title": "returns",
        "type": {
          "type": "UnionType",
          "elements": [
            {
              "type": "NameExpression",
              "name": "string"
            },
            {
              "type": "NameExpression",
              "name": "selector"
            }
          ]
        }
      }
    ],
    "sees": [],
    "throws": [],
    "todos": [],
    "name": "into",
    "kind": "function",
    "memberof": "taiko",
    "scope": "static",
    "members": {
      "global": [],
      "inner": [],
      "instance": [],
      "events": [],
      "static": []
    },
    "path": [
      {
        "name": "into",
        "kind": "function",
        "scope": "static"
      }
    ],
    "namespace": ".into"
  },
  {
    "description": {
      "type": "root",
      "children": [
        {
          "type": "paragraph",
          "children": [
            {
              "type": "text",
              "value": "This function is used to wait for number of secs given.",
              "position": {
                "start": {
                  "line": 1,
                  "column": 1,
                  "offset": 0
                },
                "end": {
                  "line": 1,
                  "column": 56,
                  "offset": 55
                },
                "indent": []
              }
            }
          ],
          "position": {
            "start": {
              "line": 1,
              "column": 1,
              "offset": 0
            },
            "end": {
              "line": 1,
              "column": 56,
              "offset": 55
            },
            "indent": []
          }
        }
      ],
      "position": {
        "start": {
          "line": 1,
          "column": 1,
          "offset": 0
        },
        "end": {
          "line": 1,
          "column": 56,
          "offset": 55
        }
      }
    },
    "tags": [
      {
        "title": "example",
        "description": "waitFor(intervalSecs(5))",
        "lineNumber": 3
      },
      {
        "title": "param",
        "description": null,
        "lineNumber": 6,
        "type": {
          "type": "UnionType",
          "elements": [
            {
              "type": "NameExpression",
              "name": "number"
            },
            {
              "type": "NameExpression",
              "name": "time"
            }
          ]
        },
        "name": null,
        "errors": [
          "Missing or invalid tag name"
        ]
      },
      {
        "title": "return",
        "description": null,
        "lineNumber": 7,
        "type": {
          "type": "NameExpression",
          "name": "promise"
        }
      }
    ],
    "loc": {
      "start": {
<<<<<<< HEAD
        "line": 1148,
        "column": 0
      },
      "end": {
        "line": 1156,
=======
        "line": 1131,
        "column": 0
      },
      "end": {
        "line": 1139,
>>>>>>> f026e931
        "column": 3
      }
    },
    "context": {
      "loc": {
        "start": {
<<<<<<< HEAD
          "line": 1157,
          "column": 0
        },
        "end": {
          "line": 1157,
=======
          "line": 1140,
          "column": 0
        },
        "end": {
          "line": 1140,
>>>>>>> f026e931
          "column": 33
        }
      }
    },
    "augments": [],
    "examples": [
      {
        "description": "waitFor(intervalSecs(5))"
      }
    ],
    "params": [],
    "properties": [],
    "returns": [
      {
        "description": {
          "type": "root",
          "children": [],
          "position": {
            "start": {
              "line": 1,
              "column": 1,
              "offset": 0
            },
            "end": {
              "line": 1,
              "column": 1,
              "offset": 0
            }
          }
        },
        "title": "returns",
        "type": {
          "type": "NameExpression",
          "name": "promise"
        }
      }
    ],
    "sees": [],
    "throws": [],
    "todos": [],
    "name": "waitFor",
    "memberof": "taiko",
    "scope": "static",
    "members": {
      "global": [],
      "inner": [],
      "instance": [],
      "events": [],
      "static": []
    },
    "path": [
      {
        "name": "waitFor",
        "scope": "static"
      }
    ],
    "namespace": ".waitFor"
  },
  {
    "description": {
      "type": "root",
      "children": [
        {
          "type": "paragraph",
          "children": [
            {
              "type": "text",
              "value": "Identifies an element on the page.",
              "position": {
                "start": {
                  "line": 1,
                  "column": 1,
                  "offset": 0
                },
                "end": {
                  "line": 1,
                  "column": 35,
                  "offset": 34
                },
                "indent": []
              }
            }
          ],
          "position": {
            "start": {
              "line": 1,
              "column": 1,
              "offset": 0
            },
            "end": {
              "line": 1,
              "column": 35,
              "offset": 34
            },
            "indent": []
          }
        }
      ],
      "position": {
        "start": {
          "line": 1,
          "column": 1,
          "offset": 0
        },
        "end": {
          "line": 1,
          "column": 35,
          "offset": 34
        }
      }
    },
    "tags": [
      {
        "title": "callback",
        "description": "selector",
        "lineNumber": 2
      },
      {
        "title": "function",
        "description": null,
        "lineNumber": 3,
        "name": null
      },
      {
        "title": "example",
        "description": "link('Sign in')\nbutton('Get Started')\n$('#id')\ntext('Home')",
        "lineNumber": 4
      },
      {
        "title": "param",
        "description": "Text to identify the element.",
        "lineNumber": 10,
        "type": {
          "type": "NameExpression",
          "name": "string"
        },
        "name": "text"
      },
      {
        "title": "param",
        "description": null,
        "lineNumber": 11,
        "type": {
          "type": "RestType",
          "expression": {
            "type": "NameExpression",
            "name": "string"
          }
        },
        "name": "args"
      }
    ],
    "loc": {
      "start": {
<<<<<<< HEAD
        "line": 1359,
        "column": 0
      },
      "end": {
        "line": 1371,
=======
        "line": 1342,
        "column": 0
      },
      "end": {
        "line": 1354,
>>>>>>> f026e931
        "column": 3
      }
    },
    "context": {
      "loc": {
        "start": {
<<<<<<< HEAD
          "line": 1397,
          "column": 0
        },
        "end": {
          "line": 1426,
=======
          "line": 1380,
          "column": 0
        },
        "end": {
          "line": 1409,
>>>>>>> f026e931
          "column": 1
        }
      }
    },
    "augments": [],
    "examples": [
      {
        "description": "link('Sign in')\nbutton('Get Started')\n$('#id')\ntext('Home')"
      }
    ],
    "params": [
      {
        "title": "param",
        "name": "text",
        "lineNumber": 10,
        "description": {
          "type": "root",
          "children": [
            {
              "type": "paragraph",
              "children": [
                {
                  "type": "text",
                  "value": "Text to identify the element.",
                  "position": {
                    "start": {
                      "line": 1,
                      "column": 1,
                      "offset": 0
                    },
                    "end": {
                      "line": 1,
                      "column": 30,
                      "offset": 29
                    },
                    "indent": []
                  }
                }
              ],
              "position": {
                "start": {
                  "line": 1,
                  "column": 1,
                  "offset": 0
                },
                "end": {
                  "line": 1,
                  "column": 30,
                  "offset": 29
                },
                "indent": []
              }
            }
          ],
          "position": {
            "start": {
              "line": 1,
              "column": 1,
              "offset": 0
            },
            "end": {
              "line": 1,
              "column": 30,
              "offset": 29
            }
          }
        },
        "type": {
          "type": "NameExpression",
          "name": "string"
        }
      },
      {
        "title": "param",
        "name": "args",
        "lineNumber": 11,
        "type": {
          "type": "RestType",
          "expression": {
            "type": "NameExpression",
            "name": "string"
          }
        }
      }
    ],
    "properties": [],
    "returns": [],
    "sees": [],
    "throws": [],
    "todos": [],
    "kind": "function",
    "name": "selector",
    "type": {
      "type": "NameExpression",
      "name": "Function"
    },
    "members": {
      "global": [],
      "inner": [],
      "instance": [],
      "events": [],
      "static": []
    },
    "path": [
      {
        "name": "selector",
        "kind": "function"
      }
    ],
    "namespace": "selector"
  },
  {
    "description": {
      "type": "root",
      "children": [
        {
          "type": "paragraph",
          "children": [
            {
              "type": "text",
              "value": "Lets you perform relative HTML element searches.",
              "position": {
                "start": {
                  "line": 1,
                  "column": 1,
                  "offset": 0
                },
                "end": {
                  "line": 1,
                  "column": 49,
                  "offset": 48
                },
                "indent": []
              }
            }
          ],
          "position": {
            "start": {
              "line": 1,
              "column": 1,
              "offset": 0
            },
            "end": {
              "line": 1,
              "column": 49,
              "offset": 48
            },
            "indent": []
          }
        }
      ],
      "position": {
        "start": {
          "line": 1,
          "column": 1,
          "offset": 0
        },
        "end": {
          "line": 1,
          "column": 49,
          "offset": 48
        }
      }
    },
    "tags": [
      {
        "title": "callback",
        "description": "relativeSelector",
        "lineNumber": 2
      },
      {
        "title": "function",
        "description": null,
        "lineNumber": 3,
        "name": null
      },
      {
        "title": "example",
        "description": "near('Home')\ntoLeftOf('Sign in')\ntoRightOf('Get Started')\nabove('Sign in')\nbelow('Home')",
        "lineNumber": 4
      },
      {
        "title": "param",
        "description": "Web element selector.",
        "lineNumber": 11,
        "type": {
          "type": "UnionType",
          "elements": [
            {
              "type": "NameExpression",
              "name": "selector"
            },
            {
              "type": "NameExpression",
              "name": "string"
            }
          ]
        },
        "name": "selector"
      },
      {
        "title": "returns",
        "description": null,
        "lineNumber": 12,
        "type": {
          "type": "NameExpression",
          "name": "RelativeSearchElement"
        }
      }
    ],
    "loc": {
      "start": {
<<<<<<< HEAD
        "line": 1373,
        "column": 0
      },
      "end": {
        "line": 1386,
=======
        "line": 1356,
        "column": 0
      },
      "end": {
        "line": 1369,
>>>>>>> f026e931
        "column": 3
      }
    },
    "context": {
      "loc": {
        "start": {
<<<<<<< HEAD
          "line": 1397,
          "column": 0
        },
        "end": {
          "line": 1426,
=======
          "line": 1380,
          "column": 0
        },
        "end": {
          "line": 1409,
>>>>>>> f026e931
          "column": 1
        }
      }
    },
    "augments": [],
    "examples": [
      {
        "description": "near('Home')\ntoLeftOf('Sign in')\ntoRightOf('Get Started')\nabove('Sign in')\nbelow('Home')"
      }
    ],
    "params": [
      {
        "title": "param",
        "name": "selector",
        "lineNumber": 11,
        "description": {
          "type": "root",
          "children": [
            {
              "type": "paragraph",
              "children": [
                {
                  "type": "text",
                  "value": "Web element selector.",
                  "position": {
                    "start": {
                      "line": 1,
                      "column": 1,
                      "offset": 0
                    },
                    "end": {
                      "line": 1,
                      "column": 22,
                      "offset": 21
                    },
                    "indent": []
                  }
                }
              ],
              "position": {
                "start": {
                  "line": 1,
                  "column": 1,
                  "offset": 0
                },
                "end": {
                  "line": 1,
                  "column": 22,
                  "offset": 21
                },
                "indent": []
              }
            }
          ],
          "position": {
            "start": {
              "line": 1,
              "column": 1,
              "offset": 0
            },
            "end": {
              "line": 1,
              "column": 22,
              "offset": 21
            }
          }
        },
        "type": {
          "type": "UnionType",
          "elements": [
            {
              "type": "NameExpression",
              "name": "selector"
            },
            {
              "type": "NameExpression",
              "name": "string"
            }
          ]
        }
      }
    ],
    "properties": [],
    "returns": [
      {
        "description": {
          "type": "root",
          "children": [],
          "position": {
            "start": {
              "line": 1,
              "column": 1,
              "offset": 0
            },
            "end": {
              "line": 1,
              "column": 1,
              "offset": 0
            }
          }
        },
        "title": "returns",
        "type": {
          "type": "NameExpression",
          "name": "RelativeSearchElement"
        }
      }
    ],
    "sees": [],
    "throws": [],
    "todos": [],
    "kind": "function",
    "name": "relativeSelector",
    "type": {
      "type": "NameExpression",
      "name": "Function"
    },
    "members": {
      "global": [],
      "inner": [],
      "instance": [],
      "events": [],
      "static": []
    },
    "path": [
      {
        "name": "relativeSelector",
        "kind": "function"
      }
    ],
    "namespace": "relativeSelector"
  },
  {
    "description": {
      "type": "root",
      "children": [
        {
          "type": "paragraph",
          "children": [
            {
              "type": "text",
              "value": "Represents a relative HTML element search. This is returned by ",
              "position": {
                "start": {
                  "line": 1,
                  "column": 1,
                  "offset": 0
                },
                "end": {
                  "line": 1,
                  "column": 64,
                  "offset": 63
                },
                "indent": []
              }
            },
            {
              "type": "link",
              "url": "relativeSelector",
              "title": null,
              "jsdoc": true,
              "children": [
                {
                  "type": "text",
                  "value": "relativeSelector"
                }
              ],
              "position": {
                "start": {
                  "line": 1,
                  "column": 64,
                  "offset": 63
                },
                "end": {
                  "line": 1,
                  "column": 88,
                  "offset": 87
                },
                "indent": []
              }
            }
          ],
          "position": {
            "start": {
              "line": 1,
              "column": 1,
              "offset": 0
            },
            "end": {
              "line": 1,
              "column": 88,
              "offset": 87
            },
            "indent": []
          }
        }
      ],
      "position": {
        "start": {
          "line": 1,
          "column": 1,
          "offset": 0
        },
        "end": {
          "line": 1,
          "column": 88,
          "offset": 87
        }
      }
    },
    "tags": [
      {
        "title": "example",
        "description": "// returns RelativeSearchElement\nabove('username')",
        "lineNumber": 3
      },
      {
        "title": "typedef",
        "description": null,
        "lineNumber": 7,
        "type": {
          "type": "NameExpression",
          "name": "Object"
        },
        "name": "RelativeSearchElement"
      }
    ],
    "loc": {
      "start": {
<<<<<<< HEAD
        "line": 1388,
        "column": 0
      },
      "end": {
        "line": 1396,
=======
        "line": 1371,
        "column": 0
      },
      "end": {
        "line": 1379,
>>>>>>> f026e931
        "column": 3
      }
    },
    "context": {
      "loc": {
        "start": {
<<<<<<< HEAD
          "line": 1397,
          "column": 0
        },
        "end": {
          "line": 1426,
=======
          "line": 1380,
          "column": 0
        },
        "end": {
          "line": 1409,
>>>>>>> f026e931
          "column": 1
        }
      }
    },
    "augments": [],
    "examples": [
      {
        "description": "// returns RelativeSearchElement\nabove('username')"
      }
    ],
    "params": [],
    "properties": [],
    "returns": [],
    "sees": [],
    "throws": [],
    "todos": [],
    "kind": "typedef",
    "name": "RelativeSearchElement",
    "type": {
      "type": "NameExpression",
      "name": "Object"
    },
    "constructorComment": {
      "description": "",
      "tags": [
        {
          "title": "class",
          "description": null,
          "lineNumber": 1,
          "type": null,
          "name": null
        },
        {
          "title": "ignore",
          "description": null,
          "lineNumber": 2
        }
      ],
      "loc": {
        "start": {
<<<<<<< HEAD
          "line": 1398,
          "column": 4
        },
        "end": {
          "line": 1401,
=======
          "line": 1381,
          "column": 4
        },
        "end": {
          "line": 1384,
>>>>>>> f026e931
          "column": 7
        }
      },
      "context": {
        "loc": {
          "start": {
<<<<<<< HEAD
            "line": 1402,
            "column": 4
          },
          "end": {
            "line": 1406,
            "column": 5
          }
        },
        "sortKey": "undefined 00001402",
=======
            "line": 1385,
            "column": 4
          },
          "end": {
            "line": 1389,
            "column": 5
          }
        },
        "sortKey": "undefined 00001385",
>>>>>>> f026e931
        "code": "{\n    /**\n     * @class\n     * @ignore\n     */\n    constructor(condition, value, desc) {\n        this.condition = condition;\n        this.value = value;\n        this.desc = desc;\n    }\n\n    async validNodes(nodeId) {\n        let matchingNode, minDiff = Infinity;\n        const results = await this.value;\n        for (const result of results) {\n            if(await this.condition(nodeId, result.result)){\n                const diff = await boundingBox.getPositionalDifference(dom,nodeId,result.elem);\n                if(diff < minDiff){\n                    minDiff = diff;\n                    matchingNode = {elem:result.elem, dist:diff};\n                }\n            }    \n        }\n        return matchingNode;\n    }\n\n    toString() {\n        return this.desc;\n    }\n}"
      },
      "augments": [],
      "errors": [],
      "examples": [],
      "params": [],
      "properties": [],
      "returns": [],
      "sees": [],
      "throws": [],
      "todos": [],
      "kind": "class",
      "ignore": true
    },
    "members": {
      "global": [],
      "inner": [],
      "instance": [],
      "events": [],
      "static": []
    },
    "path": [
      {
        "name": "RelativeSearchElement",
        "kind": "typedef"
      }
    ],
    "namespace": "RelativeSearchElement"
  },
  {
    "description": {
      "type": "root",
      "children": [
        {
          "type": "paragraph",
          "children": [
            {
              "type": "text",
              "value": "Wrapper object for the element present on the web page. Extra methods are avaliable based on the element type.",
              "position": {
                "start": {
                  "line": 1,
                  "column": 1,
                  "offset": 0
                },
                "end": {
                  "line": 1,
                  "column": 111,
                  "offset": 110
                },
                "indent": []
              }
            }
          ],
          "position": {
            "start": {
              "line": 1,
              "column": 1,
              "offset": 0
            },
            "end": {
              "line": 1,
              "column": 111,
              "offset": 110
            },
            "indent": []
          }
        },
        {
          "type": "list",
          "ordered": false,
          "start": null,
          "loose": false,
          "children": [
            {
              "type": "listItem",
              "loose": false,
              "checked": null,
              "children": [
                {
                  "type": "paragraph",
                  "children": [
                    {
                      "type": "inlineCode",
                      "value": "get()",
                      "position": {
                        "start": {
                          "line": 3,
                          "column": 3,
                          "offset": 114
                        },
                        "end": {
                          "line": 3,
                          "column": 10,
                          "offset": 121
                        },
                        "indent": []
                      }
                    },
                    {
                      "type": "text",
                      "value": ", ",
                      "position": {
                        "start": {
                          "line": 3,
                          "column": 10,
                          "offset": 121
                        },
                        "end": {
                          "line": 3,
                          "column": 12,
                          "offset": 123
                        },
                        "indent": []
                      }
                    },
                    {
                      "type": "inlineCode",
                      "value": "exists()",
                      "position": {
                        "start": {
                          "line": 3,
                          "column": 12,
                          "offset": 123
                        },
                        "end": {
                          "line": 3,
                          "column": 22,
                          "offset": 133
                        },
                        "indent": []
                      }
                    },
                    {
                      "type": "text",
                      "value": ", ",
                      "position": {
                        "start": {
                          "line": 3,
                          "column": 22,
                          "offset": 133
                        },
                        "end": {
                          "line": 3,
                          "column": 24,
                          "offset": 135
                        },
                        "indent": []
                      }
                    },
                    {
                      "type": "inlineCode",
                      "value": "description",
                      "position": {
                        "start": {
                          "line": 3,
                          "column": 24,
                          "offset": 135
                        },
                        "end": {
                          "line": 3,
                          "column": 37,
                          "offset": 148
                        },
                        "indent": []
                      }
                    },
                    {
                      "type": "text",
                      "value": " for all the elements.",
                      "position": {
                        "start": {
                          "line": 3,
                          "column": 37,
                          "offset": 148
                        },
                        "end": {
                          "line": 3,
                          "column": 59,
                          "offset": 170
                        },
                        "indent": []
                      }
                    }
                  ],
                  "position": {
                    "start": {
                      "line": 3,
                      "column": 3,
                      "offset": 114
                    },
                    "end": {
                      "line": 3,
                      "column": 59,
                      "offset": 170
                    },
                    "indent": []
                  }
                }
              ],
              "position": {
                "start": {
                  "line": 3,
                  "column": 1,
                  "offset": 112
                },
                "end": {
                  "line": 3,
                  "column": 59,
                  "offset": 170
                },
                "indent": []
              }
            },
            {
              "type": "listItem",
              "loose": false,
              "checked": null,
              "children": [
                {
                  "type": "paragraph",
                  "children": [
                    {
                      "type": "inlineCode",
                      "value": "value()",
                      "position": {
                        "start": {
                          "line": 4,
                          "column": 3,
                          "offset": 173
                        },
                        "end": {
                          "line": 4,
                          "column": 12,
                          "offset": 182
                        },
                        "indent": []
                      }
                    },
                    {
                      "type": "text",
                      "value": " for input field, fileField and text field.",
                      "position": {
                        "start": {
                          "line": 4,
                          "column": 12,
                          "offset": 182
                        },
                        "end": {
                          "line": 4,
                          "column": 55,
                          "offset": 225
                        },
                        "indent": []
                      }
                    }
                  ],
                  "position": {
                    "start": {
                      "line": 4,
                      "column": 3,
                      "offset": 173
                    },
                    "end": {
                      "line": 4,
                      "column": 55,
                      "offset": 225
                    },
                    "indent": []
                  }
                }
              ],
              "position": {
                "start": {
                  "line": 4,
                  "column": 1,
                  "offset": 171
                },
                "end": {
                  "line": 4,
                  "column": 55,
                  "offset": 225
                },
                "indent": []
              }
            },
            {
              "type": "listItem",
              "loose": false,
              "checked": null,
              "children": [
                {
                  "type": "paragraph",
                  "children": [
                    {
                      "type": "inlineCode",
                      "value": "value()",
                      "position": {
                        "start": {
                          "line": 5,
                          "column": 3,
                          "offset": 228
                        },
                        "end": {
                          "line": 5,
                          "column": 12,
                          "offset": 237
                        },
                        "indent": []
                      }
                    },
                    {
                      "type": "text",
                      "value": ", ",
                      "position": {
                        "start": {
                          "line": 5,
                          "column": 12,
                          "offset": 237
                        },
                        "end": {
                          "line": 5,
                          "column": 14,
                          "offset": 239
                        },
                        "indent": []
                      }
                    },
                    {
                      "type": "inlineCode",
                      "value": "select()",
                      "position": {
                        "start": {
                          "line": 5,
                          "column": 14,
                          "offset": 239
                        },
                        "end": {
                          "line": 5,
                          "column": 24,
                          "offset": 249
                        },
                        "indent": []
                      }
                    },
                    {
                      "type": "text",
                      "value": " for combo box.",
                      "position": {
                        "start": {
                          "line": 5,
                          "column": 24,
                          "offset": 249
                        },
                        "end": {
                          "line": 5,
                          "column": 39,
                          "offset": 264
                        },
                        "indent": []
                      }
                    }
                  ],
                  "position": {
                    "start": {
                      "line": 5,
                      "column": 3,
                      "offset": 228
                    },
                    "end": {
                      "line": 5,
                      "column": 39,
                      "offset": 264
                    },
                    "indent": []
                  }
                }
              ],
              "position": {
                "start": {
                  "line": 5,
                  "column": 1,
                  "offset": 226
                },
                "end": {
                  "line": 5,
                  "column": 39,
                  "offset": 264
                },
                "indent": []
              }
            },
            {
              "type": "listItem",
              "loose": false,
              "checked": null,
              "children": [
                {
                  "type": "paragraph",
                  "children": [
                    {
                      "type": "inlineCode",
                      "value": "check()",
                      "position": {
                        "start": {
                          "line": 6,
                          "column": 3,
                          "offset": 267
                        },
                        "end": {
                          "line": 6,
                          "column": 12,
                          "offset": 276
                        },
                        "indent": []
                      }
                    },
                    {
                      "type": "text",
                      "value": ", ",
                      "position": {
                        "start": {
                          "line": 6,
                          "column": 12,
                          "offset": 276
                        },
                        "end": {
                          "line": 6,
                          "column": 14,
                          "offset": 278
                        },
                        "indent": []
                      }
                    },
                    {
                      "type": "inlineCode",
                      "value": "uncheck()",
                      "position": {
                        "start": {
                          "line": 6,
                          "column": 14,
                          "offset": 278
                        },
                        "end": {
                          "line": 6,
                          "column": 25,
                          "offset": 289
                        },
                        "indent": []
                      }
                    },
                    {
                      "type": "text",
                      "value": ", ",
                      "position": {
                        "start": {
                          "line": 6,
                          "column": 25,
                          "offset": 289
                        },
                        "end": {
                          "line": 6,
                          "column": 27,
                          "offset": 291
                        },
                        "indent": []
                      }
                    },
                    {
                      "type": "inlineCode",
                      "value": "isChecked()",
                      "position": {
                        "start": {
                          "line": 6,
                          "column": 27,
                          "offset": 291
                        },
                        "end": {
                          "line": 6,
                          "column": 40,
                          "offset": 304
                        },
                        "indent": []
                      }
                    },
                    {
                      "type": "text",
                      "value": " for checkbox.",
                      "position": {
                        "start": {
                          "line": 6,
                          "column": 40,
                          "offset": 304
                        },
                        "end": {
                          "line": 6,
                          "column": 54,
                          "offset": 318
                        },
                        "indent": []
                      }
                    }
                  ],
                  "position": {
                    "start": {
                      "line": 6,
                      "column": 3,
                      "offset": 267
                    },
                    "end": {
                      "line": 6,
                      "column": 54,
                      "offset": 318
                    },
                    "indent": []
                  }
                }
              ],
              "position": {
                "start": {
                  "line": 6,
                  "column": 1,
                  "offset": 265
                },
                "end": {
                  "line": 6,
                  "column": 54,
                  "offset": 318
                },
                "indent": []
              }
            },
            {
              "type": "listItem",
              "loose": false,
              "checked": null,
              "children": [
                {
                  "type": "paragraph",
                  "children": [
                    {
                      "type": "inlineCode",
                      "value": "select()",
                      "position": {
                        "start": {
                          "line": 7,
                          "column": 3,
                          "offset": 321
                        },
                        "end": {
                          "line": 7,
                          "column": 13,
                          "offset": 331
                        },
                        "indent": []
                      }
                    },
                    {
                      "type": "text",
                      "value": ", ",
                      "position": {
                        "start": {
                          "line": 7,
                          "column": 13,
                          "offset": 331
                        },
                        "end": {
                          "line": 7,
                          "column": 15,
                          "offset": 333
                        },
                        "indent": []
                      }
                    },
                    {
                      "type": "inlineCode",
                      "value": "deselect()",
                      "position": {
                        "start": {
                          "line": 7,
                          "column": 15,
                          "offset": 333
                        },
                        "end": {
                          "line": 7,
                          "column": 27,
                          "offset": 345
                        },
                        "indent": []
                      }
                    },
                    {
                      "type": "text",
                      "value": ", ",
                      "position": {
                        "start": {
                          "line": 7,
                          "column": 27,
                          "offset": 345
                        },
                        "end": {
                          "line": 7,
                          "column": 29,
                          "offset": 347
                        },
                        "indent": []
                      }
                    },
                    {
                      "type": "inlineCode",
                      "value": "isSelected()",
                      "position": {
                        "start": {
                          "line": 7,
                          "column": 29,
                          "offset": 347
                        },
                        "end": {
                          "line": 7,
                          "column": 43,
                          "offset": 361
                        },
                        "indent": []
                      }
                    },
                    {
                      "type": "text",
                      "value": " for radio button.",
                      "position": {
                        "start": {
                          "line": 7,
                          "column": 43,
                          "offset": 361
                        },
                        "end": {
                          "line": 7,
                          "column": 61,
                          "offset": 379
                        },
                        "indent": []
                      }
                    }
                  ],
                  "position": {
                    "start": {
                      "line": 7,
                      "column": 3,
                      "offset": 321
                    },
                    "end": {
                      "line": 7,
                      "column": 61,
                      "offset": 379
                    },
                    "indent": []
                  }
                }
              ],
              "position": {
                "start": {
                  "line": 7,
                  "column": 1,
                  "offset": 319
                },
                "end": {
                  "line": 7,
                  "column": 61,
                  "offset": 379
                },
                "indent": []
              }
            }
          ],
          "position": {
            "start": {
              "line": 3,
              "column": 1,
              "offset": 112
            },
            "end": {
              "line": 7,
              "column": 61,
              "offset": 379
            },
            "indent": [
              1,
              1,
              1,
              1
            ]
          }
        }
      ],
      "position": {
        "start": {
          "line": 1,
          "column": 1,
          "offset": 0
        },
        "end": {
          "line": 7,
          "column": 61,
          "offset": 379
        }
      }
    },
    "tags": [
      {
        "title": "typedef",
        "description": null,
        "lineNumber": 9,
        "type": {
          "type": "NameExpression",
          "name": "Object"
        },
        "name": "ElementWrapper"
      },
      {
        "title": "property",
        "description": "@private {function} get - DOM element getter.",
        "lineNumber": 10,
        "type": null,
        "errors": [
          "Missing or invalid tag type"
        ],
        "name": "null"
      },
      {
        "title": "property",
        "description": "Checks existence for element.",
        "lineNumber": 11,
        "type": {
          "type": "FunctionType",
          "params": [
            {
              "type": "NameExpression",
              "name": "number"
            },
            {
              "type": "NameExpression",
              "name": "number"
            }
          ],
          "result": null
        },
        "name": "exists"
      },
      {
        "title": "property",
        "description": "Describing the operation performed.",
        "lineNumber": 12,
        "type": {
          "type": "NameExpression",
          "name": "string"
        },
        "name": "description"
      },
      {
        "title": "example",
        "description": "link('google').exists()\nlink('google').exists(intervalSecs(1), timeoutSecs(10))\nlink('google').description\ntextField('username').value()",
        "lineNumber": 14
      }
    ],
    "loc": {
      "start": {
<<<<<<< HEAD
        "line": 1428,
        "column": 0
      },
      "end": {
        "line": 1447,
=======
        "line": 1411,
        "column": 0
      },
      "end": {
        "line": 1430,
>>>>>>> f026e931
        "column": 3
      }
    },
    "context": {
      "loc": {
        "start": {
<<<<<<< HEAD
          "line": 1449,
          "column": 0
        },
        "end": {
          "line": 1456,
=======
          "line": 1432,
          "column": 0
        },
        "end": {
          "line": 1439,
>>>>>>> f026e931
          "column": 2
        }
      }
    },
    "augments": [],
    "examples": [
      {
        "description": "link('google').exists()\nlink('google').exists(intervalSecs(1), timeoutSecs(10))\nlink('google').description\ntextField('username').value()"
      }
    ],
    "params": [],
    "properties": [
      {
        "title": "property",
        "name": "exists",
        "lineNumber": 11,
        "description": {
          "type": "root",
          "children": [
            {
              "type": "paragraph",
              "children": [
                {
                  "type": "text",
                  "value": "Checks existence for element.",
                  "position": {
                    "start": {
                      "line": 1,
                      "column": 1,
                      "offset": 0
                    },
                    "end": {
                      "line": 1,
                      "column": 30,
                      "offset": 29
                    },
                    "indent": []
                  }
                }
              ],
              "position": {
                "start": {
                  "line": 1,
                  "column": 1,
                  "offset": 0
                },
                "end": {
                  "line": 1,
                  "column": 30,
                  "offset": 29
                },
                "indent": []
              }
            }
          ],
          "position": {
            "start": {
              "line": 1,
              "column": 1,
              "offset": 0
            },
            "end": {
              "line": 1,
              "column": 30,
              "offset": 29
            }
          }
        },
        "type": {
          "type": "FunctionType",
          "params": [
            {
              "type": "NameExpression",
              "name": "number"
            },
            {
              "type": "NameExpression",
              "name": "number"
            }
          ],
          "result": null
        }
      },
      {
        "title": "property",
        "name": "description",
        "lineNumber": 12,
        "description": {
          "type": "root",
          "children": [
            {
              "type": "paragraph",
              "children": [
                {
                  "type": "text",
                  "value": "Describing the operation performed.",
                  "position": {
                    "start": {
                      "line": 1,
                      "column": 1,
                      "offset": 0
                    },
                    "end": {
                      "line": 1,
                      "column": 36,
                      "offset": 35
                    },
                    "indent": []
                  }
                }
              ],
              "position": {
                "start": {
                  "line": 1,
                  "column": 1,
                  "offset": 0
                },
                "end": {
                  "line": 1,
                  "column": 36,
                  "offset": 35
                },
                "indent": []
              }
            }
          ],
          "position": {
            "start": {
              "line": 1,
              "column": 1,
              "offset": 0
            },
            "end": {
              "line": 1,
              "column": 36,
              "offset": 35
            }
          }
        },
        "type": {
          "type": "NameExpression",
          "name": "string"
        }
      }
    ],
    "returns": [],
    "sees": [],
    "throws": [],
    "todos": [],
    "kind": "typedef",
    "name": "ElementWrapper",
    "type": {
      "type": "NameExpression",
      "name": "Object"
    },
    "members": {
      "global": [],
      "inner": [],
      "instance": [],
      "events": [],
      "static": []
    },
    "path": [
      {
        "name": "ElementWrapper",
        "kind": "typedef"
      }
    ],
    "namespace": "ElementWrapper"
  }
]<|MERGE_RESOLUTION|>--- conflicted
+++ resolved
@@ -14497,38 +14497,23 @@
     ],
     "loc": {
       "start": {
-<<<<<<< HEAD
-        "line": 1093,
-        "column": 0
-      },
-      "end": {
-        "line": 1101,
-=======
         "line": 1076,
         "column": 0
       },
       "end": {
         "line": 1084,
->>>>>>> f026e931
         "column": 3
       }
     },
     "context": {
       "loc": {
         "start": {
-<<<<<<< HEAD
-          "line": 1102,
-          "column": 0
-        },
-        "end": {
-          "line": 1102,
-=======
           "line": 1085,
           "column": 0
         },
         "end": {
           "line": 1085,
->>>>>>> f026e931
+
           "column": 50
         }
       }
@@ -14768,38 +14753,22 @@
     ],
     "loc": {
       "start": {
-<<<<<<< HEAD
-        "line": 1104,
-        "column": 0
-      },
-      "end": {
-        "line": 1112,
-=======
         "line": 1087,
         "column": 0
       },
       "end": {
         "line": 1095,
->>>>>>> f026e931
         "column": 3
       }
     },
     "context": {
       "loc": {
         "start": {
-<<<<<<< HEAD
-          "line": 1113,
-          "column": 0
-        },
-        "end": {
-          "line": 1113,
-=======
           "line": 1096,
           "column": 0
         },
         "end": {
           "line": 1096,
->>>>>>> f026e931
           "column": 49
         }
       }
@@ -15039,38 +15008,22 @@
     ],
     "loc": {
       "start": {
-<<<<<<< HEAD
-        "line": 1115,
-        "column": 0
-      },
-      "end": {
-        "line": 1123,
-=======
         "line": 1098,
         "column": 0
       },
       "end": {
         "line": 1106,
->>>>>>> f026e931
         "column": 3
       }
     },
     "context": {
       "loc": {
         "start": {
-<<<<<<< HEAD
-          "line": 1124,
-          "column": 0
-        },
-        "end": {
-          "line": 1124,
-=======
           "line": 1107,
           "column": 0
         },
         "end": {
           "line": 1107,
->>>>>>> f026e931
           "column": 42
         }
       }
@@ -15243,38 +15196,22 @@
     ],
     "loc": {
       "start": {
-<<<<<<< HEAD
-        "line": 1126,
-        "column": 0
-      },
-      "end": {
-        "line": 1134,
-=======
         "line": 1109,
         "column": 0
       },
       "end": {
         "line": 1117,
->>>>>>> f026e931
         "column": 3
       }
     },
     "context": {
       "loc": {
         "start": {
-<<<<<<< HEAD
-          "line": 1135,
-          "column": 0
-        },
-        "end": {
-          "line": 1135,
-=======
           "line": 1118,
           "column": 0
         },
         "end": {
           "line": 1118,
->>>>>>> f026e931
           "column": 27
         }
       }
@@ -15289,11 +15226,7 @@
       {
         "title": "param",
         "name": "e",
-<<<<<<< HEAD
-        "lineNumber": 1135
-=======
         "lineNumber": 1118
->>>>>>> f026e931
       }
     ],
     "properties": [],
@@ -15456,38 +15389,22 @@
     ],
     "loc": {
       "start": {
-<<<<<<< HEAD
-        "line": 1137,
-        "column": 0
-      },
-      "end": {
-        "line": 1145,
-=======
         "line": 1120,
         "column": 0
       },
       "end": {
         "line": 1128,
->>>>>>> f026e931
         "column": 3
       }
     },
     "context": {
       "loc": {
         "start": {
-<<<<<<< HEAD
-          "line": 1146,
-          "column": 0
-        },
-        "end": {
-          "line": 1146,
-=======
           "line": 1129,
           "column": 0
         },
         "end": {
           "line": 1129,
->>>>>>> f026e931
           "column": 29
         }
       }
@@ -15502,11 +15419,7 @@
       {
         "title": "param",
         "name": "e",
-<<<<<<< HEAD
-        "lineNumber": 1146
-=======
         "lineNumber": 1129
->>>>>>> f026e931
       }
     ],
     "properties": [],
@@ -15660,38 +15573,22 @@
     ],
     "loc": {
       "start": {
-<<<<<<< HEAD
-        "line": 1148,
-        "column": 0
-      },
-      "end": {
-        "line": 1156,
-=======
         "line": 1131,
         "column": 0
       },
       "end": {
         "line": 1139,
->>>>>>> f026e931
         "column": 3
       }
     },
     "context": {
       "loc": {
         "start": {
-<<<<<<< HEAD
-          "line": 1157,
-          "column": 0
-        },
-        "end": {
-          "line": 1157,
-=======
           "line": 1140,
           "column": 0
         },
         "end": {
           "line": 1140,
->>>>>>> f026e931
           "column": 33
         }
       }
@@ -15846,38 +15743,22 @@
     ],
     "loc": {
       "start": {
-<<<<<<< HEAD
-        "line": 1359,
-        "column": 0
-      },
-      "end": {
-        "line": 1371,
-=======
         "line": 1342,
         "column": 0
       },
       "end": {
         "line": 1354,
->>>>>>> f026e931
         "column": 3
       }
     },
     "context": {
       "loc": {
         "start": {
-<<<<<<< HEAD
-          "line": 1397,
-          "column": 0
-        },
-        "end": {
-          "line": 1426,
-=======
           "line": 1380,
           "column": 0
         },
         "end": {
           "line": 1409,
->>>>>>> f026e931
           "column": 1
         }
       }
@@ -16090,38 +15971,22 @@
     ],
     "loc": {
       "start": {
-<<<<<<< HEAD
-        "line": 1373,
-        "column": 0
-      },
-      "end": {
-        "line": 1386,
-=======
         "line": 1356,
         "column": 0
       },
       "end": {
         "line": 1369,
->>>>>>> f026e931
         "column": 3
       }
     },
     "context": {
       "loc": {
         "start": {
-<<<<<<< HEAD
-          "line": 1397,
-          "column": 0
-        },
-        "end": {
-          "line": 1426,
-=======
           "line": 1380,
           "column": 0
         },
         "end": {
           "line": 1409,
->>>>>>> f026e931
           "column": 1
         }
       }
@@ -16351,38 +16216,22 @@
     ],
     "loc": {
       "start": {
-<<<<<<< HEAD
-        "line": 1388,
-        "column": 0
-      },
-      "end": {
-        "line": 1396,
-=======
         "line": 1371,
         "column": 0
       },
       "end": {
         "line": 1379,
->>>>>>> f026e931
         "column": 3
       }
     },
     "context": {
       "loc": {
         "start": {
-<<<<<<< HEAD
-          "line": 1397,
-          "column": 0
-        },
-        "end": {
-          "line": 1426,
-=======
           "line": 1380,
           "column": 0
         },
         "end": {
           "line": 1409,
->>>>>>> f026e931
           "column": 1
         }
       }
@@ -16423,36 +16272,17 @@
       ],
       "loc": {
         "start": {
-<<<<<<< HEAD
-          "line": 1398,
-          "column": 4
-        },
-        "end": {
-          "line": 1401,
-=======
           "line": 1381,
           "column": 4
         },
         "end": {
           "line": 1384,
->>>>>>> f026e931
           "column": 7
         }
       },
       "context": {
         "loc": {
           "start": {
-<<<<<<< HEAD
-            "line": 1402,
-            "column": 4
-          },
-          "end": {
-            "line": 1406,
-            "column": 5
-          }
-        },
-        "sortKey": "undefined 00001402",
-=======
             "line": 1385,
             "column": 4
           },
@@ -16462,7 +16292,6 @@
           }
         },
         "sortKey": "undefined 00001385",
->>>>>>> f026e931
         "code": "{\n    /**\n     * @class\n     * @ignore\n     */\n    constructor(condition, value, desc) {\n        this.condition = condition;\n        this.value = value;\n        this.desc = desc;\n    }\n\n    async validNodes(nodeId) {\n        let matchingNode, minDiff = Infinity;\n        const results = await this.value;\n        for (const result of results) {\n            if(await this.condition(nodeId, result.result)){\n                const diff = await boundingBox.getPositionalDifference(dom,nodeId,result.elem);\n                if(diff < minDiff){\n                    minDiff = diff;\n                    matchingNode = {elem:result.elem, dist:diff};\n                }\n            }    \n        }\n        return matchingNode;\n    }\n\n    toString() {\n        return this.desc;\n    }\n}"
       },
       "augments": [],
@@ -17228,38 +17057,22 @@
     ],
     "loc": {
       "start": {
-<<<<<<< HEAD
-        "line": 1428,
-        "column": 0
-      },
-      "end": {
-        "line": 1447,
-=======
         "line": 1411,
         "column": 0
       },
       "end": {
         "line": 1430,
->>>>>>> f026e931
         "column": 3
       }
     },
     "context": {
       "loc": {
         "start": {
-<<<<<<< HEAD
-          "line": 1449,
-          "column": 0
-        },
-        "end": {
-          "line": 1456,
-=======
           "line": 1432,
           "column": 0
         },
         "end": {
           "line": 1439,
->>>>>>> f026e931
           "column": 2
         }
       }
